--- conflicted
+++ resolved
@@ -85,43 +85,9 @@
 
 
 log = getLogger(__name__)
-
-<<<<<<< HEAD
-__all__ = ["get_version", "BuildPyCommand", "SDistCommand", "Tox", "is_git_repo"]
-
-
-def _get_version_from_pkg_info(package_name):
-    with PackageFile('.version', package_name) as fh:
-        return fh.read()
-
-
-def _is_git_dirty(path):
-    try:
-        check_call(('git', 'diff', '--quiet'), cwd=path)
-        check_call(('git', 'diff', '--cached', '--quiet'), cwd=path)
-        return False
-    except CalledProcessError:
-        return True
-
-
-def _get_most_recent_git_tag(path):
-    try:
-        return check_output(("git", "describe", "--tags"), cwd=path).strip()
-    except CalledProcessError as e:
-        if e.returncode == 128:
-            return "0.0.0.0"
-        else:
-            raise  # pragma: no cover
-
-
-def _get_git_hash(path):
-    try:
-        return check_output(("git", "rev-parse", "HEAD"), cwd=path).strip()[:7]
-    except CalledProcessError:
-        return 0
-
-
-=======
+DESCRIBE_REGEX = compile(r"(?:[_-a-zA-Z]*)"
+                         r"(?P<version>\d+\.\d+\.\d+)"
+                         r"(?:-(?P<dev>\d+)-g(?P<hash>[0-9a-f]{7}))$")
 Response = namedtuple('Response', ['stdout', 'stderr', 'rc'])
 
 
@@ -160,34 +126,15 @@
         raise CalledProcessError(response.rc, response.stderr)
 
 
-DESCRIBE_REGEX = compile(r"(?:[_-a-zA-Z]*)"
-                         r"(?P<version>\d+\.\d+\.\d+)"
-                         r"(?:-(?P<dev>\d+)-g(?P<hash>[0-9a-f]{7}))$")
->>>>>>> e14f1ff4
 def _get_version_from_git_tag(path):
     """Return a PEP-440 compliant version derived from the git status.
     If that fails for any reason, return the first 7 chars of the changeset hash.
     """
-<<<<<<< HEAD
-    tag = _get_most_recent_git_tag(path)
-    m = match(b"(?P<xyz>\d+\.\d+\.\d+)(?:-(?P<dev>\d+)-(?P<hash>.+))?", tag)
-    version = m.group('xyz').decode('utf-8')
-    if m.group('dev') or _is_git_dirty(path):
-        dev = (m.group('dev') or b'0').decode('utf-8')
-        hash_ = (m.group('hash') or _get_git_hash(path)).decode('utf-8')
-        version += ".dev{dev}+{hash_}".format(dev=dev, hash_=hash_)
-    return version.strip()
-
-
-def is_git_repo(path):
-    return call(('git', 'rev-parse'), cwd=path) == 0
-=======
     m = DESCRIBE_REGEX.match(_git_describe_tags(path).decode('utf-8') or '')
     if m is None:
         return None
     version, post_commit, hash = m.groups()
     return version if post_commit == '0' else "{0}.dev{1}+{2}".format(version, post_commit, hash)
->>>>>>> e14f1ff4
 
 
 def get_version(dunder_file):
@@ -203,27 +150,8 @@
     time is the source of version information.
 
     """
-<<<<<<< HEAD
-    try:
-        # first check for .version file
-        version_from_pkg = _get_version_from_pkg_info(package)
-        return (version_from_pkg.decode('UTF-8')
-                if hasattr(version_from_pkg, 'decode')
-                else version_from_pkg)
-    except IOError as e:
-        # no .version file found; fall back to git repo
-        here = absdirname(file)
-        if is_git_repo(here):
-            return _get_version_from_git_tag(here)
-
-    return "unknown"
-    # raise RuntimeError("Could not get package version (no .git or .version file)\n"
-    #                    "__file__: {0}\n"
-    #                    "package: {1}".format(file, package))
-=======
     path = abspath(expanduser(dirname(dunder_file)))
     return _get_version_from_version_file(path) or _get_version_from_git_tag(path)
->>>>>>> e14f1ff4
 
 
 def write_version_into_init(target_dir, version):
