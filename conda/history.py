from __future__ import absolute_import, division, print_function, unicode_literals

import errno
import json
import logging
import os
from os.path import isdir, isfile, join
import re
import sys
import time
import warnings

from .base.constants import DEFAULTS_CHANNEL_NAME
from .core.linked_data import linked
from .exceptions import CondaFileIOError, CondaHistoryError
from .models.dist import Dist

log = logging.getLogger(__name__)


class CondaHistoryWarning(Warning):
    pass


def write_head(fo):
    fo.write("==> %s <==\n" % time.strftime('%Y-%m-%d %H:%M:%S'))
    fo.write("# cmd: %s\n" % (' '.join(sys.argv)))


def is_diff(content):
    return any(s.startswith(('-', '+')) for s in content)


def parse_content_line(s):
    if s.startswith(('-', '+')):
        pm = s[0]
        s = s[1:]
    else:
        pm = None
    parts = s.split()
    dist = Dist(parts[0])
    channel, dist_name = dist.pair
    if channel == DEFAULTS:
        channel = None
    if len(parts) == 1:
        dparts = dist_name.rsplit('-', 2)
        assert len(dparts) == 3
        name, version, build = dparts
        xtra = channel
    else:
        assert len(parts) == 4
        name, version, build = parts[1:]
        xtra = channel + '::' + dist_name if channel else dist_name
    name = name.lower()
    return pm, name, version, build, xtra


def pretty_diff(diff):
    added = {}
    removed = {}
<<<<<<< HEAD
    for parts in map(parse_content_line, diff):
        pm = parts[0]
        name = parts[1]
        if pm == '-':
            removed[name] = parts
        elif pm == '+':
            added[name] = parts
=======
    for s in diff:
        fn = s[1:]
        dist = Dist(fn)
        name, version, _, channel = dist.quad
        if channel != DEFAULTS_CHANNEL_NAME:
            version += ' (%s)' % channel
        if s.startswith('-'):
            removed[name.lower()] = version
        elif s.startswith('+'):
            added[name.lower()] = version
>>>>>>> 2a177ec5
    changed = set(added) & set(removed)
    for name in sorted(changed):
        old = removed[name]
        new = added[name]
        if old[1:] == new[1:]:
            continue
        fmt0 = ' {1} '
        if old[2] != new[2]:
            fmt1 = '{2}'
        else:
            fmt1 = '{2}_{3}'
        fmt2 = fmt1 + ' ({4})' if new[4] else fmt1
        fmt1 = fmt1 + ' ({4})' if old[4] else fmt1
        yield '%s{%s -> %s}' % (fmt0.format(*old), 
                                fmt1.format(*old), fmt2.format(*new))
    for pset in (removed, added):
        for name in sorted(set(pset) - changed):
            tmp = pset[name]
            fmt0 = '{0}{1} {2} {3}'
            fmt0 = fmt0 + ' {4}' if tmp[4] else fmt0
            yield fmt0.format(*tmp)


def pretty_content(content):
    if is_diff(content):
        return pretty_diff(content)
    else:
        return iter(sorted(content))


class History(object):

    def __init__(self, prefix):
        self.prefix = prefix
        self.meta_dir = join(prefix, 'conda-meta')
        self.path = join(self.meta_dir, 'history')

    def __enter__(self):
        self.update('enter')
        return self

    def __exit__(self, exc_type, exc_value, traceback):
        self.update('exit')

    def init_log_file(self, force=False):
        if not force and isfile(self.path):
            return
        self.write_dists(linked(self.prefix))

    def file_is_empty(self):
        return os.stat(self.path).st_size == 0

    def update(self, enter_or_exit=''):
        """
        update the history file (creating a new one if necessary)
        """
        try:
            self.init_log_file()
            try:
                last = set(self.get_state())
            except CondaHistoryError as e:
                warnings.warn("Error in %s: %s" % (self.path, e),
                              CondaHistoryWarning)
                return
            curr = set(map(str, linked(self.prefix)))
            if last == curr:
                # print a head when a blank env is first created to preserve history
                if enter_or_exit == 'exit' and self.file_is_empty():
                    with open(self.path, 'a') as fo:
                        write_head(fo)
                return
            self.write_changes(last, curr)
        except IOError as e:
            if e.errno == errno.EACCES:
                log.debug("Can't write the history file")
            else:
                raise CondaFileIOError(self.path, "Can't write the history file %s" % e)

    def parse(self):
        """
        parse the history file and return a list of
        tuples(datetime strings, set of distributions/diffs, comments)
        """
        res = []
        if not isfile(self.path):
            return res
        sep_pat = re.compile(r'==>\s*(.+?)\s*<==')
        with open(self.path) as f:
            lines = f.read().splitlines()
        for line in lines:
            line = line.strip()
            if not line:
                continue
            m = sep_pat.match(line)
            if m:
                res.append((m.group(1), set(), []))
            elif line.startswith('#'):
                res[-1][2].append(line)
            else:
                res[-1][1].add(line)
        return res

    def get_user_requests(self):
        """
        return a list of user requested items.  Each item is a dict with the
        following keys:
        'date': the date and time running the command
        'cmd': a list of argv of the actual command which was run
        'action': install/remove/update
        'specs': the specs being used
        """
        res = []
        com_pat = re.compile(r'#\s*cmd:\s*(.+)')
        spec_pat = re.compile(r'#\s*(\w+)\s*specs:\s*(.+)')
        for dt, unused_cont, comments in self.parse():
            item = {'date': dt}
            for line in comments:
                m = com_pat.match(line)
                if m:
                    argv = m.group(1).split()
                    if argv[0].endswith('conda'):
                        argv[0] = 'conda'
                    item['cmd'] = argv
                m = spec_pat.match(line)
                if m:
                    action, specs = m.groups()
                    item['action'] = action
                    item['specs'] = json.loads(specs.replace("'", '"'))
            if 'cmd' in item:
                res.append(item)
        return res

    def construct_states(self):
        """
        return a list of tuples(datetime strings, set of distributions)
        """
        res = []
        cur = set([])
        for dt, cont, unused_com in self.parse():
            if not is_diff(cont):
                cur = cont
            else:
                for s in cont:
                    if s.startswith('-'):
                        cur.discard(s[1:])
                    elif s.startswith('+'):
                        cur.add(s[1:])
                    else:
                        raise CondaHistoryError('Did not expect: %s' % s)
            res.append((dt, cur.copy()))
        return res

    def get_state(self, rev=-1):
        """
        return the state, i.e. the set of distributions, for a given revision,
        defaults to latest (which is the same as the current state when
        the log file is up-to-date)
        """
        states = self.construct_states()
        if not states:
            return set([])
        times, pkgs = zip(*states)
        return pkgs[rev]

    def print_log(self):
        for i, (date, content, unused_com) in enumerate(self.parse()):
            print('%s  (rev %d)' % (date, i))
            for line in pretty_content(content):
                print('    %s' % line)
            print()

    def object_log(self):
        result = []
        for i, (date, content, unused_com) in enumerate(self.parse()):
            # Based on Mateusz's code; provides more details about the
            # history event
            event = {
                'date': date,
                'rev': i,
                'install': [],
                'remove': [],
                'upgrade': [],
                'downgrade': []
            }
            added = {}
            removed = {}
            if is_diff(content):
                for pkg in content:
                    name, version, build, channel = Dist(pkg[1:]).quad
                    if pkg.startswith('+'):
                        added[name.lower()] = (version, build, channel)
                    elif pkg.startswith('-'):
                        removed[name.lower()] = (version, build, channel)

                changed = set(added) & set(removed)
                for name in sorted(changed):
                    old = removed[name]
                    new = added[name]
                    details = {
                        'old': '-'.join((name,) + old),
                        'new': '-'.join((name,) + new)
                    }

                    if new > old:
                        event['upgrade'].append(details)
                    else:
                        event['downgrade'].append(details)

                for name in sorted(set(removed) - changed):
                    event['remove'].append('-'.join((name,) + removed[name]))

                for name in sorted(set(added) - changed):
                    event['install'].append('-'.join((name,) + added[name]))
            else:
                for pkg in sorted(content):
                    event['install'].append(pkg)
            result.append(event)
        return result

    def write_dists(self, dists):
        if not isdir(self.meta_dir):
            os.makedirs(self.meta_dir)
        with open(self.path, 'w') as fo:
            if dists:
                write_head(fo)
                for dist in sorted(dists):
                    fo.write('%s\n' % dist)

    def write_changes(self, last_state, current_state):
        with open(self.path, 'a') as fo:
            write_head(fo)
            for fn in sorted(last_state - current_state):
                fo.write('-%s\n' % fn)
            for fn in sorted(current_state - last_state):
                fo.write('+%s\n' % fn)


if __name__ == '__main__':
    from pprint import pprint
    # Don't use in context manager mode---it augments the history every time
    h = History(sys.prefix)
    pprint(h.get_user_requests())<|MERGE_RESOLUTION|>--- conflicted
+++ resolved
@@ -58,7 +58,6 @@
 def pretty_diff(diff):
     added = {}
     removed = {}
-<<<<<<< HEAD
     for parts in map(parse_content_line, diff):
         pm = parts[0]
         name = parts[1]
@@ -66,18 +65,6 @@
             removed[name] = parts
         elif pm == '+':
             added[name] = parts
-=======
-    for s in diff:
-        fn = s[1:]
-        dist = Dist(fn)
-        name, version, _, channel = dist.quad
-        if channel != DEFAULTS_CHANNEL_NAME:
-            version += ' (%s)' % channel
-        if s.startswith('-'):
-            removed[name.lower()] = version
-        elif s.startswith('+'):
-            added[name.lower()] = version
->>>>>>> 2a177ec5
     changed = set(added) & set(removed)
     for name in sorted(changed):
         old = removed[name]
