--- conflicted
+++ resolved
@@ -58,7 +58,6 @@
 def pretty_diff(diff):
     added = {}
     removed = {}
-<<<<<<< HEAD
     for parts in map(parse_content_line, diff):
         pm = parts[0]
         name = parts[1]
@@ -79,7 +78,7 @@
             fmt1 = '{2}_{3}'
         fmt2 = fmt1 + ' ({4})' if new[4] else fmt1
         fmt1 = fmt1 + ' ({4})' if old[4] else fmt1
-        yield '%s{%s -> %s}' % (fmt0.format(*old), 
+        yield '%s{%s -> %s}' % (fmt0.format(*old),
                                 fmt1.format(*old), fmt2.format(*new))
     for pset in (removed, added):
         for name in sorted(set(pset) - changed):
@@ -87,29 +86,6 @@
             fmt0 = '{0}{1} {2} {3}'
             fmt0 = fmt0 + ' {4}' if tmp[4] else fmt0
             yield fmt0.format(*tmp)
-=======
-    for s in diff:
-        parts = s[1:].rsplit(' ')
-        dist = Dist(parts[0])
-        channel, fn = dist.pair
-        if len(parts) == 4:
-            _, name, version, _ = parts
-        else:
-            name, version, _ = fn.rsplit('-', 2)
-        if channel != DEFAULTS:
-            version += ' (%s)' % channel
-        if s.startswith('-'):
-            removed[name.lower()] = version
-        elif s.startswith('+'):
-            added[name.lower()] = version
-    changed = set(added) & set(removed)
-    for name in sorted(changed):
-        yield ' %s {%s -> %s}' % (name, removed[name], added[name])
-    for name in sorted(set(removed) - changed):
-        yield '-%s %s' % (name, removed[name])
-    for name in sorted(set(added) - changed):
-        yield '+%s %s' % (name, added[name])
->>>>>>> e214a9e4
 
 
 def pretty_content(content):
