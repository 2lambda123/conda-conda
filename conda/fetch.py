--- conflicted
+++ resolved
@@ -16,10 +16,8 @@
 import config
 from utils import memoized
 
-<<<<<<< HEAD
 
 log = getLogger(__name__)
-=======
 #START proxy support
 
 #1. get proxies if needed. a proxy for each  protocol
@@ -66,7 +64,7 @@
     """handles aspects of establishing the connection with the remote"""
 
     try: return urllib2.urlopen(url)
-    
+
     except urllib2.HTTPError as HTTPErrorinst:
         if HTTPErrorinst.code==407 or 401:#proxy authentication error
             #...(need to auth) or supplied creds failed
@@ -86,15 +84,12 @@
                 proxypwdmgr.add_password(None,proxies_dict[protocol],uname,pword)
             installopener()
             return connectionhandled_urlopen(url)#i'm uncomfortable with this
-			#but i just want to exec to start from the top again
+                        #but i just want to exec to start from the top again
 
     except: raise #returns anything unhandled here to the caller
 
 #END proxy support
-    
-log = logging.getLogger(__name__)
 
->>>>>>> 8eef76e9
 retries = 3
 
 
@@ -103,7 +98,7 @@
         for fn in 'repodata.json.bz2', 'repodata.json':
             try:
                 fi = connectionhandled_urlopen(url+fn)#urllib2.urlopen(url + fn)
-                        
+
                 log.debug("fetched: %s [%s] ..." % (fn, url))
                 data = fi.read()
                 fi.close()
