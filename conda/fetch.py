--- conflicted
+++ resolved
@@ -12,433 +12,7 @@
 from warnings import warn
 
 log = getLogger(__name__)
-<<<<<<< HEAD
-dotlog = getLogger('dotupdate')
-stdoutlog = getLogger('stdoutlog')
-stderrlog = getLogger('stderrlog')
 
-fail_unknown_host = False
-
-
-def create_cache_dir():
-    cache_dir = join(context.pkgs_dirs[0], 'cache')
-    try:
-        os.makedirs(cache_dir)
-    except OSError:
-        pass
-    return cache_dir
-
-
-def cache_fn_url(url):
-    md5 = hashlib.md5(url.encode('utf-8')).hexdigest()
-    return '%s.json' % (md5[:8],)
-
-
-def add_http_value_to_dict(resp, http_key, d, dict_key):
-    value = resp.headers.get(http_key)
-    if value:
-        d[dict_key] = value
-
-
-# We need a decorator so that the dot gets printed *after* the repodata is fetched
-class dotlog_on_return(object):
-    def __init__(self, msg):
-        self.msg = msg
-
-    def __call__(self, f):
-        @wraps(f)
-        def func(*args, **kwargs):
-            res = f(*args, **kwargs)
-            dotlog.debug("%s args %s kwargs %s" % (self.msg, args, kwargs))
-            return res
-        return func
-
-
-@dotlog_on_return("fetching repodata:")
-def fetch_repodata(url, cache_dir=None, use_cache=False, session=None):
-    if not offline_keep(url):
-        return {'packages': {}}
-    cache_path = join(cache_dir or create_cache_dir(), cache_fn_url(url))
-    try:
-        log.debug("Opening repodata cache for %s at %s", url, cache_path)
-        with open(cache_path) as f:
-            cache = json.load(f)
-    except (IOError, ValueError):
-        cache = {'packages': {}}
-
-    if use_cache:
-        return cache
-
-    if not context.ssl_verify:
-        warnings.simplefilter('ignore', InsecureRequestWarning)
-
-    session = session or CondaSession()
-
-    headers = {}
-    if "_etag" in cache:
-        headers["If-None-Match"] = cache["_etag"]
-    if "_mod" in cache:
-        headers["If-Modified-Since"] = cache["_mod"]
-
-    if 'repo.continuum.io' in url or url.startswith("file://"):
-        filename = 'repodata.json.bz2'
-        headers['Accept-Encoding'] = 'identity'
-    else:
-        headers['Accept-Encoding'] = 'gzip, deflate, compress, identity'
-        headers['Content-Type'] = 'application/json'
-        filename = 'repodata.json'
-
-    try:
-        resp = session.get(url + filename, headers=headers, proxies=session.proxies,
-                           timeout=(3.05, 60))
-        if log.isEnabledFor(DEBUG):
-            log.debug(stringify(resp))
-        resp.raise_for_status()
-
-        if resp.status_code != 304:
-            def get_json_str(filename, resp_content):
-                if filename.endswith('.bz2'):
-                    return bz2.decompress(resp_content).decode('utf-8')
-                else:
-                    return resp_content.decode('utf-8')
-
-            if url.startswith('file://'):
-                file_path = url_to_path(url)
-                with FileLock(dirname(file_path)):
-                    json_str = get_json_str(filename, resp.content)
-            else:
-                json_str = get_json_str(filename, resp.content)
-
-            cache = json.loads(json_str)
-            add_http_value_to_dict(resp, 'Etag', cache, '_etag')
-            add_http_value_to_dict(resp, 'Last-Modified', cache, '_mod')
-
-    except ValueError as e:
-        raise CondaRuntimeError("Invalid index file: {0}{1}: {2}"
-                                .format(url, filename, e))
-
-    except requests.exceptions.HTTPError as e:
-        if e.response.status_code == 407:  # Proxy Authentication Required
-            handle_proxy_407(url, session)
-            # Try again
-            return fetch_repodata(url, cache_dir=cache_dir, use_cache=use_cache, session=session)
-
-        if e.response.status_code == 404:
-            if url.endswith('/noarch/'):  # noarch directory might not exist
-                return None
-            msg = 'Could not find URL: %s' % url
-        elif e.response.status_code == 403 and url.endswith('/noarch/'):
-            return None
-
-        elif e.response.status_code == 401 and context.channel_alias in url:
-            # Note, this will not trigger if the binstar configured url does
-            # not match the conda configured one.
-            msg = ("Warning: you may need to login to anaconda.org again with "
-                   "'anaconda login' to access private packages(%s, %s)" %
-                   (url, e))
-            stderrlog.info(msg)
-            return fetch_repodata(url, cache_dir=cache_dir, use_cache=use_cache, session=session)
-
-        else:
-            msg = "HTTPError: %s: %s\n" % (e, url)
-
-        log.debug(msg)
-        raise CondaHTTPError(msg)
-
-    except requests.exceptions.SSLError as e:
-        msg = "SSL Error: %s\n" % e
-        stderrlog.info("SSL verification error: %s\n" % e)
-        log.debug(msg)
-
-    except requests.exceptions.ConnectionError as e:
-        # requests isn't so nice here. For whatever reason, https gives this
-        # error and http gives the above error. Also, there is no status_code
-        # attribute here. We have to just check if it looks like 407.  See
-        # https://github.com/kennethreitz/requests/issues/2061.
-        if "407" in str(e):  # Proxy Authentication Required
-            handle_proxy_407(url, session)
-            # Try again
-            return fetch_repodata(url, cache_dir=cache_dir, use_cache=use_cache, session=session)
-        msg = "Connection error: %s: %s\n" % (e, url)
-        stderrlog.info('Could not connect to %s\n' % url)
-        log.debug(msg)
-        if fail_unknown_host:
-            raise CondaRuntimeError(msg)
-
-        raise CondaRuntimeError(msg)
-    cache['_url'] = url
-    try:
-        with open(cache_path, 'w') as fo:
-            json.dump(cache, fo, indent=2, sort_keys=True)
-    except IOError:
-        pass
-
-    return cache or None
-
-
-def handle_proxy_407(url, session):
-    """
-    Prompts the user for the proxy username and password and modifies the
-    proxy in the session object to include it.
-    """
-    # We could also use HTTPProxyAuth, but this does not work with https
-    # proxies (see https://github.com/kennethreitz/requests/issues/2061).
-    scheme = requests.packages.urllib3.util.url.parse_url(url).scheme
-    if scheme not in session.proxies:
-        raise ProxyError("""Could not find a proxy for %r. See
-http://conda.pydata.org/docs/html#configure-conda-for-use-behind-a-proxy-server
-for more information on how to configure proxies.""" % scheme)
-    username, passwd = get_proxy_username_and_pass(scheme)
-    session.proxies[scheme] = add_username_and_pass_to_url(
-                            session.proxies[scheme], username, passwd)
-
-
-@memoized
-def get_proxy_username_and_pass(scheme):
-    username = input("\n%s proxy username: " % scheme)
-    passwd = getpass.getpass("Password:")
-    return username, passwd
-
-def add_unknown(index, priorities):
-    priorities = {p[0]: p[1] for p in itervalues(priorities)}
-    maxp = max(itervalues(priorities)) + 1 if priorities else 1
-    for dist, info in iteritems(package_cache()):
-        schannel, dname = dist2pair(dist)
-        fname = dname + '.tar.bz2'
-        fkey = dist + '.tar.bz2'
-        if fkey in index or not info['dirs']:
-            continue
-        try:
-            with open(join(info['dirs'][0], 'info', 'index.json')) as fi:
-                meta = json.load(fi)
-        except IOError:
-            continue
-        if info['urls']:
-            url = info['urls'][0]
-        elif meta.get('url'):
-            url = meta['url']
-        elif meta.get('channel'):
-            url = meta['channel'].rstrip('/') + '/' + fname
-        else:
-            url = '<unknown>/' + fname
-        if url.rsplit('/', 1)[-1] != fname:
-            continue
-        channel, schannel2 = Channel(url).url_channel_wtf
-        if schannel2 != schannel:
-            continue
-        priority = priorities.get(schannel, maxp)
-        if 'link' in meta:
-            del meta['link']
-        meta.update({'fn': fname, 'url': url, 'channel': channel,
-                     'schannel': schannel, 'priority': priority})
-        meta.setdefault('depends', [])
-        log.debug("adding cached pkg to index: %s" % fkey)
-        index[fkey] = meta
-
-def add_pip_dependency(index):
-    for info in itervalues(index):
-        if (info['name'] == 'python' and
-                info['version'].startswith(('2.', '3.'))):
-            info.setdefault('depends', []).append('pip')
-
-def fetch_index(channel_urls, use_cache=False, unknown=False, index=None):
-    log.debug('channel_urls=' + repr(channel_urls))
-    # pool = ThreadPool(5)
-    if index is None:
-        index = {}
-    stdoutlog.info("Fetching package metadata ...")
-    # if not isinstance(channel_urls, dict):
-    #     channel_urls = prioritize_channels(channel_urls)
-
-    urls = tuple(filter(offline_keep, channel_urls))
-    try:
-        import concurrent.futures
-        executor = concurrent.futures.ThreadPoolExecutor(10)
-    except (ImportError, RuntimeError) as e:
-        # concurrent.futures is only available in Python >= 3.2 or if futures is installed
-        # RuntimeError is thrown if number of threads are limited by OS
-        log.debug(repr(e))
-        session = CondaSession()
-        repodatas = [(url, fetch_repodata(url, use_cache=use_cache, session=session))
-                     for url in urls]
-    else:
-        try:
-            futures = tuple(executor.submit(fetch_repodata, url, use_cache=use_cache,
-                                            session=CondaSession()) for url in urls)
-            repodatas = [(u, f.result()) for u, f in zip(urls, futures)]
-        except RuntimeError as e:
-            # Cannot start new thread, then give up parallel execution
-            log.debug(repr(e))
-            session = CondaSession()
-            repodatas = [(url, fetch_repodata(url, use_cache=use_cache, session=session))
-                         for url in urls]
-        finally:
-            executor.shutdown(wait=True)
-
-    for channel, repodata in repodatas:
-        if repodata is None:
-            continue
-        new_index = repodata['packages']
-        url_s, priority = channel_urls[channel]
-        channel = channel.rstrip('/')
-        for fn, info in iteritems(new_index):
-            info['fn'] = fn
-            info['schannel'] = url_s
-            info['channel'] = channel
-            info['priority'] = priority
-            info['url'] = channel + '/' + fn
-            key = url_s + '::' + fn if url_s != 'defaults' else fn
-            index[key] = info
-
-    stdoutlog.info('\n')
-    if unknown:
-        add_unknown(index, channel_urls)
-    if context.add_pip_as_python_dependency:
-        add_pip_dependency(index)
-    return index
-
-
-def fetch_pkg(info, dst_dir=None, session=None):
-    '''
-    fetch a package given by `info` and store it into `dst_dir`
-    '''
-
-    session = session or CondaSession()
-
-    fn = info['fn']
-    url = info.get('url')
-    if url is None:
-        url = info['channel'] + '/' + fn
-    log.debug("url=%r" % url)
-    if dst_dir is None:
-        dst_dir = find_new_location(fn[:-8])[0]
-    path = join(dst_dir, fn)
-
-    download(url, path, session=session, md5=info['md5'], urlstxt=True)
-    if info.get('sig'):
-        from .signature import verify
-
-        fn2 = fn + '.sig'
-        url = (info['channel'] if info['sig'] == '.' else
-               info['sig'].rstrip('/')) + '/' + fn2
-        log.debug("signature url=%r" % url)
-        download(url, join(dst_dir, fn2), session=session)
-        try:
-            if verify(path):
-                return
-        except CondaSignatureError:
-            raise
-
-        raise CondaSignatureError("Error: Signature for '%s' is invalid." % (basename(path)))
-
-
-def download(url, dst_path, session=None, md5=None, urlstxt=False, retries=None):
-    assert "::" not in str(url), url
-    assert "::" not in str(dst_path), str(dst_path)
-    if not offline_keep(url):
-        raise RuntimeError("Cannot download in offline mode: %s" % (url,))
-
-    pp = dst_path + '.part'
-    dst_dir = dirname(dst_path)
-    session = session or CondaSession()
-
-    if not context.ssl_verify:
-        try:
-            from requests.packages.urllib3.connectionpool import InsecureRequestWarning
-        except ImportError:
-            pass
-        else:
-            warnings.simplefilter('ignore', InsecureRequestWarning)
-
-    if retries is None:
-        retries = RETRIES
-
-    with FileLock(dst_path):
-        rm_rf(dst_path)
-        try:
-            resp = session.get(url, stream=True, proxies=session.proxies, timeout=(3.05, 27))
-            resp.raise_for_status()
-        except requests.exceptions.HTTPError as e:
-            if e.response.status_code == 407:  # Proxy Authentication Required
-                handle_proxy_407(url, session)
-                # Try again
-                return download(url, dst_path, session=session, md5=md5,
-                                urlstxt=urlstxt, retries=retries)
-            msg = "HTTPError: %s: %s\n" % (e, url)
-            log.debug(msg)
-            raise CondaRuntimeError(msg)
-
-        except requests.exceptions.ConnectionError as e:
-            # requests isn't so nice here. For whatever reason, https gives
-            # this error and http gives the above error. Also, there is no
-            # status_code attribute here.  We have to just check if it looks
-            # like 407.
-            # See: https://github.com/kennethreitz/requests/issues/2061.
-            if "407" in str(e):  # Proxy Authentication Required
-                handle_proxy_407(url, session)
-                # try again
-                return download(url, dst_path, session=session, md5=md5,
-                                urlstxt=urlstxt, retries=retries)
-            msg = "Connection error: %s: %s\n" % (e, url)
-            stderrlog.info('Could not connect to %s\n' % url)
-            log.debug(msg)
-            raise CondaRuntimeError(msg)
-
-        except IOError as e:
-            raise CondaRuntimeError("Could not open '%s': %s" % (url, e))
-
-        size = resp.headers.get('Content-Length')
-        if size:
-            size = int(size)
-            fn = basename(dst_path)
-            getLogger('fetch.start').info((fn[:14], size))
-
-        if md5:
-            h = hashlib.new('md5')
-        try:
-            with open(pp, 'wb') as fo:
-                index = 0
-                for chunk in resp.iter_content(2**14):
-                    index += len(chunk)
-                    try:
-                        fo.write(chunk)
-                    except IOError:
-                        raise CondaRuntimeError("Failed to write to %r." % pp)
-
-                    if md5:
-                        h.update(chunk)
-
-                    if size and 0 <= index <= size:
-                        getLogger('fetch.update').info(index)
-
-        except IOError as e:
-            if e.errno == 104 and retries:  # Connection reset by pee
-                # try again
-                log.debug("%s, trying again" % e)
-                return download(url, dst_path, session=session, md5=md5,
-                                urlstxt=urlstxt, retries=retries - 1)
-            raise CondaRuntimeError("Could not open %r for writing (%s)." % (pp, e))
-
-        if size:
-            getLogger('fetch.stop').info(None)
-
-        if md5 and h.hexdigest() != md5:
-            if retries:
-                # try again
-                log.debug("MD5 sums mismatch for download: %s (%s != %s), "
-                          "trying again" % (url, h.hexdigest(), md5))
-                return download(url, dst_path, session=session, md5=md5,
-                                urlstxt=urlstxt, retries=retries - 1)
-            raise MD5MismatchError("MD5 sums mismatch for download: %s (%s != %s)"
-                                   % (url, h.hexdigest(), md5))
-
-        try:
-            exp_backoff_fn(os.rename, pp, dst_path)
-        except OSError as e:
-            raise CondaRuntimeError("Could not rename %r to %r: %r" %
-                                    (pp, dst_path, e))
-=======
->>>>>>> b0ce9d42
 
 # for conda-build backward compatibility
 handle_proxy_407 = lambda x, y: warn("handle_proxy_407 is deprecated. "
