# Copyright (C) 2012 Anaconda, Inc
# SPDX-License-Identifier: BSD-3-Clause
from __future__ import annotations

import getpass
import json
import os
import sys
from datetime import timedelta
<<<<<<< HEAD
import json
=======
from errno import ENOSPC
from functools import lru_cache, partial
>>>>>>> 84f0d2b5
from json.decoder import JSONDecodeError
from logging import getLogger
from os.path import join
from textwrap import dedent
from traceback import format_exception, format_exception_only

from conda.common.iterators import groupby_to_dict as groupby

from . import CondaError, CondaExitZero, CondaMultiError
from .auxlib.entity import EntityEncoder
from .auxlib.ish import dals
from .auxlib.logz import stringify
from .base.constants import COMPATIBLE_SHELLS, PathConflict, SafetyChecks
from .common.compat import on_win
from .common.io import dashlist
from .common.signals import get_signal_name
<<<<<<< HEAD
from .exception_handler import ExceptionHandler, conda_exception_handler  # noqa: 401
=======
from .common.url import join_url, maybe_unquote
from .deprecations import DeprecatedError  # noqa: 401
from .models.channel import Channel
>>>>>>> 84f0d2b5

log = getLogger(__name__)


# TODO: for conda-build compatibility only
# remove in conda 4.4
class ResolvePackageNotFound(CondaError):
    def __init__(self, bad_deps):
        # bad_deps is a list of lists
        # bad_deps should really be named 'invalid_chains'
        self.bad_deps = tuple(dep for deps in bad_deps for dep in deps if dep)
        formatted_chains = tuple(
            " -> ".join(map(str, bad_chain)) for bad_chain in bad_deps
        )
        self._formatted_chains = formatted_chains
        message = "\n" + "\n".join(
            ("  - %s" % bad_chain) for bad_chain in formatted_chains
        )
        super().__init__(message)


NoPackagesFound = NoPackagesFoundError = ResolvePackageNotFound  # NOQA


class LockError(CondaError):
    def __init__(self, message):
        msg = "%s" % message
        super().__init__(msg)


class ArgumentError(CondaError):
    return_code = 2

    def __init__(self, message, **kwargs):
        super().__init__(message, **kwargs)


class Help(CondaError):
    pass


class ActivateHelp(Help):
    def __init__(self):
        message = dals(
            """
        usage: conda activate [-h] [--[no-]stack] [env_name_or_prefix]

        Activate a conda environment.

        Options:

        positional arguments:
          env_name_or_prefix    The environment name or prefix to activate. If the
                                prefix is a relative path, it must start with './'
                                (or '.\\' on Windows).

        optional arguments:
          -h, --help            Show this help message and exit.
          --stack               Stack the environment being activated on top of the
                                previous active environment, rather replacing the
                                current active environment with a new one. Currently,
                                only the PATH environment variable is stacked. This
                                may be enabled implicitly by the 'auto_stack'
                                configuration variable.
          --no-stack            Do not stack the environment. Overrides 'auto_stack'
                                setting.
        """
        )
        super().__init__(message)


class DeactivateHelp(Help):
    def __init__(self):
        message = dals(
            """
        usage: conda deactivate [-h]

        Deactivate the current active conda environment.

        Options:

        optional arguments:
          -h, --help            Show this help message and exit.
        """
        )
        super().__init__(message)


class GenericHelp(Help):
    def __init__(self, command):
        message = "help requested for %s" % command
        super().__init__(message)


class CondaSignalInterrupt(CondaError):
    def __init__(self, signum):
        signal_name = get_signal_name(signum)
        super().__init__(
            "Signal interrupt %(signal_name)s", signal_name=signal_name, signum=signum
        )


class TooManyArgumentsError(ArgumentError):
    def __init__(
        self, expected, received, offending_arguments, optional_message="", *args
    ):
        self.expected = expected
        self.received = received
        self.offending_arguments = offending_arguments
        self.optional_message = optional_message

        suffix = "s" if received - expected > 1 else ""
        msg = "{} Got {} argument{} ({}) but expected {}.".format(
            optional_message,
            received,
            suffix,
            ", ".join(offending_arguments),
            expected,
        )
        super().__init__(msg, *args)


class ClobberError(CondaError):
    def __init__(self, message, path_conflict, **kwargs):
        self.path_conflict = path_conflict
        super().__init__(message, **kwargs)

    def __repr__(self):
        clz_name = (
            "ClobberWarning"
            if self.path_conflict == PathConflict.warn
            else "ClobberError"
        )
        return f"{clz_name}: {self}\n"


class BasicClobberError(ClobberError):
    def __init__(self, source_path, target_path, context):
        message = dals(
            """
        Conda was asked to clobber an existing path.
          source path: %(source_path)s
          target path: %(target_path)s
        """
        )
        if context.path_conflict == PathConflict.prevent:
            message += (
                "Conda no longer clobbers existing paths without the use of the "
                "--clobber option\n."
            )
        super().__init__(
            message,
            context.path_conflict,
            target_path=target_path,
            source_path=source_path,
        )


class KnownPackageClobberError(ClobberError):
    def __init__(
        self, target_path, colliding_dist_being_linked, colliding_linked_dist, context
    ):
        message = dals(
            """
        The package '%(colliding_dist_being_linked)s' cannot be installed due to a
        path collision for '%(target_path)s'.
        This path already exists in the target prefix, and it won't be removed by
        an uninstall action in this transaction. The path appears to be coming from
        the package '%(colliding_linked_dist)s', which is already installed in the prefix.
        """
        )
        if context.path_conflict == PathConflict.prevent:
            message += (
                "If you'd like to proceed anyway, re-run the command with "
                "the `--clobber` flag.\n."
            )
        super().__init__(
            message,
            context.path_conflict,
            target_path=target_path,
            colliding_dist_being_linked=colliding_dist_being_linked,
            colliding_linked_dist=colliding_linked_dist,
        )


class UnknownPackageClobberError(ClobberError):
    def __init__(self, target_path, colliding_dist_being_linked, context):
        message = dals(
            """
        The package '%(colliding_dist_being_linked)s' cannot be installed due to a
        path collision for '%(target_path)s'.
        This path already exists in the target prefix, and it won't be removed
        by an uninstall action in this transaction. The path is one that conda
        doesn't recognize. It may have been created by another package manager.
        """
        )
        if context.path_conflict == PathConflict.prevent:
            message += (
                "If you'd like to proceed anyway, re-run the command with "
                "the `--clobber` flag.\n."
            )
        super().__init__(
            message,
            context.path_conflict,
            target_path=target_path,
            colliding_dist_being_linked=colliding_dist_being_linked,
        )


class SharedLinkPathClobberError(ClobberError):
    def __init__(self, target_path, incompatible_package_dists, context):
        message = dals(
            """
        This transaction has incompatible packages due to a shared path.
          packages: %(incompatible_packages)s
          path: '%(target_path)s'
        """
        )
        if context.path_conflict == PathConflict.prevent:
            message += (
                "If you'd like to proceed anyway, re-run the command with "
                "the `--clobber` flag.\n."
            )
        super().__init__(
            message,
            context.path_conflict,
            target_path=target_path,
            incompatible_packages=", ".join(str(d) for d in incompatible_package_dists),
        )


class CommandNotFoundError(CondaError):
    def __init__(self, command):
        activate_commands = {
            "activate",
            "deactivate",
            "run",
        }
        conda_commands = {
            "clean",
            "config",
            "create",
            "--help",  # https://github.com/conda/conda/issues/11585
            "info",
            "install",
            "list",
            "package",
            "remove",
            "search",
            "uninstall",
            "update",
            "upgrade",
        }
        build_commands = {
            "build",
            "convert",
            "develop",
            "index",
            "inspect",
            "metapackage",
            "render",
            "skeleton",
        }
        from .base.context import context
        from .cli.main import init_loggers

        init_loggers(context)
        if command in activate_commands:
            # TODO: Point users to a page at conda-docs, which explains this context in more detail
            builder = [
                "Your shell has not been properly configured to use 'conda %(command)s'."
            ]
            if on_win:
                builder.append(
                    dals(
                        """
                If using 'conda %(command)s' from a batch script, change your
                invocation to 'CALL conda.bat %(command)s'.
                """
                    )
                )
            builder.append(
                dals(
                    """
            To initialize your shell, run

                $ conda init <SHELL_NAME>

            Currently supported shells are:%(supported_shells)s

            See 'conda init --help' for more information and options.

            IMPORTANT: You may need to close and restart your shell after running 'conda init'.
            """
                )
                % {
                    "supported_shells": dashlist(COMPATIBLE_SHELLS),
                }
            )
            message = "\n".join(builder)
        elif command in build_commands:
            message = "To use 'conda %(command)s', install conda-build."
        else:
            from difflib import get_close_matches

            from .cli.find_commands import find_commands

            message = "No command 'conda %(command)s'."
            choices = (
                activate_commands
                | conda_commands
                | build_commands
                | set(find_commands())
            )
            close = get_close_matches(command, choices)
            if close:
                message += "\nDid you mean 'conda %s'?" % close[0]
        super().__init__(message, command=command)


class PathNotFoundError(CondaError, OSError):
    def __init__(self, path):
        message = "%(path)s"
        super().__init__(message, path=path)


class DirectoryNotFoundError(CondaError):
    def __init__(self, path):
        message = "%(path)s"
        super().__init__(message, path=path)


class EnvironmentLocationNotFound(CondaError):
    def __init__(self, location):
        message = "Not a conda environment: %(location)s"
        super().__init__(message, location=location)


class EnvironmentNameNotFound(CondaError):
    def __init__(self, environment_name):
        message = dals(
            """
        Could not find conda environment: %(environment_name)s
        You can list all discoverable environments with `conda info --envs`.
        """
        )
        super().__init__(message, environment_name=environment_name)


class NoBaseEnvironmentError(CondaError):
    def __init__(self):
        message = dals(
            """
        This conda installation has no default base environment. Use
        'conda create' to create new environments and 'conda activate' to
        activate environments.
        """
        )
        super().__init__(message)


class DirectoryNotACondaEnvironmentError(CondaError):
    def __init__(self, target_directory):
        message = dals(
            """
        The target directory exists, but it is not a conda environment.
        Use 'conda create' to convert the directory to a conda environment.
          target directory: %(target_directory)s
        """
        )
        super().__init__(message, target_directory=target_directory)


class CondaEnvironmentError(CondaError, EnvironmentError):
    def __init__(self, message, *args):
        msg = "%s" % message
        super().__init__(msg, *args)


class DryRunExit(CondaExitZero):
    def __init__(self):
        msg = "Dry run. Exiting."
        super().__init__(msg)


class CondaSystemExit(CondaExitZero, SystemExit):
    def __init__(self, *args):
        msg = " ".join(str(arg) for arg in self.args)
        super().__init__(msg)


class PaddingError(CondaError):
    def __init__(self, dist, placeholder, placeholder_length):
        msg = (
            "Placeholder of length '%d' too short in package %s.\n"
            "The package must be rebuilt with conda-build > 2.0."
            % (placeholder_length, dist)
        )
        super().__init__(msg)


class LinkError(CondaError):
    def __init__(self, message):
        super().__init__(message)


class CondaOSError(CondaError, OSError):
    def __init__(self, message, **kwargs):
        msg = "%s" % message
        super().__init__(msg, **kwargs)


class ProxyError(CondaError):
    def __init__(self):
        message = dals(
            """
        Conda cannot proceed due to an error in your proxy configuration.
        Check for typos and other configuration errors in any '.netrc' file in your home directory,
        any environment variables ending in '_PROXY', and any other system-wide proxy
        configuration settings.
        """
        )
        super().__init__(message)


class CondaIOError(CondaError, IOError):
    def __init__(self, message, *args):
        msg = "%s" % message
        super().__init__(msg)


class CondaFileIOError(CondaIOError):
    def __init__(self, filepath, message, *args):
        self.filepath = filepath

        msg = f"'{filepath}'. {message}"
        super().__init__(msg, *args)


class CondaKeyError(CondaError, KeyError):
    def __init__(self, key, message, *args):
        self.key = key
        self.msg = f"'{key}': {message}"
        super().__init__(self.msg, *args)


class ChannelError(CondaError):
    pass


class ChannelNotAllowed(ChannelError):
    def __init__(self, channel):
        channel = Channel(channel)
        channel_name = channel.name
        channel_url = maybe_unquote(channel.base_url)
        message = dals(
            """
        Channel not included in allowlist:
          channel name: %(channel_name)s
          channel url: %(channel_url)s
        """
        )
        super().__init__(message, channel_url=channel_url, channel_name=channel_name)


class UnavailableInvalidChannel(ChannelError):
    status_code: str | int

    def __init__(self, channel, status_code, response=None):
        # parse channel
        channel = Channel(channel)
        channel_name = channel.name
        channel_url = maybe_unquote(channel.base_url)

        # define hardcoded/default reason/message
        reason = getattr(response, "reason", None)
        message = dals(
            """
            The channel is not accessible or is invalid.

            You will need to adjust your conda configuration to proceed.
            Use `conda config --show channels` to view your configuration's current state,
            and use `conda config --show-sources` to view config file locations.
            """
        )
        if channel.scheme == "file":
            url = join_url(channel.location, channel.name)
            message += dedent(
                f"""
                As of conda 4.3, a valid channel must contain a `noarch/repodata.json` and
                associated `noarch/repodata.json.bz2` file, even if `noarch/repodata.json` is
                empty. Use `conda index {url}`, or create `noarch/repodata.json`
                and associated `noarch/repodata.json.bz2`.
                """
            )

        # if response includes a valid json body we prefer the reason/message defined there
        try:
            body = response.json()
        except (AttributeError, JSONDecodeError):
            body = {}
        else:
            reason = body.get("reason", None) or reason
            message = body.get("message", None) or message

        # standardize arguments
        status_code = status_code or "000"
        reason = reason or "UNAVAILABLE OR INVALID"
        if isinstance(reason, str):
            reason = reason.upper()

        self.status_code = status_code

        super().__init__(
            f"HTTP {status_code} {reason} for channel {channel_name} <{channel_url}>\n\n{message}",
            channel_name=channel_name,
            channel_url=channel_url,
            status_code=status_code,
            reason=reason,
            response_details=stringify(response, content_max_len=1024) or "",
            json=body,
        )


class OperationNotAllowed(CondaError):
    def __init__(self, message):
        super().__init__(message)


class CondaImportError(CondaError, ImportError):
    def __init__(self, message):
        msg = "%s" % message
        super().__init__(msg)


class ParseError(CondaError):
    def __init__(self, message):
        msg = "%s" % message
        super().__init__(msg)


class CouldntParseError(ParseError):
    def __init__(self, reason):
        self.reason = reason
        super().__init__(self.args[0])


class ChecksumMismatchError(CondaError):
    def __init__(
        self, url, target_full_path, checksum_type, expected_checksum, actual_checksum
    ):
        message = dals(
            """
        Conda detected a mismatch between the expected content and downloaded content
        for url '%(url)s'.
          download saved to: %(target_full_path)s
          expected %(checksum_type)s: %(expected_checksum)s
          actual %(checksum_type)s: %(actual_checksum)s
        """
        )
        url = maybe_unquote(url)
        super().__init__(
            message,
            url=url,
            target_full_path=target_full_path,
            checksum_type=checksum_type,
            expected_checksum=expected_checksum,
            actual_checksum=actual_checksum,
        )


class PackageNotInstalledError(CondaError):
    def __init__(self, prefix, package_name):
        message = dals(
            """
        Package is not installed in prefix.
          prefix: %(prefix)s
          package name: %(package_name)s
        """
        )
        super().__init__(message, prefix=prefix, package_name=package_name)


class CondaHTTPError(CondaError):
    def __init__(
        self,
        message,
        url,
        status_code,
        reason,
        elapsed_time,
        response=None,
        caused_by=None,
    ):
        # if response includes a valid json body we prefer the reason/message defined there
        try:
            body = response.json()
        except (AttributeError, JSONDecodeError):
            body = {}
        else:
            reason = body.get("reason", None) or reason
            message = body.get("message", None) or message

        # standardize arguments
        url = maybe_unquote(url)
        status_code = status_code or "000"
        reason = reason or "CONNECTION FAILED"
        if isinstance(reason, str):
            reason = reason.upper()
        elapsed_time = elapsed_time or "-"
        if isinstance(elapsed_time, timedelta):
            elapsed_time = str(elapsed_time).split(":", 1)[-1]

        # extract CF-RAY
        try:
            cf_ray = response.headers["CF-RAY"]
        except (AttributeError, KeyError):
            cf_ray = ""
        else:
            cf_ray = f"CF-RAY: {cf_ray}\n"

        super().__init__(
            dals(
                f"""
                HTTP {status_code} {reason} for url <{url}>
                Elapsed: {elapsed_time}
                {cf_ray}
                """
            )
            # since message may include newlines don't include in f-string/dals above
            + message,
            url=url,
            status_code=status_code,
            reason=reason,
            elapsed_time=elapsed_time,
            response_details=stringify(response, content_max_len=1024) or "",
            json=body,
            caused_by=caused_by,
        )


class CondaSSLError(CondaError):
    pass


class AuthenticationError(CondaError):
    pass


class PackagesNotFoundError(CondaError):
    def __init__(self, packages, channel_urls=()):
        format_list = lambda iterable: "  - " + "\n  - ".join(str(x) for x in iterable)

        if channel_urls:
            message = dals(
                """
            The following packages are not available from current channels:

            %(packages_formatted)s

            Current channels:

            %(channels_formatted)s

            To search for alternate channels that may provide the conda package you're
            looking for, navigate to

                https://anaconda.org

            and use the search bar at the top of the page.
            """
            )
            from .base.context import context

            if context.use_only_tar_bz2:
                message += dals(
                    """
                Note: 'use_only_tar_bz2' is enabled. This might be omitting some
                packages from the index. Set this option to 'false' and retry.
                """
                )
            packages_formatted = format_list(packages)
            channels_formatted = format_list(channel_urls)
        else:
            message = dals(
                """
            The following packages are missing from the target environment:
            %(packages_formatted)s
            """
            )
            packages_formatted = format_list(packages)
            channels_formatted = ()

        super().__init__(
            message,
            packages=packages,
            packages_formatted=packages_formatted,
            channel_urls=channel_urls,
            channels_formatted=channels_formatted,
        )


class UnsatisfiableError(CondaError):
    """An exception to report unsatisfiable dependencies.

    Args:
        bad_deps: a list of tuples of objects (likely MatchSpecs).
        chains: (optional) if True, the tuples are interpreted as chains
            of dependencies, from top level to bottom. If False, the tuples
            are interpreted as simple lists of conflicting specs.

    Returns:
        Raises an exception with a formatted message detailing the
        unsatisfiable specifications.
    """

    def _format_chain_str(self, bad_deps):
        chains = {}
        for dep in sorted(bad_deps, key=len, reverse=True):
            dep1 = [s.partition(" ") for s in dep[1:]]
            key = (dep[0],) + tuple(v[0] for v in dep1)
            vals = ("",) + tuple(v[2] for v in dep1)
            found = False
            for key2, csets in chains.items():
                if key2[: len(key)] == key:
                    for cset, val in zip(csets, vals):
                        cset.add(val)
                    found = True
            if not found:
                chains[key] = [{val} for val in vals]
        for key, csets in chains.items():
            deps = []
            for name, cset in zip(key, csets):
                if "" not in cset:
                    pass
                elif len(cset) == 1:
                    cset.clear()
                else:
                    cset.remove("")
                    cset.add("*")
                if name[0] == "@":
                    name = "feature:" + name[1:]
                deps.append(
                    "{} {}".format(name, "|".join(sorted(cset))) if cset else name
                )
            chains[key] = " -> ".join(deps)
        return [chains[key] for key in sorted(chains.keys())]

    def __init__(self, bad_deps, chains=True, strict=False):
        from .models.match_spec import MatchSpec

        messages = {
            "python": dals(
                """

The following specifications were found
to be incompatible with the existing python installation in your environment:

Specifications:\n{specs}

Your python: {ref}

If python is on the left-most side of the chain, that's the version you've asked for.
When python appears to the right, that indicates that the thing on the left is somehow
not available for the python version you are constrained to. Note that conda will not
change your python version to a different minor version unless you explicitly specify
that.

        """
            ),
            "request_conflict_with_history": dals(
                """

The following specifications were found to be incompatible with a past
explicit spec that is not an explicit spec in this operation ({ref}):\n{specs}

                    """
            ),
            "direct": dals(
                """

The following specifications were found to be incompatible with each other:
                    """
            ),
            "virtual_package": dals(
                """

The following specifications were found to be incompatible with your system:\n{specs}

Your installed version is: {ref}
"""
            ),
        }

        msg = ""
        self.unsatisfiable = []
        if len(bad_deps) == 0:
            msg += """
Did not find conflicting dependencies. If you would like to know which
packages conflict ensure that you have enabled unsatisfiable hints.

conda config --set unsatisfiable_hints True
            """
        else:
            for class_name, dep_class in bad_deps.items():
                if dep_class:
                    _chains = []
                    if class_name == "direct":
                        msg += messages["direct"]
                        last_dep_entry = {d[0][-1].name for d in dep_class}
                        dep_constraint_map = {}
                        for dep in dep_class:
                            if dep[0][-1].name in last_dep_entry:
                                if not dep_constraint_map.get(dep[0][-1].name):
                                    dep_constraint_map[dep[0][-1].name] = []
                                dep_constraint_map[dep[0][-1].name].append(dep[0])
                        msg += "\nOutput in format: Requested package -> Available versions"
                        for dep, chain in dep_constraint_map.items():
                            if len(chain) > 1:
                                msg += "\n\nPackage %s conflicts for:\n" % dep
                                msg += "\n".join(
                                    [" -> ".join([str(i) for i in c]) for c in chain]
                                )
                                self.unsatisfiable += [
                                    tuple(entries) for entries in chain
                                ]
                    else:
                        for dep_chain, installed_blocker in dep_class:
                            # Remove any target values from the MatchSpecs, convert to strings
                            dep_chain = [
                                str(MatchSpec(dep, target=None)) for dep in dep_chain
                            ]
                            _chains.append(dep_chain)

                        if _chains:
                            _chains = self._format_chain_str(_chains)
                        else:
                            _chains = [", ".join(c) for c in _chains]
                        msg += messages[class_name].format(
                            specs=dashlist(_chains), ref=installed_blocker
                        )
        if strict:
            msg += (
                "\nNote that strict channel priority may have removed "
                "packages required for satisfiability."
            )

        super().__init__(msg)


class RemoveError(CondaError):
    def __init__(self, message):
        msg = "%s" % message
        super().__init__(msg)


class DisallowedPackageError(CondaError):
    def __init__(self, package_ref, **kwargs):
        from .models.records import PackageRecord

        package_ref = PackageRecord.from_objects(package_ref)
        message = (
            "The package '%(dist_str)s' is disallowed by configuration.\n"
            "See 'conda config --show disallowed_packages'."
        )
        super().__init__(
            message, package_ref=package_ref, dist_str=package_ref.dist_str(), **kwargs
        )


class SpecsConfigurationConflictError(CondaError):
    def __init__(self, requested_specs, pinned_specs, prefix):
        message = dals(
            """
        Requested specs conflict with configured specs.
          requested specs: {requested_specs_formatted}
          pinned specs: {pinned_specs_formatted}
        Use 'conda config --show-sources' to look for 'pinned_specs' and 'track_features'
        configuration parameters.  Pinned specs may also be defined in the file
        {pinned_specs_path}.
        """
        ).format(
            requested_specs_formatted=dashlist(requested_specs, 4),
            pinned_specs_formatted=dashlist(pinned_specs, 4),
            pinned_specs_path=join(prefix, "conda-meta", "pinned"),
        )
        super().__init__(
            message,
            requested_specs=requested_specs,
            pinned_specs=pinned_specs,
            prefix=prefix,
        )


class CondaIndexError(CondaError, IndexError):
    def __init__(self, message):
        msg = "%s" % message
        super().__init__(msg)


class CondaValueError(CondaError, ValueError):
    def __init__(self, message, *args, **kwargs):
        super().__init__(message, *args, **kwargs)


class CyclicalDependencyError(CondaError, ValueError):
    def __init__(self, packages_with_cycles, **kwargs):
        from .models.records import PackageRecord

        packages_with_cycles = tuple(
            PackageRecord.from_objects(p) for p in packages_with_cycles
        )
        message = "Cyclic dependencies exist among these items: %s" % dashlist(
            p.dist_str() for p in packages_with_cycles
        )
        super().__init__(message, packages_with_cycles=packages_with_cycles, **kwargs)


class CorruptedEnvironmentError(CondaError):
    def __init__(self, environment_location, corrupted_file, **kwargs):
        message = dals(
            """
        The target environment has been corrupted. Corrupted environments most commonly
        occur when the conda process is force-terminated while in an unlink-link
        transaction.
          environment location: %(environment_location)s
          corrupted file: %(corrupted_file)s
        """
        )
        super().__init__(
            message,
            environment_location=environment_location,
            corrupted_file=corrupted_file,
            **kwargs,
        )


class CondaHistoryError(CondaError):
    def __init__(self, message):
        msg = "%s" % message
        super().__init__(msg)


class CondaUpgradeError(CondaError):
    def __init__(self, message):
        msg = "%s" % message
        super().__init__(msg)


class CondaVerificationError(CondaError):
    def __init__(self, message):
        super().__init__(message)


class SafetyError(CondaError):
    def __init__(self, message):
        super().__init__(message)


class CondaMemoryError(CondaError, MemoryError):
    def __init__(self, caused_by, **kwargs):
        message = "The conda process ran out of memory. Increase system memory and/or try again."
        super().__init__(message, caused_by=caused_by, **kwargs)


class NotWritableError(CondaError, OSError):
    def __init__(self, path, errno, **kwargs):
        kwargs.update(
            {
                "path": path,
                "errno": errno,
            }
        )
        if on_win:
            message = dals(
                """
            The current user does not have write permissions to a required path.
              path: %(path)s
            """
            )
        else:
            message = dals(
                """
            The current user does not have write permissions to a required path.
              path: %(path)s
              uid: %(uid)s
              gid: %(gid)s

            If you feel that permissions on this path are set incorrectly, you can manually
            change them by executing

              $ sudo chown %(uid)s:%(gid)s %(path)s

            In general, it's not advisable to use 'sudo conda'.
            """
            )
            kwargs.update(
                {
                    "uid": os.geteuid(),
                    "gid": os.getegid(),
                }
            )
        super().__init__(message, **kwargs)
        self.errno = errno


class NoWritableEnvsDirError(CondaError):
    def __init__(self, envs_dirs, **kwargs):
        message = "No writeable envs directories configured.%s" % dashlist(envs_dirs)
        super().__init__(message, envs_dirs=envs_dirs, **kwargs)


class NoWritablePkgsDirError(CondaError):
    def __init__(self, pkgs_dirs, **kwargs):
        message = "No writeable pkgs directories configured.%s" % dashlist(pkgs_dirs)
        super().__init__(message, pkgs_dirs=pkgs_dirs, **kwargs)


class EnvironmentNotWritableError(CondaError):
    def __init__(self, environment_location, **kwargs):
        kwargs.update(
            {
                "environment_location": environment_location,
            }
        )
        if on_win:
            message = dals(
                """
            The current user does not have write permissions to the target environment.
              environment location: %(environment_location)s
            """
            )
        else:
            message = dals(
                """
            The current user does not have write permissions to the target environment.
              environment location: %(environment_location)s
              uid: %(uid)s
              gid: %(gid)s
            """
            )
            kwargs.update(
                {
                    "uid": os.geteuid(),
                    "gid": os.getegid(),
                }
            )
        super().__init__(message, **kwargs)


class CondaDependencyError(CondaError):
    def __init__(self, message):
        super().__init__(message)


class BinaryPrefixReplacementError(CondaError):
    def __init__(
        self, path, placeholder, new_prefix, original_data_length, new_data_length
    ):
        message = dals(
            """
        Refusing to replace mismatched data length in binary file.
          path: %(path)s
          placeholder: %(placeholder)s
          new prefix: %(new_prefix)s
          original data Length: %(original_data_length)d
          new data length: %(new_data_length)d
        """
        )
        kwargs = {
            "path": path,
            "placeholder": placeholder,
            "new_prefix": new_prefix,
            "original_data_length": original_data_length,
            "new_data_length": new_data_length,
        }
        super().__init__(message, **kwargs)


class InvalidSpec(CondaError, ValueError):
    def __init__(self, message, **kwargs):
        super().__init__(message, **kwargs)


class InvalidVersionSpec(InvalidSpec):
    def __init__(self, invalid_spec, details):
        message = "Invalid version '%(invalid_spec)s': %(details)s"
        super().__init__(message, invalid_spec=invalid_spec, details=details)


class InvalidMatchSpec(InvalidSpec):
    def __init__(self, invalid_spec, details):
        message = "Invalid spec '%(invalid_spec)s': %(details)s"
        super().__init__(message, invalid_spec=invalid_spec, details=details)


class EncodingError(CondaError):
    def __init__(self, caused_by, **kwargs):
        message = (
            dals(
                """
        A unicode encoding or decoding error has occurred.
        Python 2 is the interpreter under which conda is running in your base environment.
        Replacing your base environment with one having Python 3 may help resolve this issue.
        If you still have a need for Python 2 environments, consider using 'conda create'
        and 'conda activate'.  For example:

            $ conda create -n py2 python=2
            $ conda activate py2

        Error details: %r

        """
            )
            % caused_by
        )
        super().__init__(message, caused_by=caused_by, **kwargs)


class NoSpaceLeftError(CondaError):
    def __init__(self, caused_by, **kwargs):
        message = "No space left on devices."
        super().__init__(message, caused_by=caused_by, **kwargs)


class CondaEnvException(CondaError):
    def __init__(self, message, *args, **kwargs):
        msg = "%s" % message
        super().__init__(msg, *args, **kwargs)


class EnvironmentFileNotFound(CondaEnvException):
    def __init__(self, filename, *args, **kwargs):
        msg = f"'{filename}' file not found"
        self.filename = filename
        super().__init__(msg, *args, **kwargs)


class EnvironmentFileExtensionNotValid(CondaEnvException):
    def __init__(self, filename, *args, **kwargs):
        msg = f"'{filename}' file extension must be one of '.txt', '.yaml' or '.yml'"
        self.filename = filename
        super().__init__(msg, *args, **kwargs)


class EnvironmentFileEmpty(CondaEnvException):
    def __init__(self, filename, *args, **kwargs):
        self.filename = filename
        msg = f"'{filename}' is empty"
        super().__init__(msg, *args, **kwargs)


class EnvironmentFileNotDownloaded(CondaError):
    def __init__(self, username, packagename, *args, **kwargs):
        msg = f"{username}/{packagename} file not downloaded"
        self.username = username
        self.packagename = packagename
        super().__init__(msg, *args, **kwargs)


class SpecNotFound(CondaError):
    def __init__(self, msg, *args, **kwargs):
        super().__init__(msg, *args, **kwargs)


class PluginError(CondaError):
    pass


def maybe_raise(error, context):
    if isinstance(error, CondaMultiError):
        groups = groupby(lambda e: isinstance(e, ClobberError), error.errors)
        clobber_errors = groups.get(True, ())
        groups = groupby(lambda e: isinstance(e, SafetyError), groups.get(False, ()))
        safety_errors = groups.get(True, ())
        other_errors = groups.get(False, ())

        if (
            (safety_errors and context.safety_checks == SafetyChecks.enabled)
            or (
                clobber_errors
                and context.path_conflict == PathConflict.prevent
                and not context.clobber
            )
            or other_errors
        ):
            raise error
        elif (safety_errors and context.safety_checks == SafetyChecks.warn) or (
            clobber_errors
            and context.path_conflict == PathConflict.warn
            and not context.clobber
        ):
            print_conda_exception(error)

    elif isinstance(error, ClobberError):
        if context.path_conflict == PathConflict.prevent and not context.clobber:
            raise error
        elif context.path_conflict == PathConflict.warn and not context.clobber:
            print_conda_exception(error)

    elif isinstance(error, SafetyError):
        if context.safety_checks == SafetyChecks.enabled:
            raise error
        elif context.safety_checks == SafetyChecks.warn:
            print_conda_exception(error)

    else:
        raise error


def print_conda_exception(exc_val, exc_tb=None):
    from .base.context import context

    rc = getattr(exc_val, "return_code", None)
    if (
        context.debug
        or context.verbosity > 2
        or (not isinstance(exc_val, DryRunExit) and context.verbosity > 0)
    ):
        print(_format_exc(exc_val, exc_tb), file=sys.stderr)
    elif context.json:
        if isinstance(exc_val, DryRunExit):
            return
        logger = getLogger("conda.stdout" if rc else "conda.stderr")
        exc_json = json.dumps(
            exc_val.dump_map(), indent=2, sort_keys=True, cls=EntityEncoder
        )
        logger.info("%s\n" % exc_json)
    else:
        stderrlog = getLogger("conda.stderr")
        stderrlog.error("\n%r\n", exc_val)
        # An alternative which would allow us not to reload sys with newly setdefaultencoding()
        # is to not use `%r`, e.g.:
        # Still, not being able to use `%r` seems too great a price to pay.
        # stderrlog.error("\n" + exc_val.__repr__() + \n")


def _format_exc(exc_val=None, exc_tb=None):
    if exc_val is None:
        exc_type, exc_val, exc_tb = sys.exc_info()
    else:
        exc_type = type(exc_val)
    if exc_tb:
        formatted_exception = format_exception(exc_type, exc_val, exc_tb)
    else:
        formatted_exception = format_exception_only(exc_type, exc_val)
<<<<<<< HEAD
    return ''.join(formatted_exception)
=======
    return "".join(formatted_exception)


class ExceptionHandler:
    def __call__(self, func, *args, **kwargs):
        try:
            return func(*args, **kwargs)
        except:
            _, exc_val, exc_tb = sys.exc_info()
            return self.handle_exception(exc_val, exc_tb)

    def write_out(self, *content):
        from .base.context import context
        from .cli.main import init_loggers

        init_loggers(context)
        getLogger("conda.stderr").info("\n".join(content))

    @property
    def http_timeout(self):
        from .base.context import context

        return context.remote_connect_timeout_secs, context.remote_read_timeout_secs

    @property
    def user_agent(self):
        from .base.context import context

        return context.user_agent

    @property
    def error_upload_url(self):
        from .base.context import context

        return context.error_upload_url

    def handle_exception(self, exc_val, exc_tb):
        if isinstance(exc_val, CondaError):
            if exc_val.reportable:
                return self.handle_reportable_application_exception(exc_val, exc_tb)
            else:
                return self.handle_application_exception(exc_val, exc_tb)
        if isinstance(exc_val, EnvironmentError):
            if getattr(exc_val, "errno", None) == ENOSPC:
                return self.handle_application_exception(
                    NoSpaceLeftError(exc_val), exc_tb
                )
        if isinstance(exc_val, MemoryError):
            return self.handle_application_exception(CondaMemoryError(exc_val), exc_tb)
        if isinstance(exc_val, KeyboardInterrupt):
            self._print_conda_exception(CondaError("KeyboardInterrupt"), _format_exc())
            return 1
        if isinstance(exc_val, SystemExit):
            return exc_val.code
        return self.handle_unexpected_exception(exc_val, exc_tb)

    def handle_application_exception(self, exc_val, exc_tb):
        self._print_conda_exception(exc_val, exc_tb)
        return exc_val.return_code

    def _print_conda_exception(self, exc_val, exc_tb):
        print_conda_exception(exc_val, exc_tb)

    def handle_unexpected_exception(self, exc_val, exc_tb):
        error_report = self.get_error_report(exc_val, exc_tb)
        self.print_unexpected_error_report(error_report)
        self._upload(error_report)
        rc = getattr(exc_val, "return_code", None)
        return rc if rc is not None else 1

    def handle_reportable_application_exception(self, exc_val, exc_tb):
        error_report = self.get_error_report(exc_val, exc_tb)
        from .base.context import context

        if context.json:
            error_report.update(exc_val.dump_map())
        self.print_expected_error_report(error_report)
        self._upload(error_report)
        return exc_val.return_code

    def get_error_report(self, exc_val, exc_tb):
        command = " ".join(ensure_text_type(s) for s in sys.argv)
        info_dict = {}
        if " info" not in command:
            # get info_dict, but if we get an exception here too, record it without trampling
            # the original exception
            try:
                from .cli.main_info import get_info_dict

                info_dict = get_info_dict()
            except Exception as info_e:
                info_traceback = _format_exc()
                info_dict = {
                    "error": repr(info_e),
                    "exception_name": info_e.__class__.__name__,
                    "exception_type": str(exc_val.__class__),
                    "traceback": info_traceback,
                }

        error_report = {
            "error": repr(exc_val),
            "exception_name": exc_val.__class__.__name__,
            "exception_type": str(exc_val.__class__),
            "command": command,
            "traceback": _format_exc(exc_val, exc_tb),
            "conda_info": info_dict,
        }

        if isinstance(exc_val, CondaError):
            error_report["conda_error_components"] = exc_val.dump_map()

        return error_report

    def print_unexpected_error_report(self, error_report):
        from .base.context import context

        if context.json:
            from .cli.common import stdout_json

            stdout_json(error_report)
        else:
            message_builder = []
            message_builder.append("")
            message_builder.append(
                "# >>>>>>>>>>>>>>>>>>>>>> ERROR REPORT <<<<<<<<<<<<<<<<<<<<<<"
            )
            message_builder.append("")
            message_builder.extend(
                "    " + line for line in error_report["traceback"].splitlines()
            )
            message_builder.append("")
            message_builder.append("`$ %s`" % error_report["command"])
            message_builder.append("")
            if error_report["conda_info"]:
                from .cli.main_info import get_env_vars_str, get_main_info_str

                try:
                    # TODO: Sanitize env vars to remove secrets (e.g credentials for PROXY)
                    message_builder.append(get_env_vars_str(error_report["conda_info"]))
                    message_builder.append(
                        get_main_info_str(error_report["conda_info"])
                    )
                except Exception as e:
                    log.warn("%r", e, exc_info=True)
                    message_builder.append("conda info could not be constructed.")
                    message_builder.append("%r" % e)
            message_builder.append("")
            message_builder.append(
                "An unexpected error has occurred. Conda has prepared the above report."
            )
            message_builder.append("")
            self.write_out(*message_builder)

    def print_expected_error_report(self, error_report):
        from .base.context import context

        if context.json:
            from .cli.common import stdout_json

            stdout_json(error_report)
        else:
            message_builder = []
            message_builder.append("")
            message_builder.append(
                "# >>>>>>>>>>>>>>>>>>>>>> ERROR REPORT <<<<<<<<<<<<<<<<<<<<<<"
            )
            message_builder.append("")
            message_builder.append("`$ %s`" % error_report["command"])
            message_builder.append("")
            if error_report["conda_info"]:
                from .cli.main_info import get_env_vars_str, get_main_info_str

                try:
                    # TODO: Sanitize env vars to remove secrets (e.g credentials for PROXY)
                    message_builder.append(get_env_vars_str(error_report["conda_info"]))
                    message_builder.append(
                        get_main_info_str(error_report["conda_info"])
                    )
                except Exception as e:
                    log.warn("%r", e, exc_info=True)
                    message_builder.append("conda info could not be constructed.")
                    message_builder.append("%r" % e)
            message_builder.append("")
            message_builder.append(
                "V V V V V V V V V V V V V V V V V V V V V V V V V V V V V V V"
            )
            message_builder.append("")

            message_builder.extend(error_report["error"].splitlines())
            message_builder.append("")

            message_builder.append(
                "A reportable application error has occurred. Conda has prepared the above report."
            )
            message_builder.append("")
            self.write_out(*message_builder)

    # FUTURE: Python 3.8+, replace with functools.cached_property
    @property
    @lru_cache(maxsize=None)
    def _isatty(self):
        try:
            return os.isatty(0) or on_win
        except Exception as e:
            log.debug("%r", e)
            return True

    def _upload(self, error_report) -> None:
        """Determine whether or not to upload the error report."""
        from .base.context import context

        post_upload = False
        if context.report_errors is False:
            # no prompt and no submission
            do_upload = False
        elif context.report_errors is True or context.always_yes:
            # no prompt and submit
            do_upload = True
        elif context.json or context.quiet or not self._isatty:
            # never prompt under these conditions, submit iff always_yes
            do_upload = bool(not context.offline and context.always_yes)
        else:
            # prompt whether to submit
            do_upload = self._ask_upload()
            post_upload = True

        # the upload state is one of the following:
        #   - True: upload error report
        #   - False: do not upload error report
        #   - None: while prompting a timeout occurred

        if do_upload:
            # user wants report to be submitted
            self._execute_upload(error_report)

        if post_upload:
            # post submission text
            self._post_upload(do_upload)

    def _ask_upload(self):
        try:
            do_upload = timeout(
                40,
                partial(
                    input,
                    "If submitted, this report will be used by core maintainers to improve\n"
                    "future releases of conda.\n"
                    "Would you like conda to send this report to the core maintainers? "
                    "[y/N]: ",
                ),
            )
            return do_upload and boolify(do_upload)
        except Exception as e:
            log.debug("%r", e)
            return False

    def _execute_upload(self, error_report):
        headers = {
            "User-Agent": self.user_agent,
        }
        _timeout = self.http_timeout
        username = getpass.getuser()
        error_report["is_ascii"] = (
            True if all(ord(c) < 128 for c in username) else False
        )
        error_report["has_spaces"] = True if " " in str(username) else False
        data = json.dumps(error_report, sort_keys=True, cls=EntityEncoder) + "\n"
        data = data.replace(str(username), "USERNAME_REMOVED")
        response = None
        try:
            # requests does not follow HTTP standards for redirects of non-GET methods
            # That is, when following a 301 or 302, it turns a POST into a GET.
            # And no way to disable.  WTF
            import requests

            redirect_counter = 0
            url = self.error_upload_url
            response = requests.post(
                url, headers=headers, timeout=_timeout, data=data, allow_redirects=False
            )
            response.raise_for_status()
            while response.status_code in (301, 302) and response.headers.get(
                "Location"
            ):
                url = response.headers["Location"]
                response = requests.post(
                    url,
                    headers=headers,
                    timeout=_timeout,
                    data=data,
                    allow_redirects=False,
                )
                response.raise_for_status()
                redirect_counter += 1
                if redirect_counter > 15:
                    raise CondaError("Redirect limit exceeded")
            log.debug("upload response status: %s", response and response.status_code)
        except Exception as e:  # pragma: no cover
            log.info("%r", e)
        try:
            if response and response.ok:
                self.write_out("Upload successful.")
            else:
                self.write_out("Upload did not complete.")
                if response and response.status_code:
                    self.write_out(" HTTP %s" % response.status_code)
        except Exception as e:
            log.debug("%r" % e)

    def _post_upload(self, do_upload):
        if do_upload is True:
            # report was submitted
            self.write_out(
                "",
                "Thank you for helping to improve conda.",
                "Opt-in to always sending reports (and not see this message again)",
                "by running",
                "",
                "    $ conda config --set report_errors true",
                "",
            )
        elif do_upload is None:
            # timeout was reached while prompting user
            self.write_out(
                "",
                "Timeout reached. No report sent.",
                "",
            )
        else:
            # no report submitted
            self.write_out(
                "",
                "No report sent. To permanently opt-out, use",
                "",
                "    $ conda config --set report_errors false",
                "",
            )


def conda_exception_handler(func, *args, **kwargs):
    exception_handler = ExceptionHandler()
    return_value = exception_handler(func, *args, **kwargs)
    return return_value
>>>>>>> 84f0d2b5
<|MERGE_RESOLUTION|>--- conflicted
+++ resolved
@@ -2,17 +2,10 @@
 # SPDX-License-Identifier: BSD-3-Clause
 from __future__ import annotations
 
-import getpass
 import json
 import os
 import sys
 from datetime import timedelta
-<<<<<<< HEAD
-import json
-=======
-from errno import ENOSPC
-from functools import lru_cache, partial
->>>>>>> 84f0d2b5
 from json.decoder import JSONDecodeError
 from logging import getLogger
 from os.path import join
@@ -29,13 +22,10 @@
 from .common.compat import on_win
 from .common.io import dashlist
 from .common.signals import get_signal_name
-<<<<<<< HEAD
-from .exception_handler import ExceptionHandler, conda_exception_handler  # noqa: 401
-=======
 from .common.url import join_url, maybe_unquote
 from .deprecations import DeprecatedError  # noqa: 401
+from .exception_handler import ExceptionHandler, conda_exception_handler  # noqa: 401
 from .models.channel import Channel
->>>>>>> 84f0d2b5
 
 log = getLogger(__name__)
 
@@ -1282,350 +1272,4 @@
         formatted_exception = format_exception(exc_type, exc_val, exc_tb)
     else:
         formatted_exception = format_exception_only(exc_type, exc_val)
-<<<<<<< HEAD
-    return ''.join(formatted_exception)
-=======
-    return "".join(formatted_exception)
-
-
-class ExceptionHandler:
-    def __call__(self, func, *args, **kwargs):
-        try:
-            return func(*args, **kwargs)
-        except:
-            _, exc_val, exc_tb = sys.exc_info()
-            return self.handle_exception(exc_val, exc_tb)
-
-    def write_out(self, *content):
-        from .base.context import context
-        from .cli.main import init_loggers
-
-        init_loggers(context)
-        getLogger("conda.stderr").info("\n".join(content))
-
-    @property
-    def http_timeout(self):
-        from .base.context import context
-
-        return context.remote_connect_timeout_secs, context.remote_read_timeout_secs
-
-    @property
-    def user_agent(self):
-        from .base.context import context
-
-        return context.user_agent
-
-    @property
-    def error_upload_url(self):
-        from .base.context import context
-
-        return context.error_upload_url
-
-    def handle_exception(self, exc_val, exc_tb):
-        if isinstance(exc_val, CondaError):
-            if exc_val.reportable:
-                return self.handle_reportable_application_exception(exc_val, exc_tb)
-            else:
-                return self.handle_application_exception(exc_val, exc_tb)
-        if isinstance(exc_val, EnvironmentError):
-            if getattr(exc_val, "errno", None) == ENOSPC:
-                return self.handle_application_exception(
-                    NoSpaceLeftError(exc_val), exc_tb
-                )
-        if isinstance(exc_val, MemoryError):
-            return self.handle_application_exception(CondaMemoryError(exc_val), exc_tb)
-        if isinstance(exc_val, KeyboardInterrupt):
-            self._print_conda_exception(CondaError("KeyboardInterrupt"), _format_exc())
-            return 1
-        if isinstance(exc_val, SystemExit):
-            return exc_val.code
-        return self.handle_unexpected_exception(exc_val, exc_tb)
-
-    def handle_application_exception(self, exc_val, exc_tb):
-        self._print_conda_exception(exc_val, exc_tb)
-        return exc_val.return_code
-
-    def _print_conda_exception(self, exc_val, exc_tb):
-        print_conda_exception(exc_val, exc_tb)
-
-    def handle_unexpected_exception(self, exc_val, exc_tb):
-        error_report = self.get_error_report(exc_val, exc_tb)
-        self.print_unexpected_error_report(error_report)
-        self._upload(error_report)
-        rc = getattr(exc_val, "return_code", None)
-        return rc if rc is not None else 1
-
-    def handle_reportable_application_exception(self, exc_val, exc_tb):
-        error_report = self.get_error_report(exc_val, exc_tb)
-        from .base.context import context
-
-        if context.json:
-            error_report.update(exc_val.dump_map())
-        self.print_expected_error_report(error_report)
-        self._upload(error_report)
-        return exc_val.return_code
-
-    def get_error_report(self, exc_val, exc_tb):
-        command = " ".join(ensure_text_type(s) for s in sys.argv)
-        info_dict = {}
-        if " info" not in command:
-            # get info_dict, but if we get an exception here too, record it without trampling
-            # the original exception
-            try:
-                from .cli.main_info import get_info_dict
-
-                info_dict = get_info_dict()
-            except Exception as info_e:
-                info_traceback = _format_exc()
-                info_dict = {
-                    "error": repr(info_e),
-                    "exception_name": info_e.__class__.__name__,
-                    "exception_type": str(exc_val.__class__),
-                    "traceback": info_traceback,
-                }
-
-        error_report = {
-            "error": repr(exc_val),
-            "exception_name": exc_val.__class__.__name__,
-            "exception_type": str(exc_val.__class__),
-            "command": command,
-            "traceback": _format_exc(exc_val, exc_tb),
-            "conda_info": info_dict,
-        }
-
-        if isinstance(exc_val, CondaError):
-            error_report["conda_error_components"] = exc_val.dump_map()
-
-        return error_report
-
-    def print_unexpected_error_report(self, error_report):
-        from .base.context import context
-
-        if context.json:
-            from .cli.common import stdout_json
-
-            stdout_json(error_report)
-        else:
-            message_builder = []
-            message_builder.append("")
-            message_builder.append(
-                "# >>>>>>>>>>>>>>>>>>>>>> ERROR REPORT <<<<<<<<<<<<<<<<<<<<<<"
-            )
-            message_builder.append("")
-            message_builder.extend(
-                "    " + line for line in error_report["traceback"].splitlines()
-            )
-            message_builder.append("")
-            message_builder.append("`$ %s`" % error_report["command"])
-            message_builder.append("")
-            if error_report["conda_info"]:
-                from .cli.main_info import get_env_vars_str, get_main_info_str
-
-                try:
-                    # TODO: Sanitize env vars to remove secrets (e.g credentials for PROXY)
-                    message_builder.append(get_env_vars_str(error_report["conda_info"]))
-                    message_builder.append(
-                        get_main_info_str(error_report["conda_info"])
-                    )
-                except Exception as e:
-                    log.warn("%r", e, exc_info=True)
-                    message_builder.append("conda info could not be constructed.")
-                    message_builder.append("%r" % e)
-            message_builder.append("")
-            message_builder.append(
-                "An unexpected error has occurred. Conda has prepared the above report."
-            )
-            message_builder.append("")
-            self.write_out(*message_builder)
-
-    def print_expected_error_report(self, error_report):
-        from .base.context import context
-
-        if context.json:
-            from .cli.common import stdout_json
-
-            stdout_json(error_report)
-        else:
-            message_builder = []
-            message_builder.append("")
-            message_builder.append(
-                "# >>>>>>>>>>>>>>>>>>>>>> ERROR REPORT <<<<<<<<<<<<<<<<<<<<<<"
-            )
-            message_builder.append("")
-            message_builder.append("`$ %s`" % error_report["command"])
-            message_builder.append("")
-            if error_report["conda_info"]:
-                from .cli.main_info import get_env_vars_str, get_main_info_str
-
-                try:
-                    # TODO: Sanitize env vars to remove secrets (e.g credentials for PROXY)
-                    message_builder.append(get_env_vars_str(error_report["conda_info"]))
-                    message_builder.append(
-                        get_main_info_str(error_report["conda_info"])
-                    )
-                except Exception as e:
-                    log.warn("%r", e, exc_info=True)
-                    message_builder.append("conda info could not be constructed.")
-                    message_builder.append("%r" % e)
-            message_builder.append("")
-            message_builder.append(
-                "V V V V V V V V V V V V V V V V V V V V V V V V V V V V V V V"
-            )
-            message_builder.append("")
-
-            message_builder.extend(error_report["error"].splitlines())
-            message_builder.append("")
-
-            message_builder.append(
-                "A reportable application error has occurred. Conda has prepared the above report."
-            )
-            message_builder.append("")
-            self.write_out(*message_builder)
-
-    # FUTURE: Python 3.8+, replace with functools.cached_property
-    @property
-    @lru_cache(maxsize=None)
-    def _isatty(self):
-        try:
-            return os.isatty(0) or on_win
-        except Exception as e:
-            log.debug("%r", e)
-            return True
-
-    def _upload(self, error_report) -> None:
-        """Determine whether or not to upload the error report."""
-        from .base.context import context
-
-        post_upload = False
-        if context.report_errors is False:
-            # no prompt and no submission
-            do_upload = False
-        elif context.report_errors is True or context.always_yes:
-            # no prompt and submit
-            do_upload = True
-        elif context.json or context.quiet or not self._isatty:
-            # never prompt under these conditions, submit iff always_yes
-            do_upload = bool(not context.offline and context.always_yes)
-        else:
-            # prompt whether to submit
-            do_upload = self._ask_upload()
-            post_upload = True
-
-        # the upload state is one of the following:
-        #   - True: upload error report
-        #   - False: do not upload error report
-        #   - None: while prompting a timeout occurred
-
-        if do_upload:
-            # user wants report to be submitted
-            self._execute_upload(error_report)
-
-        if post_upload:
-            # post submission text
-            self._post_upload(do_upload)
-
-    def _ask_upload(self):
-        try:
-            do_upload = timeout(
-                40,
-                partial(
-                    input,
-                    "If submitted, this report will be used by core maintainers to improve\n"
-                    "future releases of conda.\n"
-                    "Would you like conda to send this report to the core maintainers? "
-                    "[y/N]: ",
-                ),
-            )
-            return do_upload and boolify(do_upload)
-        except Exception as e:
-            log.debug("%r", e)
-            return False
-
-    def _execute_upload(self, error_report):
-        headers = {
-            "User-Agent": self.user_agent,
-        }
-        _timeout = self.http_timeout
-        username = getpass.getuser()
-        error_report["is_ascii"] = (
-            True if all(ord(c) < 128 for c in username) else False
-        )
-        error_report["has_spaces"] = True if " " in str(username) else False
-        data = json.dumps(error_report, sort_keys=True, cls=EntityEncoder) + "\n"
-        data = data.replace(str(username), "USERNAME_REMOVED")
-        response = None
-        try:
-            # requests does not follow HTTP standards for redirects of non-GET methods
-            # That is, when following a 301 or 302, it turns a POST into a GET.
-            # And no way to disable.  WTF
-            import requests
-
-            redirect_counter = 0
-            url = self.error_upload_url
-            response = requests.post(
-                url, headers=headers, timeout=_timeout, data=data, allow_redirects=False
-            )
-            response.raise_for_status()
-            while response.status_code in (301, 302) and response.headers.get(
-                "Location"
-            ):
-                url = response.headers["Location"]
-                response = requests.post(
-                    url,
-                    headers=headers,
-                    timeout=_timeout,
-                    data=data,
-                    allow_redirects=False,
-                )
-                response.raise_for_status()
-                redirect_counter += 1
-                if redirect_counter > 15:
-                    raise CondaError("Redirect limit exceeded")
-            log.debug("upload response status: %s", response and response.status_code)
-        except Exception as e:  # pragma: no cover
-            log.info("%r", e)
-        try:
-            if response and response.ok:
-                self.write_out("Upload successful.")
-            else:
-                self.write_out("Upload did not complete.")
-                if response and response.status_code:
-                    self.write_out(" HTTP %s" % response.status_code)
-        except Exception as e:
-            log.debug("%r" % e)
-
-    def _post_upload(self, do_upload):
-        if do_upload is True:
-            # report was submitted
-            self.write_out(
-                "",
-                "Thank you for helping to improve conda.",
-                "Opt-in to always sending reports (and not see this message again)",
-                "by running",
-                "",
-                "    $ conda config --set report_errors true",
-                "",
-            )
-        elif do_upload is None:
-            # timeout was reached while prompting user
-            self.write_out(
-                "",
-                "Timeout reached. No report sent.",
-                "",
-            )
-        else:
-            # no report submitted
-            self.write_out(
-                "",
-                "No report sent. To permanently opt-out, use",
-                "",
-                "    $ conda config --set report_errors false",
-                "",
-            )
-
-
-def conda_exception_handler(func, *args, **kwargs):
-    exception_handler = ExceptionHandler()
-    return_value = exception_handler(func, *args, **kwargs)
-    return return_value
->>>>>>> 84f0d2b5
+    return "".join(formatted_exception)