--- conflicted
+++ resolved
@@ -145,7 +145,15 @@
     handler: type[ChannelAuthBase]
 
 
-<<<<<<< HEAD
+class CondaHealthCheck(NamedTuple):
+    """
+    Return type to use when defining conda health checks plugin hook.
+    """
+
+    name: str
+    action: Callable[[str, bool], None]
+
+
 @dataclass
 class CondaPreSolve:
     """
@@ -175,13 +183,4 @@
     """
 
     name: str
-    action: Callable[[str, PackageRecordSequence, PackageRecordSequence], None]
-=======
-class CondaHealthCheck(NamedTuple):
-    """
-    Return type to use when defining conda health checks plugin hook.
-    """
-
-    name: str
-    action: Callable[[str, bool], None]
->>>>>>> abd5873b
+    action: Callable[[str, PackageRecordSequence, PackageRecordSequence], None]