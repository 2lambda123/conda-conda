--- conflicted
+++ resolved
@@ -31,12 +31,9 @@
     CondaPostCommand,
     CondaPostSolve,
     CondaPreCommand,
-<<<<<<< HEAD
+    CondaPreSolve,
     CondaRepodataPatch,
-=======
-    CondaPreSolve,
     CondaSetting,
->>>>>>> 1452d567
     CondaSolver,
     CondaSubcommand,
     CondaVirtualPackage,
