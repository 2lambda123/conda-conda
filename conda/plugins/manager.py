--- conflicted
+++ resolved
@@ -21,8 +21,8 @@
 from ..auxlib.ish import dals
 from ..base.constants import DEFAULT_CONSOLE_REPORTER_BACKEND
 from ..base.context import add_plugin_setting, context
-<<<<<<< HEAD
-from ..exceptions import CondaError, CondaValueError, PluginError
+from ..deprecations import deprecated
+from ..exceptions import CondaValueError, PluginError
 from . import (
     post_solves,
     reporter_backends,
@@ -30,11 +30,6 @@
     subcommands,
     virtual_packages,
 )
-=======
-from ..deprecations import deprecated
-from ..exceptions import CondaValueError, PluginError
-from . import post_solves, solvers, subcommands, virtual_packages
->>>>>>> 82982dd4
 from .hookspec import CondaSpecs, spec_name
 from .subcommands.doctor import health_checks
 
@@ -368,7 +363,6 @@
     def get_virtual_packages(self) -> tuple[CondaVirtualPackage, ...]:
         return tuple(self.get_hook_results("virtual_packages"))
 
-<<<<<<< HEAD
     def get_reporter_backends(self) -> tuple[CondaReporterBackend, ...]:
         return tuple(self.get_hook_results("reporter_backends"))
 
@@ -380,43 +374,24 @@
         This method must return a valid ``CondaReporterBackend`` object or else it will
         raise an exception.
         """
-        reporter_backends = {
+        reporter_backends_map = {
             reporter_backend.name: reporter_backend
             for reporter_backend in self.get_reporter_backends()
         }
-        reporter_backend = reporter_backends.get(name, None)
+        reporter_backend = reporter_backends_map.get(name, None)
         if reporter_backend is None:
             log.warning(
                 f'Unable to find reporter backend: "{name}"; '
                 f'falling back to using "{DEFAULT_CONSOLE_REPORTER_BACKEND}"'
             )
-            return reporter_backends.get(DEFAULT_CONSOLE_REPORTER_BACKEND)
+            return reporter_backends_map.get(DEFAULT_CONSOLE_REPORTER_BACKEND)
         else:
             return reporter_backend
-        reporter_backend_objs = self.get_reporter_backends()
-
-        for reporter_backend in reporter_backend_objs:
-            if reporter_backend.name == name:
-                return reporter_backend
-
-        log.warning(
-            f'Unable to find reporter backend: "{name}"; '
-            f'falling back to using "{DEFAULT_CONSOLE_REPORTER_BACKEND}"'
-        )
-
-        for reporter_backend in reporter_backend_objs:
-            if reporter_backend.name == DEFAULT_CONSOLE_REPORTER_BACKEND:
-                return reporter_backend
-
-        raise CondaError(
-            "There are no available reporter backends to render output. This conda installation"
-            " is most likely corrupt and requires a re-installation."
-=======
+
     def get_virtual_package_records(self) -> tuple[PackageRecord, ...]:
         return tuple(
             hook.to_virtual_package()
             for hook in self.get_hook_results("virtual_packages")
->>>>>>> 82982dd4
         )
 
     def invoke_health_checks(self, prefix: str, verbose: bool) -> None:
