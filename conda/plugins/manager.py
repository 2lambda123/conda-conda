# Copyright (C) 2012 Anaconda, Inc
# SPDX-License-Identifier: BSD-3-Clause
"""
This module contains a subclass implementation of pluggy's
`PluginManager <https://pluggy.readthedocs.io/en/stable/api_reference.html#pluggy.PluginManager>`_.

Additionally, it contains a function we use to construct the ``PluginManager`` object and
register all plugins during conda's startup process.
"""
from __future__ import annotations

import functools
import logging
from importlib.metadata import distributions
from inspect import getmodule, isclass
from typing import TYPE_CHECKING, overload

import pluggy

from ..auxlib.ish import dals
from ..base.context import context
<<<<<<< HEAD
from ..common.configuration import ParameterLoader, PluginConfig
from ..core.solve import Solver
=======
>>>>>>> 9a37a97e
from ..exceptions import CondaValueError, PluginError
from . import post_solves, solvers, subcommands, virtual_packages
from .hookspec import CondaSpecs, spec_name
from .subcommands.doctor import health_checks
<<<<<<< HEAD
from .types import (
    CondaAuthHandler,
    CondaHealthCheck,
    CondaPostCommand,
    CondaPostSolve,
    CondaPreCommand,
    CondaPreSolve,
    CondaSetting,
    CondaSolver,
    CondaSubcommand,
    CondaVirtualPackage,
)
=======

if TYPE_CHECKING:
    from typing import Literal

    from requests.auth import AuthBase

    from ..core.solve import Solver
    from ..models.match_spec import MatchSpec
    from ..models.records import PackageRecord
    from .types import (
        CondaAuthHandler,
        CondaHealthCheck,
        CondaPostCommand,
        CondaPostSolve,
        CondaPreCommand,
        CondaPreSolve,
        CondaSolver,
        CondaSubcommand,
        CondaVirtualPackage,
    )
>>>>>>> 9a37a97e

log = logging.getLogger(__name__)


class CondaPluginManager(pluggy.PluginManager):
    """
    The conda plugin manager to implement behavior additional to pluggy's default plugin manager.
    """

    #: Cached version of the :meth:`~conda.plugins.manager.CondaPluginManager.get_solver_backend`
    #: method.
    get_cached_solver_backend = None

    def __init__(self, project_name: str | None = None, *args, **kwargs) -> None:
        # Setting the default project name to the spec name for ease of use
        if project_name is None:
            project_name = spec_name
        super().__init__(project_name, *args, **kwargs)
        # Make the cache containers local to the instances so that the
        # reference from cache to the instance gets garbage collected with the instance
        self.get_cached_solver_backend = functools.lru_cache(maxsize=None)(
            self.get_solver_backend
        )

    def get_canonical_name(self, plugin: object) -> str:
        # detect the fully qualified module name
        prefix = "<unknown_module>"
        if (module := getmodule(plugin)) and module.__spec__:
            prefix = module.__spec__.name

        # return the fully qualified name for modules
        if module is plugin:
            return prefix

        # return the fully qualified name for classes
        elif isclass(plugin):
            return f"{prefix}.{plugin.__qualname__}"

        # return the fully qualified name for instances
        else:
            return f"{prefix}.{plugin.__class__.__qualname__}[{id(plugin)}]"

    def register(self, plugin, name: str | None = None) -> str | None:
        """
        Call :meth:`pluggy.PluginManager.register` and return the result or
        ignore errors raised, except ``ValueError``, which means the plugin
        had already been registered.
        """
        try:
            # register plugin but ignore ValueError since that means
            # the plugin has already been registered
            return super().register(plugin, name=name)
        except ValueError:
            return None
        except Exception as err:
            raise PluginError(
                f"Error while loading conda plugin: "
                f"{name or self.get_canonical_name(plugin)} ({err})"
            )

    def load_plugins(self, *plugins) -> int:
        """
        Load the provided list of plugins and fail gracefully on error.
        The provided list of plugins can either be classes or modules with
        :attr:`~conda.plugins.hookimpl`.
        """
        count = 0
        for plugin in plugins:
            if self.register(plugin):
                count += 1
        return count

    def load_entrypoints(self, group: str, name: str | None = None) -> int:
        """Load modules from querying the specified setuptools ``group``.

        :param str group: Entry point group to load plugins.
        :param str name: If given, loads only plugins with the given ``name``.
        :rtype: int
        :return: The number of plugins loaded by this call.
        """
        count = 0
        for dist in distributions():
            for entry_point in dist.entry_points:
                # skip entry points that don't match the group/name
                if entry_point.group != group or (
                    name is not None and entry_point.name != name
                ):
                    continue

                # attempt to load plugin from entry point
                try:
                    plugin = entry_point.load()
                except Exception as err:
                    # not using exc_info=True here since the CLI loggers are
                    # set up after CLI initialization and argument parsing,
                    # meaning that it comes too late to properly render
                    # a traceback
                    log.warning(
                        f"Error while loading conda entry point: {entry_point.name} ({err})"
                    )
                    continue

                if self.register(plugin):
                    count += 1
        return count

    @overload
    def get_hook_results(self, name: Literal["subcommands"]) -> list[CondaSubcommand]:
        ...

    @overload
    def get_hook_results(
        self, name: Literal["virtual_packages"]
    ) -> list[CondaVirtualPackage]:
        ...

    @overload
    def get_hook_results(self, name: Literal["solvers"]) -> list[CondaSolver]:
        ...

    @overload
    def get_hook_results(self, name: Literal["pre_commands"]) -> list[CondaPreCommand]:
        ...

    @overload
    def get_hook_results(
        self, name: Literal["post_commands"]
    ) -> list[CondaPostCommand]:
        ...

    @overload
    def get_hook_results(
        self, name: Literal["auth_handlers"]
    ) -> list[CondaAuthHandler]:
        ...

    @overload
    def get_hook_results(
        self, name: Literal["health_checks"]
    ) -> list[CondaHealthCheck]:
        ...

    @overload
    def get_hook_results(self, name: Literal["pre_solves"]) -> list[CondaPreSolve]:
        ...

    @overload
    def get_hook_results(self, name: Literal["post_solves"]) -> list[CondaPostSolve]:
        ...

    @overload
    def get_hook_results(self, name: Literal["settings"]) -> list[CondaSetting]:
        ...

    def get_hook_results(self, name):
        """
        Return results of the plugin hooks with the given name and
        raise an error if there is a conflict.
        """
        specname = f"{self.project_name}_{name}"  # e.g. conda_solvers
        hook = getattr(self.hook, specname, None)
        if hook is None:
            raise PluginError(f"Could not find requested `{name}` plugins")

        plugins = [item for items in hook() for item in items]

        # Check for invalid names
        invalid = [plugin for plugin in plugins if not isinstance(plugin.name, str)]
        if invalid:
            raise PluginError(
                dals(
                    f"""
                    Invalid plugin names found:

                    {', '.join([str(plugin) for plugin in invalid])}

                    Please report this issue to the plugin author(s).
                    """
                )
            )
        plugins = sorted(plugins, key=lambda plugin: plugin.name)

        # Check for conflicts
        seen = set()
        conflicts = [
            plugin for plugin in plugins if plugin.name in seen or seen.add(plugin.name)
        ]
        if conflicts:
            raise PluginError(
                dals(
                    f"""
                    Conflicting `{name}` plugins found:

                    {', '.join([str(conflict) for conflict in conflicts])}

                    Multiple conda plugins are registered via the `{specname}` hook.
                    Please make sure that you don't have any incompatible plugins installed.
                    """
                )
            )
        return plugins

    def get_solvers(self) -> dict[str, CondaSolver]:
        """Return a mapping from solver name to solver class."""
        return {
            solver_plugin.name.lower(): solver_plugin
            for solver_plugin in self.get_hook_results("solvers")
        }

    def get_solver_backend(self, name: str | None = None) -> type[Solver]:
        """
        Get the solver backend with the given name (or fall back to the
        name provided in the context).

        See ``context.solver`` for more details.

        Please use the cached version of this method called
        :meth:`get_cached_solver_backend` for high-throughput code paths
        which is set up as a instance-specific LRU cache.
        """
        # Some light data validation in case name isn't given.
        if name is None:
            name = context.solver
        name = name.lower()

        solvers_mapping = self.get_solvers()

        # Look up the solver mapping and fail loudly if it can't
        # find the requested solver.
        solver_plugin = solvers_mapping.get(name, None)
        if solver_plugin is None:
            raise CondaValueError(
                f"You have chosen a non-default solver backend ({name}) "
                f"but it was not recognized. Choose one of: "
                f"{', '.join(solvers_mapping)}"
            )

        return solver_plugin.backend

    def get_auth_handler(self, name: str) -> type[AuthBase] | None:
        """
        Get the auth handler with the given name or None
        """
        auth_handlers = self.get_hook_results("auth_handlers")
        matches = tuple(
            item for item in auth_handlers if item.name.lower() == name.lower().strip()
        )

        if len(matches) > 0:
            return matches[0].handler
        return None

    def get_settings(self) -> dict[str, ParameterLoader]:
        """
        Return a mapping of plugin setting name to ParameterLoader class
        """
        return {
            config_param.name.lower(): config_param.loader
            for config_param in self.get_hook_results("settings")
        }

    def invoke_pre_commands(self, command: str) -> None:
        """
        Invokes ``CondaPreCommand.action`` functions registered with ``conda_pre_commands``.

        :param command: name of the command that is currently being invoked
        """
        for hook in self.get_hook_results("pre_commands"):
            if command in hook.run_for:
                hook.action(command)

    def invoke_post_commands(self, command: str) -> None:
        """
        Invokes ``CondaPostCommand.action`` functions registered with ``conda_post_commands``.

        :param command: name of the command that is currently being invoked
        """
        for hook in self.get_hook_results("post_commands"):
            if command in hook.run_for:
                hook.action(command)

    def disable_external_plugins(self) -> None:
        """
        Disables all currently registered plugins except built-in conda plugins
        """
        for name, plugin in self.list_name_plugin():
            if not name.startswith("conda.plugins.") and not self.is_blocked(name):
                self.set_blocked(name)

    def get_subcommands(self) -> dict[str, CondaSubcommand]:
        return {
            subcommand.name.lower(): subcommand
            for subcommand in self.get_hook_results("subcommands")
        }

    def get_virtual_packages(self) -> tuple[CondaVirtualPackage, ...]:
        return tuple(self.get_hook_results("virtual_packages"))

    def invoke_health_checks(self, prefix: str, verbose: bool) -> None:
        for hook in self.get_hook_results("health_checks"):
            try:
                hook.action(prefix, verbose)
            except Exception as err:
                log.warning(f"Error running health check: {hook.name} ({err})")
                continue

    def invoke_pre_solves(
        self,
        specs_to_add: frozenset[MatchSpec],
        specs_to_remove: frozenset[MatchSpec],
    ) -> None:
        """
        Invokes ``CondaPreSolve.action`` functions registered with ``conda_pre_solves``.

        :param specs_to_add:
        :param specs_to_remove:
        """
        for hook in self.get_hook_results("pre_solves"):
            hook.action(specs_to_add, specs_to_remove)

    def invoke_post_solves(
        self,
        repodata_fn: str,
        unlink_precs: tuple[PackageRecord, ...],
        link_precs: tuple[PackageRecord, ...],
    ) -> None:
        """
        Invokes ``CondaPostSolve.action`` functions registered with ``conda_post_solves``.

        :param repodata_fn:
        :param unlink_precs:
        :param link_precs:
        """
        for hook in self.get_hook_results("post_solves"):
            hook.action(repodata_fn, unlink_precs, link_precs)

    def load_settings(self) -> None:
        """
        Iterates through all registered settings and adds them to the
        :class:`conda.common.configuration.PluginConfig` class.
        """
        for name, loader in self.get_settings().items():
            PluginConfig.add_setting(name, loader)


@functools.lru_cache(maxsize=None)  # FUTURE: Python 3.9+, replace w/ functools.cache
def get_plugin_manager() -> CondaPluginManager:
    """
    Get a cached version of the :class:`~conda.plugins.manager.CondaPluginManager` instance,
    with the built-in and entrypoints provided by the plugins loaded.
    """
    plugin_manager = CondaPluginManager()
    plugin_manager.add_hookspecs(CondaSpecs)
    plugin_manager.load_plugins(
        solvers,
        *virtual_packages.plugins,
        *subcommands.plugins,
        health_checks,
        *post_solves.plugins,
    )
    plugin_manager.load_entrypoints(spec_name)
    return plugin_manager<|MERGE_RESOLUTION|>--- conflicted
+++ resolved
@@ -19,35 +19,18 @@
 
 from ..auxlib.ish import dals
 from ..base.context import context
-<<<<<<< HEAD
-from ..common.configuration import ParameterLoader, PluginConfig
-from ..core.solve import Solver
-=======
->>>>>>> 9a37a97e
+from ..common.configuration import PluginConfig
 from ..exceptions import CondaValueError, PluginError
 from . import post_solves, solvers, subcommands, virtual_packages
 from .hookspec import CondaSpecs, spec_name
 from .subcommands.doctor import health_checks
-<<<<<<< HEAD
-from .types import (
-    CondaAuthHandler,
-    CondaHealthCheck,
-    CondaPostCommand,
-    CondaPostSolve,
-    CondaPreCommand,
-    CondaPreSolve,
-    CondaSetting,
-    CondaSolver,
-    CondaSubcommand,
-    CondaVirtualPackage,
-)
-=======
 
 if TYPE_CHECKING:
     from typing import Literal
 
     from requests.auth import AuthBase
 
+    from ..common.configuration import ParameterLoader
     from ..core.solve import Solver
     from ..models.match_spec import MatchSpec
     from ..models.records import PackageRecord
@@ -58,11 +41,11 @@
         CondaPostSolve,
         CondaPreCommand,
         CondaPreSolve,
+        CondaSetting,
         CondaSolver,
         CondaSubcommand,
         CondaVirtualPackage,
     )
->>>>>>> 9a37a97e
 
 log = logging.getLogger(__name__)
 
