--- conflicted
+++ resolved
@@ -41,11 +41,6 @@
 def get_plugin_manager() -> CondaPluginManager:
     pm = CondaPluginManager()
     pm.add_hookspecs(CondaSpecs)
-<<<<<<< HEAD
-    solvers.register(pm)
-    virtual_packages.register(pm)
-=======
-    pm.load_plugins(*virtual_packages.plugins)
->>>>>>> cbb4f2e6
+    pm.load_plugins(solvers, *virtual_packages.plugins)
     pm.load_setuptools_entrypoints(spec_name)
     return pm