--- conflicted
+++ resolved
@@ -17,8 +17,7 @@
 class CondaSpecs:
 
     @_hookspec
-<<<<<<< HEAD
-    def conda_solvers() -> Iterable[CondaSolver]:
+    def conda_solvers(self) -> Iterable[CondaSolver]:
         """
         Register solvers in conda.
 
@@ -40,7 +39,7 @@
 
 
             @plugins.hookimpl
-            def conda_solvers(self):
+            def conda_solvers():
                 yield CondaSolver(
                     name="verbose-classic",
                     backend=VerboseSolver,
@@ -49,10 +48,7 @@
         """
 
     @_hookspec
-    def conda_subcommands() -> Iterable[CondaSubcommand]:
-=======
     def conda_subcommands(self) -> Iterable[CondaSubcommand]:
->>>>>>> 89ba5536
         """
         Register external subcommands in conda.
 
