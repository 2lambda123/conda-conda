# Copyright (C) 2012 Anaconda, Inc
# SPDX-License-Identifier: BSD-3-Clause
from __future__ import annotations

import argparse

<<<<<<< HEAD
from ....base.context import context, determine_target_prefix
=======
from ....base.context import context
>>>>>>> f624326c
from ....cli.conda_argparse import add_parser_prefix
from ....deprecations import deprecated
from ... import CondaSubcommand, hookimpl


def get_parsed_args(argv: list[str]) -> argparse.Namespace:
    parser = argparse.ArgumentParser(
        "conda doctor",
        description="Display a health report for your environment.",
    )
    parser.add_argument(
        "-v",
        "--verbose",
        action="store_true",
        help="generate a detailed environment health report",
    )
    add_parser_prefix(parser)
    args = parser.parse_args(argv)

    return args


@deprecated(
<<<<<<< HEAD
    "24.3",
    "24.9",
    addendum="Use `conda.base.context.determine_target_prefix` instead.",
)
def get_prefix(args: argparse.Namespace) -> str:
    return determine_target_prefix(context, args)
=======
    "24.3", "24.9", addendum="Use `conda.base.context.context.target_prefix` instead."
)
def get_prefix(args: argparse.Namespace) -> str:
    context.__init__(argparse_args=args)
    return context.target_prefix
>>>>>>> f624326c


def execute(argv: list[str]) -> None:
    """Run conda doctor subcommand."""
    from .health_checks import display_health_checks

    args = get_parsed_args(argv)
<<<<<<< HEAD
    prefix = determine_target_prefix(context, args)
    display_health_checks(prefix, verbose=args.verbose)
=======
    context.__init__(argparse_args=args)
    display_health_checks(context.target_prefix, verbose=args.verbose)
>>>>>>> f624326c


@hookimpl
def conda_subcommands():
    yield CondaSubcommand(
        name="doctor",
        summary="A subcommand that displays environment health report",
        action=execute,
    )<|MERGE_RESOLUTION|>--- conflicted
+++ resolved
@@ -4,11 +4,7 @@
 
 import argparse
 
-<<<<<<< HEAD
-from ....base.context import context, determine_target_prefix
-=======
 from ....base.context import context
->>>>>>> f624326c
 from ....cli.conda_argparse import add_parser_prefix
 from ....deprecations import deprecated
 from ... import CondaSubcommand, hookimpl
@@ -32,20 +28,11 @@
 
 
 @deprecated(
-<<<<<<< HEAD
-    "24.3",
-    "24.9",
-    addendum="Use `conda.base.context.determine_target_prefix` instead.",
-)
-def get_prefix(args: argparse.Namespace) -> str:
-    return determine_target_prefix(context, args)
-=======
     "24.3", "24.9", addendum="Use `conda.base.context.context.target_prefix` instead."
 )
 def get_prefix(args: argparse.Namespace) -> str:
     context.__init__(argparse_args=args)
     return context.target_prefix
->>>>>>> f624326c
 
 
 def execute(argv: list[str]) -> None:
@@ -53,13 +40,8 @@
     from .health_checks import display_health_checks
 
     args = get_parsed_args(argv)
-<<<<<<< HEAD
-    prefix = determine_target_prefix(context, args)
-    display_health_checks(prefix, verbose=args.verbose)
-=======
     context.__init__(argparse_args=args)
     display_health_checks(context.target_prefix, verbose=args.verbose)
->>>>>>> f624326c
 
 
 @hookimpl
