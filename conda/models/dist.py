# -*- coding: utf-8 -*-
from __future__ import absolute_import, division, print_function, unicode_literals

from collections import namedtuple
import json
from logging import getLogger
import re

from .channel import Channel
from .index_record import IndexRecord
from .package_info import PackageInfo
from .. import CondaError
from ..base.constants import CONDA_TARBALL_EXTENSION, DEFAULTS_CHANNEL_NAME, UNKNOWN_CHANNEL
from ..common.compat import ensure_text_type, string_types, text_type, with_metaclass
from ..common.constants import NULL
from ..common.url import has_platform, is_url

log = getLogger(__name__)
DistDetails = namedtuple('DistDetails', ('name', 'version', 'build_string', 'build_number',
                                         'dist_name'))


def parse_legacy_dist_str(string):
    if isinstance(string, string_types):
        original_string = string
        try:
            string = ensure_text_type(string)

            no_tar_bz2_string = (string[:-len(CONDA_TARBALL_EXTENSION)]
                                 if string.endswith(CONDA_TARBALL_EXTENSION)
                                 else string)

            # remove any directory or channel information
            if '::' in no_tar_bz2_string:
                dist_name = no_tar_bz2_string.rsplit('::', 1)[-1]
            else:
                dist_name = no_tar_bz2_string.rsplit('/', 1)[-1]

            parts = dist_name.rsplit('-', 2)

            name = parts[0]
            version = parts[1]
            build_string = parts[2] if len(parts) >= 3 else ''
            build_number_as_string = ''.join(filter(lambda x: x.isdigit(),
                                                    (build_string.rsplit('_')[-1]
                                                     if build_string else '0')))
            build_number = int(build_number_as_string) if build_number_as_string else 0

            return DistDetails(name, version, build_string, build_number, dist_name)

        except:
            raise CondaError("dist_name is not a valid conda package: %s" % original_string)
    else:
        s = string
        return DistDetails(s.name, s.version, s.build, s.build_number, s.dist_name)


class DistType(type):

    def __call__(cls, *args, **kwargs):
        if len(args) == 1 and not kwargs:
            value = args[0]
            if isinstance(value, Dist):
                return value
            elif isinstance(value, string_types):
                return Dist.from_string(value)
            elif isinstance(value, IndexRecord):
                return Dist(value.schannel, '-'.join((value.name, value.version, value.build)))
            elif isinstance(value, PackageInfo):
                v = value.repodata_record
                return Dist(value.channel.canonical_name, '-'.join((v.name, v.version, v.build)))
            elif isinstance(value, Channel):
                raise NotImplementedError()
            else:
                return Dist.from_string(value)
        else:
            return super(DistType, cls).__call__(*args, **kwargs)

    def __new__(cls, name, bases, dct):
         dct['__slots__'] = ('channel', 'dist_name')
         return type.__new__(cls, name, bases, dct)


@with_metaclass(DistType)
<<<<<<< HEAD
class Dist(object):

    def __init__(self, channel, dist_name=None):
        self.channel = channel
        self.dist_name = dist_name
=======
class Dist(Entity):
    _lazy_validate = True

    channel = StringField(required=False, nullable=True, immutable=True)

    dist_name = StringField(immutable=True)
    name = StringField(immutable=True)
    version = StringField(immutable=True)
    build_string = StringField(immutable=True)
    build_number = IntegerField(immutable=True)

    base_url = StringField(required=False, nullable=True, immutable=True)
    platform = StringField(required=False, nullable=True, immutable=True)

    def __init__(self, channel, dist_name=None, name=None, version=None, build_string=None,
                 build_number=None, base_url=None, platform=None):
        super(Dist, self).__init__(channel=channel,
                                   dist_name=dist_name,
                                   name=name,
                                   version=version,
                                   build_string=build_string,
                                   build_number=build_number,
                                   base_url=base_url,
                                   platform=platform)
>>>>>>> 69ae3280

    @property
    def base_url(self):
        raise NotImplementedError()

    @property
    def platform(self):
        raise NotImplementedError()

    @property
    def pkey(self):
        return self.__str__()

    def __hash__(self):
        return hash(self.pkey)

    def __eq__(self, other):
        return hash(self) == hash(other)

    @property
    def full_name(self):
        return self.__str__()

    @property
    def pair(self):
        return self.channel or DEFAULTS_CHANNEL_NAME, self.dist_name

    @property
    def triple(self):
        res = self.dist_name.rsplit('-', 2) + ['', '']
        return tuple(res[:3])

    @property
    def name(self):
        return self.triple[0]

    @property
    def version(self):
        return self.triple[1]

    @property
    def build(self):
        return self.triple[2]

    @property
    def build_string(self):
        return self.triple[2]

    @property
    def build_number(self):
        try:
            return int(self.build.rsplit('_', 1)[-1])
        except ValueError:
            return 0

    @property
    def quad(self):
        # returns: name, version, build_string, channel
        return self.triple + (self.channel or DEFAULTS_CHANNEL_NAME,)

    def __str__(self):
<<<<<<< HEAD
        if self.is_feature_package:
            return self.dist_name
        return "%s::%s" % (self.channel, self.dist_name) if self.channel else self.dist_name

    def __repr__(self):
        args = tuple("%s=%s" % (s, getattr(self, s)) for s in self.__slots__)
        return "%s(%s)" % (self.__class__.__name__, ', '.join(args))

    def dump(self):
        return {s: getattr(self, s) for s in self.__slots__}

    def json(self):
        return json.dumps(self.dump())
=======
        return "%s::%s" % (self.channel, self.dist_name) if self.channel else self.dist_name
>>>>>>> 69ae3280

    @property
    def is_feature_package(self):
        return self.dist_name.endswith('@')

    def to_filename(self, extension='.tar.bz2'):
        if self.is_feature_package:
            return self.dist_name
        else:
            return self.dist_name + extension

    def to_matchspec(self):
        return ' '.join(self.quad[:3])

    @classmethod
    def from_string(cls, string, channel_override=NULL):
        string = text_type(string)

        if is_url(string) and channel_override == NULL:
            return cls.from_url(string)

        if string.endswith('@'):
<<<<<<< HEAD
            return cls(channel='@', dist_name=string)
=======
            return cls(channel='@',
                       name=string,
                       version="",
                       build_string="",
                       build_number=0,
                       dist_name=string)
>>>>>>> 69ae3280

        REGEX_STR = (r'(?:([^\s\[\]]+)::)?'        # optional channel
                     r'([^\s\[\]]+)'               # 3.x dist
                     )
        channel, original_dist= re.search(REGEX_STR, string).groups()

        if original_dist.endswith(CONDA_TARBALL_EXTENSION):
            original_dist = original_dist[:-len(CONDA_TARBALL_EXTENSION)]

        if channel_override != NULL:
            channel = channel_override
        elif channel is None:
            channel = UNKNOWN_CHANNEL

<<<<<<< HEAD
        return cls(channel=channel, dist_name=original_dist)
=======
        # enforce dist format
        dist_details = cls.parse_dist_name(original_dist)
        return cls(channel=channel,
                   name=dist_details.name,
                   version=dist_details.version,
                   build_string=dist_details.build_string,
                   build_number=dist_details.build_number,
                   dist_name=original_dist)
>>>>>>> 69ae3280

    @staticmethod
    def parse_dist_name(string):
        original_string = string
        try:
            string = ensure_text_type(string)

            no_tar_bz2_string = (string[:-len(CONDA_TARBALL_EXTENSION)]
                                 if string.endswith(CONDA_TARBALL_EXTENSION)
                                 else string)

            # remove any directory or channel information
            if '::' in no_tar_bz2_string:
                dist_name = no_tar_bz2_string.rsplit('::', 1)[-1]
            else:
                dist_name = no_tar_bz2_string.rsplit('/', 1)[-1]

            return dist_name
        except:
            raise CondaError("dist_name is not a valid conda package: %s" % original_string)

    @classmethod
    def from_url(cls, url):
        assert is_url(url), url
        if not url.endswith(CONDA_TARBALL_EXTENSION) and '::' not in url:
            raise CondaError("url '%s' is not a conda package" % url)

        dist_name = cls.parse_dist_name(url)
        if '::' in url:
            url_no_tarball = url.rsplit('::', 1)[0]
            base_url = url_no_tarball.split('::')[0]
            channel = text_type(Channel(base_url))
        else:
            url_no_tarball = url.rsplit('/', 1)[0]
            platform = has_platform(url_no_tarball)
            base_url = url_no_tarball.rsplit('/', 1)[0] if platform else url_no_tarball
            channel = Channel(base_url).canonical_name if platform else UNKNOWN_CHANNEL

        return cls(channel=channel, dist_name=dist_name)

    def __key__(self):
        return self.channel, self.dist_name

    def __lt__(self, other):
        assert isinstance(other, self.__class__)
        return self.__key__() < other.__key__()

    def __gt__(self, other):
        assert isinstance(other, self.__class__)
        return self.__key__() > other.__key__()

    def __le__(self, other):
        assert isinstance(other, self.__class__)
        return self.__key__() <= other.__key__()

    def __ge__(self, other):
        assert isinstance(other, self.__class__)
        return self.__key__() >= other.__key__()

    def __ne__(self, other):
        return not self.__eq__(other)

    # ############ conda-build compatibility ################

    def split(self, sep=None, maxsplit=-1):
        assert sep == '::'
        return [self.channel, self.dist_name] if self.channel else [self.dist_name]

    def rsplit(self, sep=None, maxsplit=-1):
        assert sep == '-'
        assert maxsplit == 2
        name = '%s::%s' % (self.channel, self.quad[0]) if self.channel else self.quad[0]
        return name, self.quad[1], self.quad[2]

    def startswith(self, match):
        return self.dist_name.startswith(match)

    def __contains__(self, item):
        item = ensure_text_type(item)
        if item.endswith(CONDA_TARBALL_EXTENSION):
            item = item[:-len(CONDA_TARBALL_EXTENSION)]
        return item in self.__str__()

    @property
    def fn(self):
        return self.to_filename()<|MERGE_RESOLUTION|>--- conflicted
+++ resolved
@@ -2,7 +2,6 @@
 from __future__ import absolute_import, division, print_function, unicode_literals
 
 from collections import namedtuple
-import json
 from logging import getLogger
 import re
 
@@ -82,38 +81,11 @@
 
 
 @with_metaclass(DistType)
-<<<<<<< HEAD
 class Dist(object):
 
     def __init__(self, channel, dist_name=None):
         self.channel = channel
         self.dist_name = dist_name
-=======
-class Dist(Entity):
-    _lazy_validate = True
-
-    channel = StringField(required=False, nullable=True, immutable=True)
-
-    dist_name = StringField(immutable=True)
-    name = StringField(immutable=True)
-    version = StringField(immutable=True)
-    build_string = StringField(immutable=True)
-    build_number = IntegerField(immutable=True)
-
-    base_url = StringField(required=False, nullable=True, immutable=True)
-    platform = StringField(required=False, nullable=True, immutable=True)
-
-    def __init__(self, channel, dist_name=None, name=None, version=None, build_string=None,
-                 build_number=None, base_url=None, platform=None):
-        super(Dist, self).__init__(channel=channel,
-                                   dist_name=dist_name,
-                                   name=name,
-                                   version=version,
-                                   build_string=build_string,
-                                   build_number=build_number,
-                                   base_url=base_url,
-                                   platform=platform)
->>>>>>> 69ae3280
 
     @property
     def base_url(self):
@@ -175,23 +147,7 @@
         return self.triple + (self.channel or DEFAULTS_CHANNEL_NAME,)
 
     def __str__(self):
-<<<<<<< HEAD
-        if self.is_feature_package:
-            return self.dist_name
         return "%s::%s" % (self.channel, self.dist_name) if self.channel else self.dist_name
-
-    def __repr__(self):
-        args = tuple("%s=%s" % (s, getattr(self, s)) for s in self.__slots__)
-        return "%s(%s)" % (self.__class__.__name__, ', '.join(args))
-
-    def dump(self):
-        return {s: getattr(self, s) for s in self.__slots__}
-
-    def json(self):
-        return json.dumps(self.dump())
-=======
-        return "%s::%s" % (self.channel, self.dist_name) if self.channel else self.dist_name
->>>>>>> 69ae3280
 
     @property
     def is_feature_package(self):
@@ -214,16 +170,7 @@
             return cls.from_url(string)
 
         if string.endswith('@'):
-<<<<<<< HEAD
             return cls(channel='@', dist_name=string)
-=======
-            return cls(channel='@',
-                       name=string,
-                       version="",
-                       build_string="",
-                       build_number=0,
-                       dist_name=string)
->>>>>>> 69ae3280
 
         REGEX_STR = (r'(?:([^\s\[\]]+)::)?'        # optional channel
                      r'([^\s\[\]]+)'               # 3.x dist
@@ -238,18 +185,7 @@
         elif channel is None:
             channel = UNKNOWN_CHANNEL
 
-<<<<<<< HEAD
         return cls(channel=channel, dist_name=original_dist)
-=======
-        # enforce dist format
-        dist_details = cls.parse_dist_name(original_dist)
-        return cls(channel=channel,
-                   name=dist_details.name,
-                   version=dist_details.version,
-                   build_string=dist_details.build_string,
-                   build_number=dist_details.build_number,
-                   dist_name=original_dist)
->>>>>>> 69ae3280
 
     @staticmethod
     def parse_dist_name(string):
