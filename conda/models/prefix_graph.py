# Copyright (C) 2012 Anaconda, Inc
# SPDX-License-Identifier: BSD-3-Clause
"""Implements directed graphs to sort and manipulate packages within a prefix.

Object inheritance:

.. autoclasstree:: conda.models.prefix_graph
   :full:
"""
from collections import defaultdict
from logging import getLogger

try:
    from boltons.setutils import IndexedSet
except ImportError:  # pragma: no cover
    from .._vendor.boltons.setutils import IndexedSet

from ..base.context import context
from ..common.compat import on_win
from ..exceptions import CyclicalDependencyError
from .enums import NoarchType
from .match_spec import MatchSpec

log = getLogger(__name__)


class PrefixGraph:
    """
    A directed graph structure used for sorting packages (prefix_records) in prefixes and
    manipulating packages within prefixes (e.g. removing and pruning).

    The terminology used for edge direction is "parents" and "children" rather than "successors"
    and "predecessors". The parent nodes of a record are those records in the graph that
    match the record's "depends" field.  E.g. NodeA depends on NodeB, then NodeA is a child
    of NodeB, and NodeB is a parent of NodeA.  Nodes can have zero parents, or more than two
    parents.

    Most public methods mutate the graph.
    """

    def __init__(self, records, specs=()):
        records = tuple(records)
        specs = set(specs)
        self.graph = graph = {}  # dict[PrefixRecord, set[PrefixRecord]]
        self.spec_matches = spec_matches = {}  # dict[PrefixRecord, set[MatchSpec]]
        for node in records:
            parent_match_specs = tuple(MatchSpec(d) for d in node.depends)
            parent_nodes = {
                rec for rec in records if any(m.match(rec) for m in parent_match_specs)
            }
            graph[node] = parent_nodes
            matching_specs = IndexedSet(s for s in specs if s.match(node))
            if matching_specs:
                spec_matches[node] = matching_specs

        self._toposort()

    def remove_spec(self, spec):
        """
        Remove all matching nodes, and any associated child nodes.

        Args:
            spec (MatchSpec):

        Returns:
            tuple[PrefixRecord]: The removed nodes.

        """
        node_matches = {node for node in self.graph if spec.match(node)}

        # If the spec was a track_features spec, then we need to also remove every
        # package with a feature that matches the track_feature.
        for feature_name in spec.get_raw_value("track_features") or ():
            feature_spec = MatchSpec(features=feature_name)
            node_matches.update(node for node in self.graph if feature_spec.match(node))

        remove_these = set()
        for node in node_matches:
            remove_these.add(node)
            remove_these.update(self.all_descendants(node))
        remove_these = tuple(filter(lambda node: node in remove_these, self.graph))
        for node in remove_these:
            self._remove_node(node)
        self._toposort()
        return tuple(remove_these)

    def remove_youngest_descendant_nodes_with_specs(self):
        """
        A specialized method used to determine only dependencies of requested specs.

        Returns:
            tuple[PrefixRecord]: The removed nodes.

        """
        graph = self.graph
        spec_matches = self.spec_matches
        inverted_graph = {
            node: {key for key in graph if node in graph[key]} for node in graph
        }
        youngest_nodes_with_specs = tuple(
            node
            for node, children in inverted_graph.items()
            if not children and node in spec_matches
        )
        removed_nodes = tuple(
            filter(lambda node: node in youngest_nodes_with_specs, self.graph)
        )
        for node in removed_nodes:
            self._remove_node(node)
        self._toposort()
        return removed_nodes

    @property
    def records(self):
        return iter(self.graph)

    def prune(self):
        """Prune back all packages until all child nodes are anchored by a spec.

        Returns:
            tuple[PrefixRecord]: The pruned nodes.

        """
        graph = self.graph
        spec_matches = self.spec_matches
        original_order = tuple(self.graph)

        removed_nodes = set()
        while True:
            inverted_graph = {
                node: {key for key in graph if node in graph[key]} for node in graph
            }
            prunable_nodes = tuple(
                node
                for node, children in inverted_graph.items()
                if not children and node not in spec_matches
            )
            if not prunable_nodes:
                break
            for node in prunable_nodes:
                removed_nodes.add(node)
                self._remove_node(node)

        removed_nodes = tuple(
            filter(lambda node: node in removed_nodes, original_order)
        )
        self._toposort()
        return removed_nodes

    def get_node_by_name(self, name):
        return next(rec for rec in self.graph if rec.name == name)

    def all_descendants(self, node):
        graph = self.graph
        inverted_graph = {
            node: {key for key in graph if node in graph[key]} for node in graph
        }

        nodes = [node]
        nodes_seen = set()
        q = 0
        while q < len(nodes):
            for child_node in inverted_graph[nodes[q]]:
                if child_node not in nodes_seen:
                    nodes_seen.add(child_node)
                    nodes.append(child_node)
            q += 1
        return tuple(filter(lambda node: node in nodes_seen, graph))

    def all_ancestors(self, node):
        graph = self.graph
        nodes = [node]
        nodes_seen = set()
        q = 0
        while q < len(nodes):
            for parent_node in graph[nodes[q]]:
                if parent_node not in nodes_seen:
                    nodes_seen.add(parent_node)
                    nodes.append(parent_node)
            q += 1
        return tuple(filter(lambda node: node in nodes_seen, graph))

    def _remove_node(self, node):
        """Removes this node and all edges referencing it."""
        graph = self.graph
        if node not in graph:
            raise KeyError("node %s does not exist" % node)
        graph.pop(node)
        self.spec_matches.pop(node, None)

        for node, edges in graph.items():
            if node in edges:
                edges.remove(node)

    def _toposort(self):
        graph_copy = {node: IndexedSet(parents) for node, parents in self.graph.items()}
        self._toposort_prepare_graph(graph_copy)
        if context.allow_cycles:
            sorted_nodes = tuple(self._topo_sort_handle_cycles(graph_copy))
        else:
            sorted_nodes = tuple(self._toposort_raise_on_cycles(graph_copy))
        original_graph = self.graph
        self.graph = {node: original_graph[node] for node in sorted_nodes}
        return sorted_nodes

    @classmethod
    def _toposort_raise_on_cycles(cls, graph):
        if not graph:
            return

        while True:
            no_parent_nodes = IndexedSet(
                sorted(
                    (node for node, parents in graph.items() if len(parents) == 0),
                    key=lambda x: x.name,
                )
            )
            if not no_parent_nodes:
                break

            for node in no_parent_nodes:
                yield node
                graph.pop(node, None)

            for parents in graph.values():
                parents -= no_parent_nodes

        if len(graph) != 0:
            raise CyclicalDependencyError(tuple(graph))

    @classmethod
    def _topo_sort_handle_cycles(cls, graph):
        # remove edges that point directly back to the node
        for k, v in graph.items():
            v.discard(k)

        # disconnected nodes go first
        nodes_that_are_parents = {
            node for parents in graph.values() for node in parents
        }
        nodes_without_parents = (node for node in graph if not graph[node])
        disconnected_nodes = sorted(
            (
                node
                for node in nodes_without_parents
                if node not in nodes_that_are_parents
            ),
            key=lambda x: x.name,
        )
        yield from disconnected_nodes

        t = cls._toposort_raise_on_cycles(graph)

        while True:
            try:
                value = next(t)
                yield value
            except CyclicalDependencyError as e:
                # TODO: Turn this into a warning, but without being too annoying with
                #       multiple messages.  See https://github.com/conda/conda/issues/4067
                log.debug("%r", e)

                yield cls._toposort_pop_key(graph)

                t = cls._toposort_raise_on_cycles(graph)
                continue

            except StopIteration:
                return

    @staticmethod
    def _toposort_pop_key(graph):
        """
        Pop an item from the graph that has the fewest parents.
        In the case of a tie, use the node with the alphabetically-first package name.
        """
        node_with_fewest_parents = sorted(
            (len(parents), node.dist_str(), node) for node, parents in graph.items()
        )[0][2]
        graph.pop(node_with_fewest_parents)

        for parents in graph.values():
            parents.discard(node_with_fewest_parents)

        return node_with_fewest_parents

    @staticmethod
    def _toposort_prepare_graph(graph):
        # There are currently at least three special cases to be aware of.

        # 1. Remove any circular dependency between python and pip. This typically comes about
        #    because of the add_pip_as_python_dependency configuration parameter.
        for node in graph:
            if node.name == "python":
                parents = graph[node]
                for parent in tuple(parents):
                    if parent.name == "pip":
                        parents.remove(parent)

<<<<<<< HEAD
        # 2. Special case code for menuinst.
        #    Always link/unlink menuinst first/last in case a subsequent
        #    package tries to import it to create/remove a shortcut.
        menuinst_node = next((node for node in graph if node.name == 'menuinst'), None)
        python_node = next((node for node in graph if node.name == 'python'), None)
        if menuinst_node:
            # add menuinst as a parent if python is a parent and the node
            # isn't a parent of menuinst
            assert python_node is not None
            menuinst_parents = graph[menuinst_node]
            for node, parents in graph.items():
                if python_node in parents and node not in menuinst_parents:
                    parents.add(menuinst_node)
=======
        if on_win:
            # 2. Special case code for menuinst.
            #    Always link/unlink menuinst first/last on windows in case a subsequent
            #    package tries to import it to create/remove a shortcut.
            menuinst_node = next(
                (node for node in graph if node.name == "menuinst"), None
            )
            python_node = next((node for node in graph if node.name == "python"), None)
            if menuinst_node:
                # add menuinst as a parent if python is a parent and the node
                # isn't a parent of menuinst
                assert python_node is not None
                menuinst_parents = graph[menuinst_node]
                for node, parents in graph.items():
                    if python_node in parents and node not in menuinst_parents:
                        parents.add(menuinst_node)
>>>>>>> cd3ee976

        if on_win:
            # 3. On windows, python noarch packages need an implicit dependency on conda added, if
            #    conda is in the list of packages for the environment.  Python noarch packages
            #    that have entry points use conda's own conda.exe python entry point binary. If
            #    conda is going to be updated during an operation, the unlink / link order matters.
            #    See issue #6057.
            conda_node = next((node for node in graph if node.name == "conda"), None)
            if conda_node:
                # add conda as a parent if python is a parent and node isn't a parent of conda
                conda_parents = graph[conda_node]
                for node, parents in graph.items():
                    if (
                        hasattr(node, "noarch")
                        and node.noarch == NoarchType.python
                        and node not in conda_parents
                    ):
                        parents.add(conda_node)


#     def dot_repr(self, title=None):  # pragma: no cover
#         # graphviz DOT graph description language
#
#         builder = ['digraph g {']
#         if title:
#             builder.append('  labelloc="t";')
#             builder.append('  label="%s";' % title)
#         builder.append('  size="10.5,8";')
#         builder.append('  rankdir=BT;')
#         for node in self.get_nodes_ordered_from_roots():
#             label = "%s %s" % (node.record.name, node.record.version)
#             if node.specs:
#                 # TODO: combine?
#                 spec = next(iter(node.specs))
#                 label += "\\n%s" % ("?%s" if spec.optional else "%s") % spec
#             if node.is_orphan:
#                 shape = "box"
#             elif node.is_root:
#                 shape = "invhouse"
#             elif node.is_leaf:
#                 shape = "house"
#             else:
#                 shape = "ellipse"
#             builder.append('  "%s" [label="%s", shape=%s];' % (node.record.name, label, shape))
#             for child in node.required_children:
#                 builder.append('    "%s" -> "%s";' % (child.record.name, node.record.name))
#             for child in node.optional_children:
#                 builder.append('    "%s -> "%s" [color=lightgray];' % (child.record.name,
#                                                                        node.record.name))
#         builder.append('}')
#         return '\n'.join(builder)
#
#     def format_url(self):  # pragma: no cover
#         return "https://condaviz.glitch.me/%s" % url_quote(self.dot_repr())
#
#     def request_svg(self):  # pragma: no cover
#         from tempfile import NamedTemporaryFile
#         import requests
#         from ..common.compat import ensure_binary
#         response = requests.post("https://condaviz.glitch.me/post",
#                                  data={"digraph": self.dot_repr()})
#         response.raise_for_status()
#         with NamedTemporaryFile(suffix='.svg', delete=False) as fh:
#             fh.write(ensure_binary(response.text))
#         print("saved to: %s" % fh.name, file=sys.stderr)
#         return fh.name
#
#     def open_url(self):  # pragma: no cover
#         import webbrowser
#         from ..common.url import path_to_url
#         location = self.request_svg()
#         try:
#             browser = webbrowser.get("safari")
#         except webbrowser.Error:
#             browser = webbrowser.get()
#         browser.open_new_tab(path_to_url(location))


class GeneralGraph(PrefixGraph):
    """
    Compared with PrefixGraph, this class takes in more than one record of a given name,
    and operates on that graph from the higher view across any matching dependencies.  It is
    not a Prefix thing, but more like a "graph of all possible candidates" thing, and is used
    for unsatisfiability analysis
    """

    def __init__(self, records, specs=()):
        records = tuple(records)
        super().__init__(records, specs)
        self.specs_by_name = defaultdict(dict)
        for node in records:
            parent_dict = self.specs_by_name.get(node.name, {})
            for dep in tuple(MatchSpec(d) for d in node.depends):
                deps = parent_dict.get(dep.name, set())
                deps.add(dep)
                parent_dict[dep.name] = deps
            self.specs_by_name[node.name] = parent_dict

        consolidated_graph = {}
        # graph is toposorted, so looping over it is in dependency order
        for node, parent_nodes in reversed(list(self.graph.items())):
            cg = consolidated_graph.get(node.name, set())
            cg.update(_.name for _ in parent_nodes)
            consolidated_graph[node.name] = cg
        self.graph_by_name = consolidated_graph

    def breadth_first_search_by_name(self, root_spec, target_spec):
        """Return shorted path from root_spec to spec_name"""
        queue = []
        queue.append([root_spec])
        visited = []
        while queue:
            path = queue.pop(0)
            node = path[-1]
            if node in visited:
                continue
            visited.append(node)
            if node == target_spec:
                return path
            children = []
            specs = self.specs_by_name.get(node.name)
            if specs is None:
                continue
            for _, deps in specs.items():
                children.extend(list(deps))
            for adj in children:
                if adj.name == target_spec.name and adj.version != target_spec.version:
                    pass
                else:
                    new_path = list(path)
                    new_path.append(adj)
                    queue.append(new_path)<|MERGE_RESOLUTION|>--- conflicted
+++ resolved
@@ -297,7 +297,6 @@
                     if parent.name == "pip":
                         parents.remove(parent)
 
-<<<<<<< HEAD
         # 2. Special case code for menuinst.
         #    Always link/unlink menuinst first/last in case a subsequent
         #    package tries to import it to create/remove a shortcut.
@@ -311,24 +310,6 @@
             for node, parents in graph.items():
                 if python_node in parents and node not in menuinst_parents:
                     parents.add(menuinst_node)
-=======
-        if on_win:
-            # 2. Special case code for menuinst.
-            #    Always link/unlink menuinst first/last on windows in case a subsequent
-            #    package tries to import it to create/remove a shortcut.
-            menuinst_node = next(
-                (node for node in graph if node.name == "menuinst"), None
-            )
-            python_node = next((node for node in graph if node.name == "python"), None)
-            if menuinst_node:
-                # add menuinst as a parent if python is a parent and the node
-                # isn't a parent of menuinst
-                assert python_node is not None
-                menuinst_parents = graph[menuinst_node]
-                for node, parents in graph.items():
-                    if python_node in parents and node not in menuinst_parents:
-                        parents.add(menuinst_node)
->>>>>>> cd3ee976
 
         if on_win:
             # 3. On windows, python noarch packages need an implicit dependency on conda added, if
