--- conflicted
+++ resolved
@@ -34,33 +34,8 @@
 
 EMPTY_LINK = Link(source='')
 
-<<<<<<< HEAD
 
 class IndexJsonRecord(DictSafeMixin, Entity):
-=======
-# TODO: eventually stop mixing Record with LinkedPackageData
-# class LinkedPackageRecord(DictSafeMixin, Entity):
-#     arch = EnumField(Arch, nullable=True)
-#     build = StringField()
-#     build_number = IntegerField()
-#     channel = StringField(required=False)
-#     date = StringField(required=False)
-#     depends = ListField(string_types)
-#     files = ListField(string_types, required=False)
-#     license = StringField(required=False)
-#     link = ComposableField(Link, required=False)
-#     md5 = StringField(required=False, nullable=True)
-#     name = StringField()
-#     platform = EnumField(Platform)
-#     requires = ListField(string_types, required=False)
-#     size = IntegerField(required=False)
-#     subdir = StringField(required=False)
-#     url = StringField(required=False)
-#     version = StringField()
-
-
-class IndexRecord(DictSafeMixin, Entity):
->>>>>>> b0187ec9
     _lazy_validate = True
 
     arch = StringField(required=False, nullable=True)
