# -*- coding: utf-8 -*-
from __future__ import absolute_import, division, print_function, unicode_literals

from functools import total_ordering

from .enums import LinkType, NoarchType, Platform
from .._vendor.auxlib.decorators import memoizedproperty
from .._vendor.auxlib.entity import (BooleanField, ComposableField, DictSafeMixin, Entity,
                                     EnumField, Field, IntegerField, ListField, MapField,
                                     StringField)
from ..common.compat import string_types


@total_ordering
class Priority(object):

    def __init__(self, priority):
        self._priority = priority

    def __int__(self):
        return self._priority

    def __lt__(self, other):
        return self._priority < int(other)

    def __eq__(self, other):
        return self._priority == int(other)

    def __repr__(self):
        return "Priority(%d)" % self._priority


class PriorityField(Field):
    _type = (int, Priority)

    def unbox(self, instance, instance_type, val):
        return int(val)


class LinkTypeField(EnumField):
    def box(self, instance, val):
        if isinstance(val, string_types):
            val = val.replace('-', '').replace('_', '').lower()
            if val == 'hard':
                val = LinkType.hardlink
            elif val == 'soft':
                val = LinkType.softlink
        return super(LinkTypeField, self).box(instance, val)


class NoarchField(EnumField):
    def box(self, instance, val):
        return super(NoarchField, self).box(instance, NoarchType.coerce(val))


class Link(DictSafeMixin, Entity):
    source = StringField()
    type = LinkTypeField(LinkType, required=False)


EMPTY_LINK = Link(source='')


class IndexJsonRecord(DictSafeMixin, Entity):
    _lazy_validate = True

    arch = StringField(required=False, nullable=True)
    build = StringField()
    build_number = IntegerField()
    date = StringField(required=False)
    depends = ListField(string_types, required=False)
    features = StringField(required=False)
    has_prefix = BooleanField(required=False)
    license = StringField(required=False)
    license_family = StringField(required=False)
    md5 = StringField(required=False, nullable=True)
    name = StringField()
    noarch = NoarchField(NoarchType, required=False, nullable=True)
    platform = EnumField(Platform, required=False, nullable=True)
    preferred_env = StringField(default=None, required=False, nullable=True)
    size = IntegerField(required=False)
    track_features = StringField(required=False)
    version = StringField()

    @property
    def dist_name(self):
        return "%s-%s-%s" % (self.name, self.version, self.build)


class IndexRecord(IndexJsonRecord):

    fn = StringField()
    schannel = StringField(required=False, nullable=True)
    channel = StringField(required=False, nullable=True)
<<<<<<< HEAD
    priority = IntegerField(required=False)
    url = StringField()
=======
    priority = PriorityField(required=False)
    url = StringField(required=False, nullable=True)
>>>>>>> 6f45066e
    auth = StringField(required=False, nullable=True)
    subdir = StringField(required=False)

    @memoizedproperty
    def pkey(self):
        if self.name.endswith('@'):
            return self.name
        return "%s::%s" % (self.schannel, self.dist_name) if self.schannel else self.dist_name

    def __hash__(self):
        return hash(self.pkey)

    def __eq__(self, other):
        return hash(self) == hash(other)


class LinkedPackageRecord(IndexRecord):
    files = ListField(string_types, default=(), required=False)
    link = ComposableField(Link, required=False)

    # url is optional here for legacy support.
    #   see tests/test_create.py test_dash_c_usage_replacing_python
    url = StringField(required=False, nullable=True)<|MERGE_RESOLUTION|>--- conflicted
+++ resolved
@@ -92,13 +92,8 @@
     fn = StringField()
     schannel = StringField(required=False, nullable=True)
     channel = StringField(required=False, nullable=True)
-<<<<<<< HEAD
-    priority = IntegerField(required=False)
+    priority = PriorityField(required=False)
     url = StringField()
-=======
-    priority = PriorityField(required=False)
-    url = StringField(required=False, nullable=True)
->>>>>>> 6f45066e
     auth = StringField(required=False, nullable=True)
     subdir = StringField(required=False)
 
