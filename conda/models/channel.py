# Copyright (C) 2012 Anaconda, Inc
# SPDX-License-Identifier: BSD-3-Clause
from copy import copy
from itertools import chain
from logging import getLogger

try:
    from boltons.setutils import IndexedSet
except ImportError:  # pragma: no cover
    from .._vendor.boltons.setutils import IndexedSet

from ..base.constants import (
    DEFAULTS_CHANNEL_NAME,
    MAX_CHANNEL_PRIORITY,
    UNKNOWN_CHANNEL,
)
from ..base.context import Context, context
from ..common.compat import ensure_text_type, isiterable
from ..common.path import is_package_file, is_path, win_path_backout
from ..common.url import (
    Url,
    has_scheme,
    is_url,
    join_url,
    path_to_url,
    split_conda_url_easy_parts,
    split_platform,
    split_scheme_auth_token,
    urlparse,
)

log = getLogger(__name__)


class ChannelType(type):
    """
    This metaclass does basic caching and enables static constructor method usage with a
    single arg.
    """

    def __call__(cls, *args, **kwargs):
        if len(args) == 1 and not kwargs:
            value = args[0]
            if isinstance(value, Channel):
                return value
            elif value in Channel._cache_:
                return Channel._cache_[value]
            else:
                c = Channel._cache_[value] = Channel.from_value(value)
                return c
        else:
            if "channels" in kwargs:
                # presence of 'channels' kwarg indicates MultiChannel
                name = kwargs["name"]
                channels = tuple(
                    super(ChannelType, cls).__call__(**_kwargs)
                    for _kwargs in kwargs["channels"]
                )
                return MultiChannel(name, channels)
            else:
                return super().__call__(*args, **kwargs)


class Channel(metaclass=ChannelType):
    """
    Channel:
    scheme <> auth <> location <> token <> channel <> subchannel <> platform <> package_filename

    Package Spec:
    channel <> subchannel <> namespace <> package_name

    """

    _cache_ = {}

    @staticmethod
    def _reset_state():
        Channel._cache_ = {}

    def __init__(
        self,
        scheme=None,
        auth=None,
        location=None,
        token=None,
        name=None,
        platform=None,
        package_filename=None,
    ):
        self.scheme = scheme
        self.auth = auth
        self.location = location
        self.token = token
        self.name = name or ""
        self.platform = platform
        self.package_filename = package_filename

    @property
    def channel_location(self):
        return self.location

    @property
    def channel_name(self):
        return self.name

    @property
    def subdir(self):
        return self.platform

    @staticmethod
    def from_url(url):
        return parse_conda_channel_url(url)

    @staticmethod
    def from_channel_name(channel_name):
        return _get_channel_for_name(channel_name)

    @staticmethod
    def from_value(value):
        if value in (None, "<unknown>", "None:///<unknown>", "None"):
            return Channel(name=UNKNOWN_CHANNEL)
        value = ensure_text_type(value)
        if has_scheme(value):
            if value.startswith("file:"):
                value = win_path_backout(value)
            return Channel.from_url(value)
        elif is_path(value):
            return Channel.from_url(path_to_url(value))
        elif is_package_file(value):
            if value.startswith("file:"):
                value = win_path_backout(value)
            return Channel.from_url(value)
        else:
            # at this point assume we don't have a bare (non-scheme) url
            #   e.g. this would be bad:  repo.anaconda.com/pkgs/free
            _stripped, platform = split_platform(context.known_subdirs, value)
            if _stripped in context.custom_multichannels:
                return MultiChannel(
                    _stripped, context.custom_multichannels[_stripped], platform
                )
            else:
                return Channel.from_channel_name(value)

    @staticmethod
    def make_simple_channel(channel_alias, channel_url, name=None):
        ca = channel_alias
        test_url, scheme, auth, token = split_scheme_auth_token(channel_url)
        if name and scheme:
            return Channel(
                scheme=scheme,
                auth=auth,
                location=test_url,
                token=token,
                name=name.strip("/"),
            )
        if scheme:
<<<<<<< HEAD
            if ca.location and (test_url + '/').startswith(ca.location + '/'):
                location, name = ca.location, test_url.replace(ca.location, '', 1)
=======
            if ca.location and test_url.startswith(ca.location):
                location, name = ca.location, test_url.replace(ca.location, "", 1)
>>>>>>> b6a40a7d
            else:
                url_parts = urlparse(test_url)
                location = str(Url(hostname=url_parts.hostname, port=url_parts.port))
                name = url_parts.path or ""
            return Channel(
                scheme=scheme,
                auth=auth,
                location=location,
                token=token,
                name=name.strip("/"),
            )
        else:
            return Channel(
                scheme=ca.scheme,
                auth=ca.auth,
                location=ca.location,
                token=ca.token,
                name=name and name.strip("/") or channel_url.strip("/"),
            )

    @property
    def canonical_name(self):
        try:
            return self.__canonical_name
        except AttributeError:
            pass

        for multiname, channels in context.custom_multichannels.items():
            for channel in channels:
                if self.name == channel.name:
                    cn = self.__canonical_name = multiname
                    return cn

        for that_name in context.custom_channels:
            if self.name and tokenized_startswith(
                self.name.split("/"), that_name.split("/")
            ):
                cn = self.__canonical_name = self.name
                return cn

        if any(
            alias.location == self.location
            for alias in (
                context.channel_alias,
                *context.migrated_channel_aliases,
            )
        ):
            cn = self.__canonical_name = self.name
            return cn

        # fall back to the equivalent of self.base_url
        # re-defining here because base_url for MultiChannel is None
        if self.scheme:
            cn = self.__canonical_name = "{}://{}".format(
                self.scheme, join_url(self.location, self.name)
            )
            return cn
        else:
            cn = self.__canonical_name = join_url(self.location, self.name).lstrip("/")
            return cn

    def urls(self, with_credentials=False, subdirs=None):
        if subdirs is None:
            subdirs = context.subdirs

        assert isiterable(subdirs), subdirs  # subdirs must be a non-string iterable

        if self.canonical_name == UNKNOWN_CHANNEL:
            return Channel(DEFAULTS_CHANNEL_NAME).urls(with_credentials, subdirs)

        base = [self.location]
        if with_credentials and self.token:
            base.extend(["t", self.token])
        base.append(self.name)
        base = join_url(*base)

        def _platforms():
            if self.platform:
                yield self.platform
                if self.platform != "noarch":
                    yield "noarch"
            else:
                yield from subdirs

        bases = (join_url(base, p) for p in _platforms())
        if with_credentials and self.auth:
            return [f"{self.scheme}://{self.auth}@{b}" for b in bases]
        else:
            return [f"{self.scheme}://{b}" for b in bases]

    def url(self, with_credentials=False):
        if self.canonical_name == UNKNOWN_CHANNEL:
            return None

        base = [self.location]
        if with_credentials and self.token:
            base.extend(["t", self.token])
        base.append(self.name)
        if self.platform:
            base.append(self.platform)
            if self.package_filename:
                base.append(self.package_filename)
        else:
            first_non_noarch = next(
                (s for s in context.subdirs if s != "noarch"), "noarch"
            )
            base.append(first_non_noarch)

        base = join_url(*base)

        if with_credentials and self.auth:
            return f"{self.scheme}://{self.auth}@{base}"
        else:
            return f"{self.scheme}://{base}"

    @property
    def base_url(self):
        if self.canonical_name == UNKNOWN_CHANNEL:
            return None
        return f"{self.scheme}://{join_url(self.location, self.name)}"

    @property
    def base_urls(self):
        return (self.base_url,)

    @property
    def subdir_url(self):
        url = self.url(True)
        if self.package_filename and url:
            url = url.rsplit("/", 1)[0]
        return url

    def __str__(self):
        base = self.base_url or self.name
        if self.subdir:
            return join_url(base, self.subdir)
        else:
            return base

    def __repr__(self):
        return 'Channel("%s")' % (
            join_url(self.name, self.subdir) if self.subdir else self.name
        )

    def __eq__(self, other):
        if isinstance(other, Channel):
            return self.location == other.location and self.name == other.name
        else:
            try:
                _other = Channel(other)
                return self.location == _other.location and self.name == _other.name
            except Exception as e:
                log.debug("%r", e)
                return False

    def __hash__(self):
        return hash((self.location, self.name))

    def __nonzero__(self):
        return any((self.location, self.name))

    def __bool__(self):
        return self.__nonzero__()

    def __json__(self):
        return self.__dict__

    @property
    def url_channel_wtf(self):
        return self.base_url, self.canonical_name

    def dump(self):
        return {
            "scheme": self.scheme,
            "auth": self.auth,
            "location": self.location,
            "token": self.token,
            "name": self.name,
            "platform": self.platform,
            "package_filename": self.package_filename,
        }


class MultiChannel(Channel):
    def __init__(self, name, channels, platform=None):
        self.name = name
        self.location = None

        if platform:
            c_dicts = tuple(c.dump() for c in channels)
            any(cd.update(platform=platform) for cd in c_dicts)
            self._channels = tuple(Channel(**cd) for cd in c_dicts)
        else:
            self._channels = channels

        self.scheme = None
        self.auth = None
        self.token = None
        self.platform = platform
        self.package_filename = None

    @property
    def channel_location(self):
        return self.location

    @property
    def canonical_name(self):
        return self.name

    def urls(self, with_credentials=False, subdirs=None):
        _channels = self._channels
        return list(
            chain.from_iterable(c.urls(with_credentials, subdirs) for c in _channels)
        )

    @property
    def base_url(self):
        return None

    @property
    def base_urls(self):
        return tuple(c.base_url for c in self._channels)

    def url(self, with_credentials=False):
        return None

    def dump(self):
        return {"name": self.name, "channels": tuple(c.dump() for c in self._channels)}


def tokenized_startswith(test_iterable, startswith_iterable):
    return all(t == sw for t, sw in zip(test_iterable, startswith_iterable))


def tokenized_conda_url_startswith(test_url, startswith_url):
    test_url, startswith_url = urlparse(test_url), urlparse(startswith_url)
    if (
        test_url.hostname != startswith_url.hostname
        or test_url.port != startswith_url.port
    ):
        return False
    norm_url_path = lambda url: url.path.strip("/") or "/"
    return tokenized_startswith(
        norm_url_path(test_url).split("/"), norm_url_path(startswith_url).split("/")
    )


def _get_channel_for_name(channel_name):
    def _get_channel_for_name_helper(name):
        if name in context.custom_channels:
            return context.custom_channels[name]
        else:
            test_name = name.rsplit("/", 1)[0]  # progressively strip off path segments
            if test_name == name:
                return None
            return _get_channel_for_name_helper(test_name)

    _stripped, platform = split_platform(context.known_subdirs, channel_name)
    channel = _get_channel_for_name_helper(_stripped)

    if channel is not None:
        # stripping off path threw information away from channel_name (i.e. any potential subname)
        # channel.name *should still be* channel_name
        channel = copy(channel)
        channel.name = _stripped
        if platform:
            channel.platform = platform
        return channel
    else:
        ca = context.channel_alias
        return Channel(
            scheme=ca.scheme,
            auth=ca.auth,
            location=ca.location,
            token=ca.token,
            name=_stripped,
            platform=platform,
        )


def _read_channel_configuration(scheme, host, port, path):
    # return location, name, scheme, auth, token

    path = path and path.rstrip("/")
    test_url = str(Url(hostname=host, port=port, path=path))

    # Step 1. No path given; channel name is None
    if not path:
        return (
            str(Url(hostname=host, port=port)).rstrip("/"),
            None,
            scheme or None,
            None,
            None,
        )

    # Step 2. migrated_custom_channels matches
    for name, location in sorted(
        context.migrated_custom_channels.items(), reverse=True, key=lambda x: len(x[0])
    ):
        location, _scheme, _auth, _token = split_scheme_auth_token(location)
        if tokenized_conda_url_startswith(test_url, join_url(location, name)):
            # translate location to new location, with new credentials
            subname = test_url.replace(join_url(location, name), "", 1).strip("/")
            channel_name = join_url(name, subname)
            channel = _get_channel_for_name(channel_name)
            return (
                channel.location,
                channel_name,
                channel.scheme,
                channel.auth,
                channel.token,
            )

    # Step 3. migrated_channel_aliases matches
    for migrated_alias in context.migrated_channel_aliases:
        if test_url.startswith(migrated_alias.location):
            name = test_url.replace(migrated_alias.location, "", 1).strip("/")
            ca = context.channel_alias
            return ca.location, name, ca.scheme, ca.auth, ca.token

    # Step 4. custom_channels matches
    for name, channel in sorted(
        context.custom_channels.items(), reverse=True, key=lambda x: len(x[0])
    ):
        that_test_url = join_url(channel.location, channel.name)
        if tokenized_startswith(test_url.split("/"), that_test_url.split("/")):
            subname = test_url.replace(that_test_url, "", 1).strip("/")
            return (
                channel.location,
                join_url(channel.name, subname),
                scheme,
                channel.auth,
                channel.token,
            )

    # Step 5. channel_alias match
    ca = context.channel_alias
    if ca.location and tokenized_startswith(
        test_url.split("/"), ca.location.split("/")
    ):
        name = test_url.replace(ca.location, "", 1).strip("/") or None
        return ca.location, name, scheme, ca.auth, ca.token

    # Step 6. not-otherwise-specified file://-type urls
    if host is None:
        # this should probably only happen with a file:// type url
        assert port is None
        location, name = test_url.rsplit("/", 1)
        if not location:
            location = "/"
        _scheme, _auth, _token = "file", None, None
        return location, name, _scheme, _auth, _token

    # Step 7. fall through to host:port as channel_location and path as channel_name
    #  but bump the first token of paths starting with /conda for compatibility with
    #  Anaconda Enterprise Repository software.
    bump = None
    path_parts = path.strip("/").split("/")
    if path_parts and path_parts[0] == "conda":
        bump, path = "conda", "/".join(path_parts[1:])
    return (
        str(Url(hostname=host, port=port, path=bump)).rstrip("/"),
        path.strip("/") or None,
        scheme or None,
        None,
        None,
    )


def parse_conda_channel_url(url):
    (
        scheme,
        auth,
        token,
        platform,
        package_filename,
        host,
        port,
        path,
        query,
    ) = split_conda_url_easy_parts(context.known_subdirs, url)

    # recombine host, port, path to get a channel_name and channel_location
    (
        channel_location,
        channel_name,
        configured_scheme,
        configured_auth,
        configured_token,
    ) = _read_channel_configuration(scheme, host, port, path)

    # if we came out with no channel_location or channel_name, we need to figure it out
    # from host, port, path
    assert channel_location is not None or channel_name is not None

    return Channel(
        configured_scheme or "https",
        auth or configured_auth,
        channel_location,
        token or configured_token,
        channel_name,
        platform,
        package_filename,
    )


# backward compatibility for conda-build
def get_conda_build_local_url():
    return (context.local_build_root,)


def prioritize_channels(channels, with_credentials=True, subdirs=None):
    # prioritize_channels returns a dict with platform-specific channel
    #   urls as the key, and a tuple of canonical channel name and channel priority
    #   number as the value
    # ('https://conda.anaconda.org/conda-forge/osx-64/', ('conda-forge', 1))
    channels = chain.from_iterable(
        (Channel(cc) for cc in c._channels) if isinstance(c, MultiChannel) else (c,)
        for c in (Channel(c) for c in channels)
    )
    result = {}
    for priority_counter, chn in enumerate(channels):
        channel = Channel(chn)
        for url in channel.urls(with_credentials, subdirs):
            if url in result:
                continue
            result[url] = channel.canonical_name, min(
                priority_counter, MAX_CHANNEL_PRIORITY - 1
            )
    return result


def all_channel_urls(channels, subdirs=None, with_credentials=True):
    result = IndexedSet()
    for chn in channels:
        channel = Channel(chn)
        result.update(channel.urls(with_credentials, subdirs))
    return result


def offline_keep(url):
    return not context.offline or not is_url(url) or url.startswith("file:/")


def get_channel_objs(ctx: Context):
    """Return current channels as Channel objects"""
    return tuple(Channel(chn) for chn in ctx.channels)


context.register_reset_callaback(Channel._reset_state)<|MERGE_RESOLUTION|>--- conflicted
+++ resolved
@@ -154,13 +154,8 @@
                 name=name.strip("/"),
             )
         if scheme:
-<<<<<<< HEAD
-            if ca.location and (test_url + '/').startswith(ca.location + '/'):
-                location, name = ca.location, test_url.replace(ca.location, '', 1)
-=======
-            if ca.location and test_url.startswith(ca.location):
+            if ca.location and (test_url + "/").startswith(ca.location + "/"):
                 location, name = ca.location, test_url.replace(ca.location, "", 1)
->>>>>>> b6a40a7d
             else:
                 url_parts = urlparse(test_url)
                 location = str(Url(hostname=url_parts.hostname, port=url_parts.port))
