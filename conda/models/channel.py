# -*- coding: utf-8 -*-
# Copyright (C) 2012 Anaconda, Inc
# SPDX-License-Identifier: BSD-3-Clause
from __future__ import absolute_import, division, print_function, unicode_literals

from copy import copy
from itertools import chain
from logging import getLogger

try:
<<<<<<< HEAD
    from tlz.itertoolz import concat, drop
except ImportError:
    from conda._vendor.toolz.itertoolz import concat, drop
=======
    from tlz.itertoolz import concat, concatv
except ImportError:
    from conda._vendor.toolz.itertoolz import concat, concatv
>>>>>>> b535a01e

from .._vendor.boltons.setutils import IndexedSet
from ..base.constants import DEFAULTS_CHANNEL_NAME, MAX_CHANNEL_PRIORITY, UNKNOWN_CHANNEL
from ..base.context import context, Context
from ..common.compat import ensure_text_type, isiterable, odict
from ..common.path import is_package_file, is_path, win_path_backout
from ..common.url import (Url, has_scheme, is_url, join_url, path_to_url,
                          split_conda_url_easy_parts, split_platform, split_scheme_auth_token,
                          urlparse)

log = getLogger(__name__)


class ChannelType(type):
    """
    This metaclass does basic caching and enables static constructor method usage with a
    single arg.
    """

    def __call__(cls, *args, **kwargs):
        if len(args) == 1 and not kwargs:
            value = args[0]
            if isinstance(value, Channel):
                return value
            elif value in Channel._cache_:
                return Channel._cache_[value]
            else:
                c = Channel._cache_[value] = Channel.from_value(value)
                return c
        else:
            if 'channels' in kwargs:
                # presence of 'channels' kwarg indicates MultiChannel
                name = kwargs['name']
                channels = tuple(super(ChannelType, cls).__call__(**_kwargs)
                                 for _kwargs in kwargs['channels'])
                return MultiChannel(name, channels)
            else:
                return super(ChannelType, cls).__call__(*args, **kwargs)


class Channel(metaclass=ChannelType):
    """
    Channel:
    scheme <> auth <> location <> token <> channel <> subchannel <> platform <> package_filename

    Package Spec:
    channel <> subchannel <> namespace <> package_name

    """
    _cache_ = {}

    @staticmethod
    def _reset_state():
        Channel._cache_ = {}

    def __init__(self, scheme=None, auth=None, location=None, token=None, name=None,
                 platform=None, package_filename=None):
        self.scheme = scheme
        self.auth = auth
        self.location = location
        self.token = token
        self.name = name or ''
        self.platform = platform
        self.package_filename = package_filename

    @property
    def channel_location(self):
        return self.location

    @property
    def channel_name(self):
        return self.name

    @property
    def subdir(self):
        return self.platform

    @staticmethod
    def from_url(url):
        return parse_conda_channel_url(url)

    @staticmethod
    def from_channel_name(channel_name):
        return _get_channel_for_name(channel_name)

    @staticmethod
    def from_value(value):
        if value in (None, '<unknown>', 'None:///<unknown>', 'None'):
            return Channel(name=UNKNOWN_CHANNEL)
        value = ensure_text_type(value)
        if has_scheme(value):
            if value.startswith('file:'):
                value = win_path_backout(value)
            return Channel.from_url(value)
        elif is_path(value):
            return Channel.from_url(path_to_url(value))
        elif is_package_file(value):
            if value.startswith('file:'):
                value = win_path_backout(value)
            return Channel.from_url(value)
        else:
            # at this point assume we don't have a bare (non-scheme) url
            #   e.g. this would be bad:  repo.anaconda.com/pkgs/free
            _stripped, platform = split_platform(context.known_subdirs, value)
            if _stripped in context.custom_multichannels:
                return MultiChannel(_stripped, context.custom_multichannels[_stripped], platform)
            else:
                return Channel.from_channel_name(value)

    @staticmethod
    def make_simple_channel(channel_alias, channel_url, name=None):
        ca = channel_alias
        test_url, scheme, auth, token = split_scheme_auth_token(channel_url)
        if name and scheme:
            return Channel(scheme=scheme, auth=auth, location=test_url, token=token,
                           name=name.strip('/'))
        if scheme:
            if ca.location and test_url.startswith(ca.location):
                location, name = ca.location, test_url.replace(ca.location, '', 1)
            else:
                url_parts = urlparse(test_url)
                location = str(Url(hostname=url_parts.hostname, port=url_parts.port))
                name = url_parts.path or ''
            return Channel(scheme=scheme, auth=auth, location=location, token=token,
                           name=name.strip('/'))
        else:
            return Channel(scheme=ca.scheme, auth=ca.auth, location=ca.location, token=ca.token,
                           name=name and name.strip('/') or channel_url.strip('/'))

    @property
    def canonical_name(self):
        try:
            return self.__canonical_name
        except AttributeError:
            pass

        for multiname, channels in context.custom_multichannels.items():
            for channel in channels:
                if self.name == channel.name:
                    cn = self.__canonical_name = multiname
                    return cn

        for that_name in context.custom_channels:
            if self.name and tokenized_startswith(self.name.split('/'), that_name.split('/')):
                cn = self.__canonical_name = self.name
                return cn

        if any(c.location == self.location for c in chain(
                (context.channel_alias,),
                context.migrated_channel_aliases,
        )):
            cn = self.__canonical_name = self.name
            return cn

        # fall back to the equivalent of self.base_url
        # re-defining here because base_url for MultiChannel is None
        if self.scheme:
            cn = self.__canonical_name = "%s://%s" % (self.scheme,
                                                      join_url(self.location, self.name))
            return cn
        else:
            cn = self.__canonical_name = join_url(self.location, self.name).lstrip('/')
            return cn

    def urls(self, with_credentials=False, subdirs=None):
        if subdirs is None:
            subdirs = context.subdirs

        assert isiterable(subdirs), subdirs  # subdirs must be a non-string iterable

        if self.canonical_name == UNKNOWN_CHANNEL:
            return Channel(DEFAULTS_CHANNEL_NAME).urls(with_credentials, subdirs)

        base = [self.location]
        if with_credentials and self.token:
            base.extend(['t', self.token])
        base.append(self.name)
        base = join_url(*base)

        def _platforms():
            if self.platform:
                yield self.platform
                if self.platform != 'noarch':
                    yield 'noarch'
            else:
                for subdir in subdirs:
                    yield subdir

        bases = (join_url(base, p) for p in _platforms())
        if with_credentials and self.auth:
            return ["%s://%s@%s" % (self.scheme, self.auth, b) for b in bases]
        else:
            return ["%s://%s" % (self.scheme, b) for b in bases]

    def url(self, with_credentials=False):
        if self.canonical_name == UNKNOWN_CHANNEL:
            return None

        base = [self.location]
        if with_credentials and self.token:
            base.extend(['t', self.token])
        base.append(self.name)
        if self.platform:
            base.append(self.platform)
            if self.package_filename:
                base.append(self.package_filename)
        else:
            first_non_noarch = next((s for s in context.subdirs if s != 'noarch'), 'noarch')
            base.append(first_non_noarch)

        base = join_url(*base)

        if with_credentials and self.auth:
            return "%s://%s@%s" % (self.scheme, self.auth, base)
        else:
            return "%s://%s" % (self.scheme, base)

    @property
    def base_url(self):
        if self.canonical_name == UNKNOWN_CHANNEL:
            return None
        return "%s://%s" % (self.scheme, join_url(self.location, self.name))

    @property
    def base_urls(self):
        return self.base_url,

    @property
    def subdir_url(self):
        url = self.url(True)
        if self.package_filename and url:
            url = url.rsplit('/', 1)[0]
        return url

    def __str__(self):
        base = self.base_url or self.name
        if self.subdir:
            return join_url(base, self.subdir)
        else:
            return base

    def __repr__(self):
        return 'Channel("%s")' % (join_url(self.name, self.subdir) if self.subdir else self.name)

    def __eq__(self, other):
        if isinstance(other, Channel):
            return self.location == other.location and self.name == other.name
        else:
            try:
                _other = Channel(other)
                return self.location == _other.location and self.name == _other.name
            except Exception as e:
                log.debug("%r", e)
                return False

    def __hash__(self):
        return hash((self.location, self.name))

    def __nonzero__(self):
        return any((self.location, self.name))

    def __bool__(self):
        return self.__nonzero__()

    def __json__(self):
        return self.__dict__

    @property
    def url_channel_wtf(self):
        return self.base_url, self.canonical_name

    def dump(self):
        return {
            "scheme": self.scheme,
            "auth": self.auth,
            "location": self.location,
            "token": self.token,
            "name": self.name,
            "platform": self.platform,
            "package_filename": self.package_filename,
        }


class MultiChannel(Channel):

    def __init__(self, name, channels, platform=None):
        self.name = name
        self.location = None

        if platform:
            c_dicts = tuple(c.dump() for c in channels)
            any(cd.update(platform=platform) for cd in c_dicts)
            self._channels = tuple(Channel(**cd) for cd in c_dicts)
        else:
            self._channels = channels

        self.scheme = None
        self.auth = None
        self.token = None
        self.platform = platform
        self.package_filename = None

    @property
    def channel_location(self):
        return self.location

    @property
    def canonical_name(self):
        return self.name

    def urls(self, with_credentials=False, subdirs=None):
        _channels = self._channels
        return list(chain.from_iterable(c.urls(with_credentials, subdirs) for c in _channels))

    @property
    def base_url(self):
        return None

    @property
    def base_urls(self):
        return tuple(c.base_url for c in self._channels)

    def url(self, with_credentials=False):
        return None

    def dump(self):
        return {
            "name": self.name,
            "channels": tuple(c.dump() for c in self._channels)
        }


def tokenized_startswith(test_iterable, startswith_iterable):
    return all(t == sw for t, sw in zip(test_iterable, startswith_iterable))


def tokenized_conda_url_startswith(test_url, startswith_url):
    test_url, startswith_url = urlparse(test_url), urlparse(startswith_url)
    if test_url.hostname != startswith_url.hostname or test_url.port != startswith_url.port:
        return False
    norm_url_path = lambda url: url.path.strip('/') or '/'
    return tokenized_startswith(norm_url_path(test_url).split('/'),
                                norm_url_path(startswith_url).split('/'))


def _get_channel_for_name(channel_name):
    def _get_channel_for_name_helper(name):
        if name in context.custom_channels:
            return context.custom_channels[name]
        else:
            test_name = name.rsplit('/', 1)[0]  # progressively strip off path segments
            if test_name == name:
                return None
            return _get_channel_for_name_helper(test_name)

    _stripped, platform = split_platform(context.known_subdirs, channel_name)
    channel = _get_channel_for_name_helper(_stripped)

    if channel is not None:
        # stripping off path threw information away from channel_name (i.e. any potential subname)
        # channel.name *should still be* channel_name
        channel = copy(channel)
        channel.name = _stripped
        if platform:
            channel.platform = platform
        return channel
    else:
        ca = context.channel_alias
        return Channel(scheme=ca.scheme, auth=ca.auth, location=ca.location, token=ca.token,
                       name=_stripped, platform=platform)


def _read_channel_configuration(scheme, host, port, path):
    # return location, name, scheme, auth, token

    path = path and path.rstrip('/')
    test_url = str(Url(hostname=host, port=port, path=path))

    # Step 1. No path given; channel name is None
    if not path:
        return str(Url(hostname=host, port=port)).rstrip("/"), None, scheme or None, None, None

    # Step 2. migrated_custom_channels matches
    for name, location in sorted(context.migrated_custom_channels.items(), reverse=True,
                                 key=lambda x: len(x[0])):
        location, _scheme, _auth, _token = split_scheme_auth_token(location)
        if tokenized_conda_url_startswith(test_url, join_url(location, name)):
            # translate location to new location, with new credentials
            subname = test_url.replace(join_url(location, name), '', 1).strip('/')
            channel_name = join_url(name, subname)
            channel = _get_channel_for_name(channel_name)
            return channel.location, channel_name, channel.scheme, channel.auth, channel.token

    # Step 3. migrated_channel_aliases matches
    for migrated_alias in context.migrated_channel_aliases:
        if test_url.startswith(migrated_alias.location):
            name = test_url.replace(migrated_alias.location, '', 1).strip('/')
            ca = context.channel_alias
            return ca.location, name, ca.scheme, ca.auth, ca.token

    # Step 4. custom_channels matches
    for name, channel in sorted(context.custom_channels.items(), reverse=True,
                                key=lambda x: len(x[0])):
        that_test_url = join_url(channel.location, channel.name)
        if tokenized_startswith(test_url.split('/'), that_test_url.split('/')):
            subname = test_url.replace(that_test_url, '', 1).strip('/')
            return (channel.location, join_url(channel.name, subname), scheme,
                    channel.auth, channel.token)

    # Step 5. channel_alias match
    ca = context.channel_alias
    if ca.location and tokenized_startswith(test_url.split('/'), ca.location.split('/')):
        name = test_url.replace(ca.location, '', 1).strip('/') or None
        return ca.location, name, scheme, ca.auth, ca.token

    # Step 6. not-otherwise-specified file://-type urls
    if host is None:
        # this should probably only happen with a file:// type url
        assert port is None
        location, name = test_url.rsplit('/', 1)
        if not location:
            location = '/'
        _scheme, _auth, _token = 'file', None, None
        return location, name, _scheme, _auth, _token

    # Step 7. fall through to host:port as channel_location and path as channel_name
    #  but bump the first token of paths starting with /conda for compatibility with
    #  Anaconda Enterprise Repository software.
    bump = None
    path_parts = path.strip("/").split("/")
    if path_parts and path_parts[0] == "conda":
        bump, path = "conda", "/".join(path_parts[1:])
    return (
        str(Url(hostname=host, port=port, path=bump)).rstrip("/"),
        path.strip("/") or None,
        scheme or None,
        None,
        None,
    )


def parse_conda_channel_url(url):
    (scheme, auth, token, platform, package_filename,
     host, port, path, query) = split_conda_url_easy_parts(context.known_subdirs, url)

    # recombine host, port, path to get a channel_name and channel_location
    (channel_location, channel_name, configured_scheme, configured_auth,
     configured_token) = _read_channel_configuration(scheme, host, port, path)

    # if we came out with no channel_location or channel_name, we need to figure it out
    # from host, port, path
    assert channel_location is not None or channel_name is not None

    return Channel(configured_scheme or 'https',
                   auth or configured_auth,
                   channel_location,
                   token or configured_token,
                   channel_name,
                   platform,
                   package_filename)


# backward compatibility for conda-build
def get_conda_build_local_url():
    return context.local_build_root,


def prioritize_channels(channels, with_credentials=True, subdirs=None):
    # prioritize_channels returns and OrderedDict with platform-specific channel
    #   urls as the key, and a tuple of canonical channel name and channel priority
    #   number as the value
    # ('https://conda.anaconda.org/conda-forge/osx-64/', ('conda-forge', 1))
    channels = concat((Channel(cc) for cc in c._channels) if isinstance(c, MultiChannel) else (c,)
                      for c in (Channel(c) for c in channels))
    result = odict()
    for priority_counter, chn in enumerate(channels):
        channel = Channel(chn)
        for url in channel.urls(with_credentials, subdirs):
            if url in result:
                continue
            result[url] = channel.canonical_name, min(priority_counter, MAX_CHANNEL_PRIORITY - 1)
    return result


def all_channel_urls(channels, subdirs=None, with_credentials=True):
    result = IndexedSet()
    for chn in channels:
        channel = Channel(chn)
        result.update(channel.urls(with_credentials, subdirs))
    return result


def offline_keep(url):
    return not context.offline or not is_url(url) or url.startswith('file:/')


def get_channel_objs(ctx: Context):
    """Return current channels as Channel objects"""
    return tuple(Channel(chn) for chn in ctx.channels)


context.register_reset_callaback(Channel._reset_state)<|MERGE_RESOLUTION|>--- conflicted
+++ resolved
@@ -8,15 +8,9 @@
 from logging import getLogger
 
 try:
-<<<<<<< HEAD
-    from tlz.itertoolz import concat, drop
+    from tlz.itertoolz import concat
 except ImportError:
-    from conda._vendor.toolz.itertoolz import concat, drop
-=======
-    from tlz.itertoolz import concat, concatv
-except ImportError:
-    from conda._vendor.toolz.itertoolz import concat, concatv
->>>>>>> b535a01e
+    from conda._vendor.toolz.itertoolz import concat
 
 from .._vendor.boltons.setutils import IndexedSet
 from ..base.constants import DEFAULTS_CHANNEL_NAME, MAX_CHANNEL_PRIORITY, UNKNOWN_CHANNEL
