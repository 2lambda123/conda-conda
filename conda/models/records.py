--- conflicted
+++ resolved
@@ -14,18 +14,11 @@
 
 from os.path import basename, join
 
-<<<<<<< HEAD
-from .channel import Channel
-from .enums import FileMode, LinkType, NoarchType, PackageType, PathType, Platform
-from .version import version_prerelease_re
-from .match_spec import MatchSpec
-=======
 try:
     from boltons.timeutils import dt_to_timestamp, isoparse
 except ImportError:  # pragma: no cover
     from .._vendor.boltons.timeutils import dt_to_timestamp, isoparse
 
->>>>>>> cd3ee976
 from ..auxlib.entity import (
     BooleanField,
     ComposableField,
@@ -43,6 +36,7 @@
 from .channel import Channel
 from .enums import FileMode, LinkType, NoarchType, PackageType, PathType, Platform
 from .match_spec import MatchSpec
+from .version import version_prerelease_re
 
 
 class LinkTypeField(EnumField):
