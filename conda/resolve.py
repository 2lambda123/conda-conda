--- conflicted
+++ resolved
@@ -10,14 +10,8 @@
 from .exceptions import NoPackagesFoundError, UnsatisfiableError
 from .logic import Clauses, minimal_unsatisfiable_subset
 from .models.dist import Dist
-<<<<<<< HEAD
-from .models.index_record import IndexRecord
-from .toposort import toposort
-from .version import VersionSpec, normalized_version, VersionOrder
-=======
 from .models.match_spec import MatchSpec
-from .models.version import normalized_version
->>>>>>> 5d959117
+from .models.version import VersionOrder
 
 log = logging.getLogger(__name__)
 dotlog = logging.getLogger('dotupdate')
@@ -35,135 +29,10 @@
     return ''.join('\n  - ' + str(x) for x in iter)
 
 
-<<<<<<< HEAD
-class MatchSpec(object):
-    def __new__(cls, spec, target=Ellipsis, optional=Ellipsis, normalize=False):
-        if isinstance(spec, cls):
-            if target is Ellipsis and optional is Ellipsis and not normalize:
-                return spec
-            target = spec.target if target is Ellipsis else target
-            optional = spec.optional if optional is Ellipsis else optional
-            spec = spec.spec
-        self = object.__new__(cls)
-        self.target = None if target is Ellipsis else target
-        self.optional = False if optional is Ellipsis else bool(optional)
-        spec, _, oparts = spec.partition('(')
-        if oparts:
-            if oparts.strip()[-1] != ')':
-                raise CondaValueError("Invalid MatchSpec: %s" % spec)
-            for opart in oparts.strip()[:-1].split(','):
-                if opart == 'optional':
-                    self.optional = True
-                elif opart.startswith('target='):
-                    self.target = opart.split('=')[1].strip()
-                else:
-                    raise CondaValueError("Invalid MatchSpec: %s" % spec)
-        spec = self.spec = spec.strip()
-        parts = spec.split()
-        nparts = len(parts)
-        assert 1 <= nparts <= 3, repr(spec)
-        self.name = parts[0]
-        if nparts == 1:
-            self.match_fast = self._match_any
-            self.strictness = 1
-            return self
-        self.strictness = 2
-        vspec = VersionSpec(parts[1])
-        if vspec.is_exact():
-            if nparts > 2 and '*' not in parts[2]:
-                self.version, self.build = parts[1:]
-                self.match_fast = self._match_exact
-                self.strictness = 3
-                return self
-            if normalize and not parts[1].endswith('*'):
-                parts[1] += '*'
-                vspec = VersionSpec(parts[1])
-                self.spec = ' '.join(parts)
-        self.version = vspec
-        if nparts == 2:
-            self.match_fast = self._match_version
-        else:
-            rx = r'^(?:%s)$' % parts[2].replace('*', r'.*')
-            self.build = re.compile(rx)
-            self.match_fast = self._match_full
-        return self
-
-    def is_exact(self):
-        return self.match_fast == self._match_exact
-
-    def is_simple(self):
-        return self.match_fast == self._match_any
-
-    def _match_any(self, verison, build):
-        return True
-
-    def _match_version(self, version, build):
-        return self.version.match(version)
-
-    def _match_exact(self, version, build):
-        return build == self.build and self.version == version
-
-    def _match_full(self, version, build):
-        return self.build.match(build) and self.version.match(version)
-
-    def match(self, dist):
-        if isinstance(dist, Dist):
-            name, version, build, _ = dist.quad
-        else:
-            name, version, build = dist.name, dist.version, dist.build
-        if name != self.name:
-            return False
-        result = self.match_fast(version, build)
-        assert isinstance(result, bool), type(result)
-        return result
-
-    def to_filename(self):
-        if self.is_exact() and not self.optional:
-            return self.name + '-%s-%s.tar.bz2' % (self.version, self.build)
-        else:
-            return None
-
-    def __eq__(self, other):
-        return (type(other) is MatchSpec and
-                (self.spec, self.optional, self.target) ==
-                (other.spec, other.optional, other.target))
-
-    def __hash__(self):
-        return hash(self.spec)
-
-    def __repr__(self):
-        return "MatchSpec('%s')" % self.__str__()
-
-    def __str__(self):
-        res = self.spec
-        if self.optional or self.target:
-            args = []
-            if self.optional:
-                args.append('optional')
-            if self.target:
-                args.append('target='+self.target)
-            res = '%s (%s)' % (res, ','.join(args))
-        return res
-
-
-class Resolve(object):
-
-    def __init__(self, index, sort=False, processed=False):
-        # assertion = lambda d, r: isinstance(d, Dist) and isinstance(r, IndexRecord)
-        # assert all(assertion(d, r) for d, r in iteritems(index))
-        self.index = index = index.copy()
-        if not processed:
-            for dist, info in iteritems(index.copy()):
-                for fstr in chain(info.get('features', '').split(),
-                                  info.get('track_features', '').split(),
-                                  context.track_features or ()):
-                    self.add_feature(fstr, group=False)
-=======
 class Resolve(object):
 
     def __init__(self, index, sort=False, processed=False):
         self.index = index
->>>>>>> 5d959117
 
         groups = {}
         trackers = {}
@@ -181,39 +50,6 @@
         if sort:
             for name, group in iteritems(groups):
                 groups[name] = sorted(group, key=self.version_key, reverse=True)
-
-<<<<<<< HEAD
-    def add_feature(self, feature_name, group=True):
-        feature_dist = Dist(feature_name + '@')
-        if feature_dist in self.index:
-            return
-        info = {
-            'name': feature_dist.dist_name,
-            'channel': '@',
-            'priority': 0,
-            'version': '0',
-            'build_number': 0,
-            'fn': feature_dist.to_filename(),
-            'build': '0',
-            'depends': [],
-            'track_features': feature_name,
-            'url': '',
-        }
-
-        self.index[feature_dist] = IndexRecord(**info)
-        if group:
-            self.groups[feature_dist.dist_name] = [feature_dist]
-            self.trackers[feature_name] = [feature_dist]
-=======
-    @property
-    def installed(self):
-        # type: () -> Set[Dist]
-        installed = set()
-        for dist, info in iteritems(self.index):
-            if 'link' in info:
-                installed.add(dist)
-        return installed
->>>>>>> 5d959117
 
     def default_filter(self, features=None, filter=None):
         if filter is None:
@@ -513,27 +349,16 @@
             res = [p for p in res if self.match(ms, p)]
             assert all(isinstance(d, Dist) for d in res)
             self.find_matches_[ms] = res
-<<<<<<< HEAD
         res = tuple(self.index[d] for d in res)
-=======
->>>>>>> 5d959117
         return res
 
     def ms_depends(self, dist):
         # type: (Dist) -> List[MatchSpec]
-<<<<<<< HEAD
         deps = self.ms_depends_.get(dist, None)
-        if deps is None:
-            rec = self.index[dist]
-            deps = [MatchSpec(d) for d in rec.get('depends', [])]
-            deps.extend(MatchSpec('@'+feat) for feat in self.features(dist))
-=======
-        deps = self.ms_depends_.get(dist)
         if deps is None:
             rec = self.index[dist]
             deps = [MatchSpec(d) for d in rec.combined_depends]
             deps.extend(MatchSpec(track_features=feat) for feat in self.features(dist))
->>>>>>> 5d959117
             self.ms_depends_[dist] = deps
         return deps
 
@@ -628,15 +453,11 @@
                 ms2 = MatchSpec(track_features=tf) if tf else nm
                 m = C.from_name(self.push_MatchSpec(C, ms2))
         if m is None:
-<<<<<<< HEAD
             libs = [dist.pkey for dist in libs]
-=======
-            dists = [dist.full_name for dist in libs]
->>>>>>> 5d959117
             if ms.optional:
                 ms2 = MatchSpec(track_features=tf) if tf else nm
-                dists.append('!' + self.ms_to_v(ms2))
-            m = C.Any(dists)
+                libs.append('!' + self.ms_to_v(ms2))
+            m = C.Any(libs)
         C.name_var(m, name)
         return name
 
@@ -850,11 +671,7 @@
             # the solver can minimize the version change. If update_deps=False,
             # fix the version and build so that no change is possible.
             if update_deps:
-<<<<<<< HEAD
-                spec = MatchSpec('%s (target=%s)' % (name, pkg.pkey))
-=======
-                spec = MatchSpec(name=name, target=pkg.full_name)
->>>>>>> 5d959117
+                spec = MatchSpec(name=name, target=pkg.pkey)
             else:
                 spec = MatchSpec(name=name, version=version,
                                  build=build, schannel=schannel)
@@ -893,21 +710,12 @@
                 continue
             elif limit is not None:
                 preserve.append(dist)
-<<<<<<< HEAD
-            elif ver:
-                specs.append(MatchSpec('%s >=%s' % (nm, ver), optional=True,
-                                       target=dist.pkey))
-            else:
-                specs.append(MatchSpec(nm, optional=True, target=dist.pkey))
-        return specs, preserve
-=======
             else:
                 nspecs.append(MatchSpec(name=nm,
                                         version='>='+ver if ver else None,
                                         optional=True,
-                                        target=dist.full_name))
+                                        target=dist.pkey))
         return nspecs, preserve
->>>>>>> 5d959117
 
     def remove(self, specs, installed):
         specs, preserve = self.remove_specs(specs, installed)
