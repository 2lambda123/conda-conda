--- conflicted
+++ resolved
@@ -17,14 +17,8 @@
 from conda.common.iterators import groupby_to_dict as groupby
 
 from ._vendor.frozendict import FrozenOrderedDict as frozendict
-<<<<<<< HEAD
-from ._vendor.tqdm import tqdm
-from .base.constants import (ChannelPriority, MAX_CHANNEL_PRIORITY, SatSolverChoice,
-                             PrereleaseBehavior)
-=======
 from .auxlib.decorators import memoizemethod
-from .base.constants import MAX_CHANNEL_PRIORITY, ChannelPriority, SatSolverChoice
->>>>>>> cd3ee976
+from .base.constants import MAX_CHANNEL_PRIORITY, ChannelPriority, PrereleaseBehavior, SatSolverChoice
 from .base.context import context
 from .common.compat import on_win
 from .common.io import dashlist, time_recorder
