--- conflicted
+++ resolved
@@ -475,13 +475,8 @@
 
     def match(self, ms, fkey):
         # type: (MatchSpec, Dist) -> bool
-<<<<<<< HEAD
         rec = self.index[fkey]
         ms = MatchSpec(ms)
-=======
-        ms = MatchSpec(ms)
-        rec = self.index[fkey]
->>>>>>> e214a9e4
         return (ms.name == rec['name'] and
                 ms.match_fast(rec['version'], rec['build']))
 
