# Copyright (C) 2012 Anaconda, Inc
# SPDX-License-Identifier: BSD-3-Clause
from __future__ import annotations

import os
import re
import subprocess
from distutils.spawn import find_executable
from functools import lru_cache, reduce
from itertools import accumulate, chain
from logging import getLogger
from os.path import (
    abspath,
    basename,
    expanduser,
    expandvars,
    join,
    normcase,
    split,
    splitext,
)
from typing import Iterable, Sequence
from urllib.parse import urlsplit

from .. import CondaError
from ..deprecations import deprecated
<<<<<<< HEAD

=======
from .compat import on_win
>>>>>>> 84f0d2b5

log = getLogger(__name__)

PATH_MATCH_REGEX = (
    r"\./"  # ./
    r"|\.\."  # ..
    r"|~"  # ~
    r"|/"  # /
    r"|[a-zA-Z]:[/\\]"  # drive letter, colon, forward or backslash
    r"|\\\\"  # windows UNC path
    r"|//"  # windows UNC path
)

# any other extension will be mangled by CondaSession.get() as it tries to find
# channel names from URLs, through strip_pkg_extension()
KNOWN_EXTENSIONS = (".conda", ".tar.bz2", ".json", ".jlap", ".json.zst")


def is_path(value):
    if "://" in value:
        return False
    return re.match(PATH_MATCH_REGEX, value)


def expand(path):
    return abspath(expanduser(expandvars(path)))


def paths_equal(path1, path2):
    """
    Examples:
        >>> paths_equal('/a/b/c', '/a/b/c/d/..')
        True

    """
    if on_win:
        return normcase(abspath(path1)) == normcase(abspath(path2))
    else:
        return abspath(path1) == abspath(path2)


@lru_cache(maxsize=None)
def url_to_path(url):
    """Convert a file:// URL to a path.

    Relative file URLs (i.e. `file:relative/path`) are not supported.
    """
    if is_path(url):
        return url
    if not url.startswith("file://"):  # pragma: no cover
        raise CondaError(
            "You can only turn absolute file: urls into paths (not %s)" % url
        )
    _, netloc, path, _, _ = urlsplit(url)
    from .url import percent_decode

    path = percent_decode(path)
    if netloc not in ("", "localhost", "127.0.0.1", "::1"):
        if not netloc.startswith("\\\\"):
            # The only net location potentially accessible is a Windows UNC path
            netloc = "//" + netloc
    else:
        netloc = ""
        # Handle Windows drive letters if present
        if re.match("^/([a-z])[:|]", path, re.I):
            path = path[1] + ":" + path[3:]
    return netloc + path


def tokenized_startswith(test_iterable, startswith_iterable):
    return all(t == sw for t, sw in zip(test_iterable, startswith_iterable))


def get_all_directories(files: Iterable[str]) -> list[tuple[str]]:
    return sorted({tuple(f.split("/")[:-1]) for f in files} - {()})


def get_leaf_directories(files: Iterable[str]) -> Sequence[str]:
    # give this function a list of files, and it will hand back a list of leaf
    # directories to pass to os.makedirs()
    directories = get_all_directories(files)
    if not directories:
        return ()

    leaves = []

    def _process(x, y):
        if not tokenized_startswith(y, x):
            leaves.append(x)
        return y

    last = reduce(_process, directories)

    if not leaves:
        leaves.append(directories[-1])
    elif not tokenized_startswith(last, leaves[-1]):
        leaves.append(last)

    return tuple("/".join(leaf) for leaf in leaves)


@deprecated.argument("23.3", "23.9", "already_split")
def explode_directories(child_directories: Iterable[tuple[str, ...]]) -> set[str]:
    # get all directories including parents
    # child_directories must already be split with os.path.split
    return set(
        chain.from_iterable(
            accumulate(directory, join) for directory in child_directories if directory
        )
    )


def pyc_path(py_path, python_major_minor_version):
    """
    This must not return backslashes on Windows as that will break
    tests and leads to an eventual need to make url_to_path return
    backslashes too and that may end up changing files on disc or
    to the result of comparisons with the contents of them.
    """
    pyver_string = python_major_minor_version.replace(".", "")
    if pyver_string.startswith("2"):
        return py_path + "c"
    else:
        directory, py_file = split(py_path)
        basename_root, extension = splitext(py_file)
        pyc_file = (
            "__pycache__" + "/" + f"{basename_root}.cpython-{pyver_string}{extension}c"
        )
        return "{}{}{}".format(directory, "/", pyc_file) if directory else pyc_file


def missing_pyc_files(python_major_minor_version, files):
    # returns a tuple of tuples, with the inner tuple being the .py file and the missing .pyc file
    py_files = (f for f in files if f.endswith(".py"))
    pyc_matches = (
        (py_file, pyc_path(py_file, python_major_minor_version)) for py_file in py_files
    )
    result = tuple(match for match in pyc_matches if match[1] not in files)
    return result


def parse_entry_point_def(ep_definition):
    cmd_mod, func = ep_definition.rsplit(":", 1)
    command, module = cmd_mod.rsplit("=", 1)
    command, module, func = command.strip(), module.strip(), func.strip()
    return command, module, func


def get_python_short_path(python_version=None):
    if on_win:
        return "python.exe"
    if python_version and "." not in python_version:
        python_version = ".".join(python_version)
    return join("bin", "python%s" % (python_version or ""))


def get_python_site_packages_short_path(python_version):
    if python_version is None:
        return None
    elif on_win:
        return "Lib/site-packages"
    else:
        py_ver = get_major_minor_version(python_version)
        return "lib/python%s/site-packages" % py_ver


_VERSION_REGEX = re.compile(r"[0-9]+\.[0-9]+")


def get_major_minor_version(string, with_dot=True):
    # returns None if not found, otherwise two digits as a string
    # should work for
    #   - 3.5.2
    #   - 27
    #   - bin/python2.7
    #   - lib/python34/site-packages/
    # the last two are dangers because windows doesn't have version information there
    assert isinstance(string, str)
    if string.startswith("lib/python"):
        pythonstr = string.split("/")[1]
        start = len("python")
        if len(pythonstr) < start + 2:
            return None
        maj_min = pythonstr[start], pythonstr[start + 1 :]
    elif string.startswith("bin/python"):
        pythonstr = string.split("/")[1]
        start = len("python")
        if len(pythonstr) < start + 3:
            return None
        assert pythonstr[start + 1] == "."
        maj_min = pythonstr[start], pythonstr[start + 2 :]
    else:
        match = _VERSION_REGEX.match(string)
        if match:
            version = match.group(0).split(".")
            maj_min = version[0], version[1]
        else:
            digits = "".join([c for c in string if c.isdigit()])
            if len(digits) < 2:
                return None
            maj_min = digits[0], digits[1:]

    return ".".join(maj_min) if with_dot else "".join(maj_min)


def get_bin_directory_short_path():
    return "Scripts" if on_win else "bin"


def win_path_ok(path):
    return path.replace("/", "\\") if on_win else path


def win_path_double_escape(path):
    return path.replace("\\", "\\\\") if on_win else path


def win_path_backout(path):
    # replace all backslashes except those escaping spaces
    # if we pass a file url, something like file://\\unc\path\on\win, make sure
    #   we clean that up too
    return re.sub(r"(\\(?! ))", r"/", path).replace(":////", "://")


def ensure_pad(name, pad="_"):
    """

    Examples:
        >>> ensure_pad('conda')
        '_conda_'
        >>> ensure_pad('_conda')
        '__conda_'
        >>> ensure_pad('')
        ''

    """
    if not name or name[0] == name[-1] == pad:
        return name
    else:
        return f"{pad}{name}{pad}"


def is_private_env_name(env_name):
    """

    Examples:
        >>> is_private_env_name("_conda")
        False
        >>> is_private_env_name("_conda_")
        True

    """
    return env_name and env_name[0] == env_name[-1] == "_"


def is_private_env_path(env_path):
    """

    Examples:
        >>> is_private_env_path('/some/path/to/envs/_conda_')
        True
        >>> is_private_env_path('/not/an/envs_dir/_conda_')
        False

    """
    if env_path is not None:
        envs_directory, env_name = split(env_path)
        if basename(envs_directory) != "envs":
            return False
        return is_private_env_name(env_name)
    return False


def right_pad_os_sep(path):
    return path if path.endswith(os.sep) else path + os.sep


def split_filename(path_or_url):
    dn, fn = split(path_or_url)
    return (dn or None, fn) if "." in fn else (path_or_url, None)


def get_python_noarch_target_path(source_short_path, target_site_packages_short_path):
    if source_short_path.startswith("site-packages/"):
        sp_dir = target_site_packages_short_path
        return source_short_path.replace("site-packages", sp_dir, 1)
    elif source_short_path.startswith("python-scripts/"):
        bin_dir = get_bin_directory_short_path()
        return source_short_path.replace("python-scripts", bin_dir, 1)
    else:
        return source_short_path


def win_path_to_unix(path, root_prefix=""):
    # If the user wishes to drive conda from MSYS2 itself while also having
    # msys2 packages in their environment this allows the path conversion to
    # happen relative to the actual shell. The onus is on the user to set
    # CYGPATH to e.g. /usr/bin/cygpath.exe (this will be translated to e.g.
    # (C:\msys32\usr\bin\cygpath.exe by MSYS2) to ensure this one is used.
    if not path:
<<<<<<< HEAD
        return ''
    from shutil import which  # rebind to shutil to avoid triggering the deprecation warning

    bash = which('bash')
=======
        return ""
    bash = which("bash")
>>>>>>> 84f0d2b5
    if bash:
        cygpath = os.environ.get(
            "CYGPATH", os.path.join(os.path.dirname(bash), "cygpath.exe")
        )
    else:
        cygpath = os.environ.get("CYGPATH", "cygpath.exe")
    try:
        path = (
            subprocess.check_output([cygpath, "-up", path])
            .decode("ascii")
            .split("\n")[0]
        )
    except Exception as e:
        log.debug("%r" % e, exc_info=True)

        # Convert a path or ;-separated string of paths into a unix representation
        # Does not add cygdrive.  If you need that, set root_prefix to "/cygdrive"
        def _translation(found_path):  # NOQA
            found = (
                found_path.group(1)
                .replace("\\", "/")
                .replace(":", "")
                .replace("//", "/")
            )
            return root_prefix + "/" + found

        path_re = '(?<![:/^a-zA-Z])([a-zA-Z]:[/\\\\]+(?:[^:*?"<>|]+[/\\\\]+)*[^:*?"<>|;/\\\\]+?(?![a-zA-Z]:))'  # noqa
        path = re.sub(path_re, _translation, path).replace(";/", ":/")
    return path


def which(executable):
    """Backwards-compatibility wrapper. Use `shutil.which` directly if possible."""
    from shutil import which

    return which(executable)


def strip_pkg_extension(path: str):
    """
    Examples:
        >>> strip_pkg_extension("/path/_license-1.1-py27_1.tar.bz2")
        ('/path/_license-1.1-py27_1', '.tar.bz2')
        >>> strip_pkg_extension("/path/_license-1.1-py27_1.conda")
        ('/path/_license-1.1-py27_1', '.conda')
        >>> strip_pkg_extension("/path/_license-1.1-py27_1")
        ('/path/_license-1.1-py27_1', None)
    """
    # NOTE: not using CONDA_TARBALL_EXTENSION_V1 or CONDA_TARBALL_EXTENSION_V2 to comply with
    #       import rules and to avoid a global lookup.
    for extension in KNOWN_EXTENSIONS:
        if path.endswith(extension):
            return path[: -len(extension)], extension
    return path, None


def is_package_file(path):
    """
    Examples:
        >>> is_package_file("/path/_license-1.1-py27_1.tar.bz2")
        True
        >>> is_package_file("/path/_license-1.1-py27_1.conda")
        True
        >>> is_package_file("/path/_license-1.1-py27_1")
        False
    """
    # NOTE: not using CONDA_TARBALL_EXTENSION_V1 or CONDA_TARBALL_EXTENSION_V2 to comply with
    #       import rules and to avoid a global lookup.
    return path[-6:] == ".conda" or path[-8:] == ".tar.bz2"<|MERGE_RESOLUTION|>--- conflicted
+++ resolved
@@ -5,7 +5,6 @@
 import os
 import re
 import subprocess
-from distutils.spawn import find_executable
 from functools import lru_cache, reduce
 from itertools import accumulate, chain
 from logging import getLogger
@@ -24,11 +23,7 @@
 
 from .. import CondaError
 from ..deprecations import deprecated
-<<<<<<< HEAD
-
-=======
 from .compat import on_win
->>>>>>> 84f0d2b5
 
 log = getLogger(__name__)
 
@@ -329,15 +324,12 @@
     # CYGPATH to e.g. /usr/bin/cygpath.exe (this will be translated to e.g.
     # (C:\msys32\usr\bin\cygpath.exe by MSYS2) to ensure this one is used.
     if not path:
-<<<<<<< HEAD
-        return ''
-    from shutil import which  # rebind to shutil to avoid triggering the deprecation warning
-
-    bash = which('bash')
-=======
         return ""
+
+    # rebind to shutil to avoid triggering the deprecation warning
+    from shutil import which
+
     bash = which("bash")
->>>>>>> 84f0d2b5
     if bash:
         cygpath = os.environ.get(
             "CYGPATH", os.path.join(os.path.dirname(bash), "cygpath.exe")
