# Copyright (C) 2012 Anaconda, Inc
# SPDX-License-Identifier: BSD-3-Clause
from __future__ import annotations

from functools import lru_cache, reduce
from itertools import accumulate, chain
from logging import getLogger
import os
from os.path import abspath, basename, expanduser, expandvars, join, normcase, split, splitext
import re
import subprocess
from typing import Iterable, Sequence
from urllib.parse import urlsplit
import warnings

from .compat import on_win
from .. import CondaError
from ..auxlib import NULL
from distutils.spawn import find_executable


log = getLogger(__name__)

PATH_MATCH_REGEX = (
    r"\./"              # ./
    r"|\.\."            # ..
    r"|~"               # ~
    r"|/"               # /
    r"|[a-zA-Z]:[/\\]"  # drive letter, colon, forward or backslash
    r"|\\\\"            # windows UNC path
    r"|//"              # windows UNC path
)


def is_path(value):
    if '://' in value:
        return False
    return re.match(PATH_MATCH_REGEX, value)


def expand(path):
    return abspath(expanduser(expandvars(path)))


def paths_equal(path1, path2):
    """
    Examples:
        >>> paths_equal('/a/b/c', '/a/b/c/d/..')
        True

    """
    if on_win:
        return normcase(abspath(path1)) == normcase(abspath(path2))
    else:
        return abspath(path1) == abspath(path2)


@lru_cache(maxsize=None)
def url_to_path(url):
    """Convert a file:// URL to a path.

    Relative file URLs (i.e. `file:relative/path`) are not supported.
    """
    if is_path(url):
        return url
    if not url.startswith("file://"):  # pragma: no cover
        raise CondaError("You can only turn absolute file: urls into paths (not %s)" % url)
    _, netloc, path, _, _ = urlsplit(url)
    from .url import percent_decode
    path = percent_decode(path)
    if netloc not in ('', 'localhost', '127.0.0.1', '::1'):
        if not netloc.startswith('\\\\'):
            # The only net location potentially accessible is a Windows UNC path
            netloc = '//' + netloc
    else:
        netloc = ''
        # Handle Windows drive letters if present
        if re.match('^/([a-z])[:|]', path, re.I):
            path = path[1] + ':' + path[3:]
    return netloc + path


def tokenized_startswith(test_iterable, startswith_iterable):
    return all(t == sw for t, sw in zip(test_iterable, startswith_iterable))


def get_all_directories(files: Iterable[str]) -> list[tuple[str]]:
<<<<<<< HEAD

=======
>>>>>>> c920162f
    return sorted({tuple(f.split("/")[:-1]) for f in files} - {()})


def get_leaf_directories(files: Iterable[str]) -> Sequence[str]:
    # give this function a list of files, and it will hand back a list of leaf
    # directories to pass to os.makedirs()
    directories = get_all_directories(files)
    if not directories:
        return ()

    leaves = []

    def _process(x, y):
        if not tokenized_startswith(y, x):
            leaves.append(x)
        return y
    last = reduce(_process, directories)

    if not leaves:
        leaves.append(directories[-1])
    elif not tokenized_startswith(last, leaves[-1]):
        leaves.append(last)

    return tuple('/'.join(leaf) for leaf in leaves)


def explode_directories(
    child_directories: Iterable[tuple[str, ...]],
    already_split: bool | NULL = NULL,
) -> set[str]:
    # get all directories including parents
    # child_directories must already be split with os.path.split
    if already_split is not NULL:
        warnings.warn(
            "`conda.common.path.explode_directories`'s `already_split` argument is pending "
            "deprecation and will be removed in a future release.",
            PendingDeprecationWarning,
        )
    return set(
        chain.from_iterable(
            accumulate(directory, join) for directory in child_directories if directory
        )
    )


def pyc_path(py_path, python_major_minor_version):
    '''
    This must not return backslashes on Windows as that will break
    tests and leads to an eventual need to make url_to_path return
    backslashes too and that may end up changing files on disc or
    to the result of comparisons with the contents of them.
    '''
    pyver_string = python_major_minor_version.replace('.', '')
    if pyver_string.startswith('2'):
        return py_path + 'c'
    else:
        directory, py_file = split(py_path)
        basename_root, extension = splitext(py_file)
        pyc_file = "__pycache__" + "/" + f"{basename_root}.cpython-{pyver_string}{extension}c"
        return "{}{}{}".format(directory, "/", pyc_file) if directory else pyc_file


def missing_pyc_files(python_major_minor_version, files):
    # returns a tuple of tuples, with the inner tuple being the .py file and the missing .pyc file
    py_files = (f for f in files if f.endswith('.py'))
    pyc_matches = ((py_file, pyc_path(py_file, python_major_minor_version))
                   for py_file in py_files)
    result = tuple(match for match in pyc_matches if match[1] not in files)
    return result


def parse_entry_point_def(ep_definition):
    cmd_mod, func = ep_definition.rsplit(':', 1)
    command, module = cmd_mod.rsplit("=", 1)
    command, module, func = command.strip(), module.strip(), func.strip()
    return command, module, func


def get_python_short_path(python_version=None):
    if on_win:
        return "python.exe"
    if python_version and '.' not in python_version:
        python_version = '.'.join(python_version)
    return join("bin", "python%s" % (python_version or ''))


def get_python_site_packages_short_path(python_version):
    if python_version is None:
        return None
    elif on_win:
        return 'Lib/site-packages'
    else:
        py_ver = get_major_minor_version(python_version)
        return 'lib/python%s/site-packages' % py_ver


_VERSION_REGEX = re.compile(r"[0-9]+\.[0-9]+")

def get_major_minor_version(string, with_dot=True):
    # returns None if not found, otherwise two digits as a string
    # should work for
    #   - 3.5.2
    #   - 27
    #   - bin/python2.7
    #   - lib/python34/site-packages/
    # the last two are dangers because windows doesn't have version information there
    assert isinstance(string, str)
    if string.startswith("lib/python"):
        pythonstr = string.split("/")[1]
        start = len("python")
        if len(pythonstr) < start + 2:
            return None
        maj_min = pythonstr[start], pythonstr[start+1:]
    elif string.startswith("bin/python"):
        pythonstr = string.split("/")[1]
        start = len("python")
        if len(pythonstr) < start + 3:
            return None
        assert pythonstr[start+1] == "."
        maj_min = pythonstr[start], pythonstr[start+2:]
    else:
        match = _VERSION_REGEX.match(string)
        if match:
            version = match.group(0).split(".")
            maj_min = version[0], version[1]
        else:
            digits = "".join([c for c in string if c.isdigit()])
            if len(digits) < 2:
                return None
            maj_min = digits[0], digits[1:]

    return ".".join(maj_min) if with_dot else "".join(maj_min)


def get_bin_directory_short_path():
    return 'Scripts' if on_win else 'bin'


def win_path_ok(path):
    return path.replace('/', '\\') if on_win else path


def win_path_double_escape(path):
    return path.replace('\\', '\\\\') if on_win else path


def win_path_backout(path):
    # replace all backslashes except those escaping spaces
    # if we pass a file url, something like file://\\unc\path\on\win, make sure
    #   we clean that up too
    return re.sub(r"(\\(?! ))", r"/", path).replace(':////', '://')


def ensure_pad(name, pad="_"):
    """

    Examples:
        >>> ensure_pad('conda')
        '_conda_'
        >>> ensure_pad('_conda')
        '__conda_'
        >>> ensure_pad('')
        ''

    """
    if not name or name[0] == name[-1] == pad:
        return name
    else:
        return f"{pad}{name}{pad}"


def is_private_env_name(env_name):
    """

    Examples:
        >>> is_private_env_name("_conda")
        False
        >>> is_private_env_name("_conda_")
        True

    """
    return env_name and env_name[0] == env_name[-1] == "_"


def is_private_env_path(env_path):
    """

    Examples:
        >>> is_private_env_path('/some/path/to/envs/_conda_')
        True
        >>> is_private_env_path('/not/an/envs_dir/_conda_')
        False

    """
    if env_path is not None:
        envs_directory, env_name = split(env_path)
        if basename(envs_directory) != "envs":
            return False
        return is_private_env_name(env_name)
    return False


def right_pad_os_sep(path):
    return path if path.endswith(os.sep) else path + os.sep


def split_filename(path_or_url):
    dn, fn = split(path_or_url)
    return (dn or None, fn) if '.' in fn else (path_or_url, None)


def get_python_noarch_target_path(source_short_path, target_site_packages_short_path):
    if source_short_path.startswith('site-packages/'):
        sp_dir = target_site_packages_short_path
        return source_short_path.replace('site-packages', sp_dir, 1)
    elif source_short_path.startswith('python-scripts/'):
        bin_dir = get_bin_directory_short_path()
        return source_short_path.replace('python-scripts', bin_dir, 1)
    else:
        return source_short_path


def win_path_to_unix(path, root_prefix=""):
    # If the user wishes to drive conda from MSYS2 itself while also having
    # msys2 packages in their environment this allows the path conversion to
    # happen relative to the actual shell. The onus is on the user to set
    # CYGPATH to e.g. /usr/bin/cygpath.exe (this will be translated to e.g.
    # (C:\msys32\usr\bin\cygpath.exe by MSYS2) to ensure this one is used.
    if not path:
        return ''
    bash = which('bash')
    if bash:
        cygpath = os.environ.get('CYGPATH', os.path.join(os.path.dirname(bash), 'cygpath.exe'))
    else:
        cygpath = os.environ.get('CYGPATH', 'cygpath.exe')
    try:
        path = subprocess.check_output([cygpath, '-up', path]).decode('ascii').split('\n')[0]
    except Exception as e:
        log.debug('%r' % e, exc_info=True)
        # Convert a path or ;-separated string of paths into a unix representation
        # Does not add cygdrive.  If you need that, set root_prefix to "/cygdrive"
        def _translation(found_path):  # NOQA
            found = found_path.group(1).replace("\\", "/").replace(":", "").replace("//", "/")
            return root_prefix + "/" + found
        path_re = '(?<![:/^a-zA-Z])([a-zA-Z]:[/\\\\]+(?:[^:*?"<>|]+[/\\\\]+)*[^:*?"<>|;/\\\\]+?(?![a-zA-Z]:))'  # noqa
        path = re.sub(path_re, _translation, path).replace(";/", ":/")
    return path


def which(executable):
    return find_executable(executable)


def strip_pkg_extension(path):
    """
    Examples:
        >>> strip_pkg_extension("/path/_license-1.1-py27_1.tar.bz2")
        ('/path/_license-1.1-py27_1', '.tar.bz2')
        >>> strip_pkg_extension("/path/_license-1.1-py27_1.conda")
        ('/path/_license-1.1-py27_1', '.conda')
        >>> strip_pkg_extension("/path/_license-1.1-py27_1")
        ('/path/_license-1.1-py27_1', None)
    """
    # NOTE: not using CONDA_TARBALL_EXTENSION_V1 or CONDA_TARBALL_EXTENSION_V2 to comply with
    #       import rules and to avoid a global lookup.
    if path[-6:] == ".conda":
        return path[:-6], ".conda"
    elif path[-8:] == ".tar.bz2":
        return path[:-8], ".tar.bz2"
    elif path[-5:] == ".json":
        return path[:-5], ".json"
    else:
        return path, None


def is_package_file(path):
    """
    Examples:
        >>> is_package_file("/path/_license-1.1-py27_1.tar.bz2")
        True
        >>> is_package_file("/path/_license-1.1-py27_1.conda")
        True
        >>> is_package_file("/path/_license-1.1-py27_1")
        False
    """
    # NOTE: not using CONDA_TARBALL_EXTENSION_V1 or CONDA_TARBALL_EXTENSION_V2 to comply with
    #       import rules and to avoid a global lookup.
    return path[-6:] == ".conda" or path[-8:] == ".tar.bz2"<|MERGE_RESOLUTION|>--- conflicted
+++ resolved
@@ -85,10 +85,6 @@
 
 
 def get_all_directories(files: Iterable[str]) -> list[tuple[str]]:
-<<<<<<< HEAD
-
-=======
->>>>>>> c920162f
     return sorted({tuple(f.split("/")[:-1]) for f in files} - {()})
 
 
