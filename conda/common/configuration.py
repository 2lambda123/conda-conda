# Copyright (C) 2012 Anaconda, Inc
# SPDX-License-Identifier: BSD-3-Clause
"""
A generalized application configuration utility.

Features include:
  - lazy eval
  - merges configuration files
  - parameter type validation, with custom validation
  - parameter aliases

Easily extensible to other source formats, e.g. json and ini

"""
from __future__ import annotations

from abc import ABCMeta, abstractmethod
from collections import defaultdict
from collections.abc import Mapping
import copy
from enum import Enum, EnumMeta
from itertools import chain
from logging import getLogger
from os import environ, scandir, stat
from os.path import basename, expandvars
from stat import S_IFDIR, S_IFMT, S_IFREG
import sys
from typing import TYPE_CHECKING

if TYPE_CHECKING:
    from typing import Sequence

try:
<<<<<<< HEAD
    from tlz.itertoolz import concat, unique
except ImportError:
    from conda._vendor.toolz.itertoolz import concat, unique
=======
    from tlz.itertoolz import unique
    from tlz.dicttoolz import merge, merge_with
except ImportError:
    from conda._vendor.toolz.itertoolz import unique
    from conda._vendor.toolz.dicttoolz import merge, merge_with
>>>>>>> 1d53d295

from .compat import isiterable, odict, primitive_types
from .constants import NULL
from .path import expand
from .serialize import yaml_round_trip_load
from .. import CondaError, CondaMultiError
from ..auxlib.collection import AttrDict, first, last, make_immutable
from ..auxlib.exceptions import ThisShouldNeverHappenError
from ..auxlib.type_coercion import TypeCoercionError, typify, typify_data_structure
from .._vendor.frozendict import frozendict
from .._vendor.boltons.setutils import IndexedSet

try:
    from ruamel.yaml.comments import CommentedSeq, CommentedMap
    from ruamel.yaml.reader import ReaderError
    from ruamel.yaml.scanner import ScannerError
except ImportError:
    try:
        from ruamel_yaml.comments import CommentedSeq, CommentedMap
        from ruamel_yaml.reader import ReaderError
        from ruamel_yaml.scanner import ScannerError
    except ImportError:
        raise ImportError("No yaml library available. To proceed, conda install ruamel.yaml")

log = getLogger(__name__)

EMPTY_MAP = frozendict()


def pretty_list(iterable, padding='  '):  # TODO: move elsewhere in conda.common
    if not isiterable(iterable):
        iterable = [iterable]
    try:
        return "\n".join(f"{padding}- {item}" for item in iterable)
    except TypeError:
        return pretty_list([iterable], padding)


def pretty_map(dictionary, padding="  "):
    return "\n".join(f"{padding}{key}: {value}" for key, value in dictionary.items())


def expand_environment_variables(unexpanded):
    if isinstance(unexpanded, (str, bytes)):
        return expandvars(unexpanded)
    else:
        return unexpanded


class ConfigurationError(CondaError):
    pass


class ConfigurationLoadError(ConfigurationError):
    def __init__(self, path, message_addition='', **kwargs):
        message = "Unable to load configuration file.\n  path: %(path)s\n"
        super().__init__(message + message_addition, path=path, **kwargs)


class ValidationError(ConfigurationError):

    def __init__(self, parameter_name, parameter_value, source, msg=None, **kwargs):
        self.parameter_name = parameter_name
        self.parameter_value = parameter_value
        self.source = source
        super().__init__(msg, **kwargs)


class MultipleKeysError(ValidationError):

    def __init__(self, source, keys, preferred_key):
        self.source = source
        self.keys = keys
        msg = ("Multiple aliased keys in file %s:\n"
               "%s\n"
               "Must declare only one. Prefer '%s'" % (source, pretty_list(keys), preferred_key))
        super().__init__(preferred_key, None, source, msg=msg)


class InvalidTypeError(ValidationError):
    def __init__(self, parameter_name, parameter_value, source, wrong_type, valid_types, msg=None):
        self.wrong_type = wrong_type
        self.valid_types = valid_types
        if msg is None:
            msg = ("Parameter %s = %r declared in %s has type %s.\n"
                   "Valid types:\n%s" % (parameter_name, parameter_value,
                                         source, wrong_type, pretty_list(valid_types)))
        super().__init__(parameter_name, parameter_value, source, msg=msg)


class InvalidElementTypeError(InvalidTypeError):
    def __init__(self, parameter_name, parameter_value, source, wrong_type,
                 valid_types, index_or_key):
        qualifier = "at index" if isinstance(index_or_key, int) else "for key"
        msg = (
            "Parameter %s declared in %s has invalid element %r %s %s.\n"
            "Valid element types:\n"
            "%s."
            % (
                parameter_name,
                source,
                parameter_value,
                qualifier,
                index_or_key,
                pretty_list(valid_types),
            )
        )
        super().__init__(parameter_name, parameter_value, source, wrong_type, valid_types, msg=msg)


class CustomValidationError(ValidationError):
    def __init__(self, parameter_name, parameter_value, source, custom_message):
        msg = "Parameter %s = %r declared in %s is invalid.\n" "%s" % (
            parameter_name,
            parameter_value,
            source,
            custom_message,
        )
        super().__init__(parameter_name, parameter_value, source, msg=msg)


class MultiValidationError(CondaMultiError, ConfigurationError):
    def __init__(self, errors, *args, **kwargs):
        super().__init__(errors, *args, **kwargs)


def raise_errors(errors):
    if not errors:
        return True
    elif len(errors) == 1:
        raise errors[0]
    else:
        raise MultiValidationError(errors)


class ParameterFlag(Enum):
    final = "final"
    top = "top"
    bottom = "bottom"

    def __str__(self):
        return "%s" % self.value

    @classmethod
    def from_name(cls, name):
        return cls[name]

    @classmethod
    def from_value(cls, value):
        return cls(value)

    @classmethod
    def from_string(cls, string):
        try:
            string = string.strip('!#')
            return cls.from_value(string)
        except (ValueError, AttributeError):
            return None


class RawParameter(metaclass=ABCMeta):

    def __init__(self, source, key, raw_value):
        self.source = source
        self.key = key
        try:
            # ignore flake8 on this because it finds an error on py3 even though it is guarded
            self._raw_value = unicode(raw_value.decode('utf-8'))  # NOQA
        except:
            self._raw_value = raw_value

    def __repr__(self):
        return str(vars(self))

    @abstractmethod
    def value(self, parameter_obj):
        raise NotImplementedError()

    @abstractmethod
    def keyflag(self):
        raise NotImplementedError()

    @abstractmethod
    def valueflags(self, parameter_obj):
        raise NotImplementedError()

    @classmethod
    def make_raw_parameters(cls, source, from_map):
        if from_map:
            return {key: cls(source, key, from_map[key]) for key in from_map}
        return EMPTY_MAP


class EnvRawParameter(RawParameter):
    source = 'envvars'

    def value(self, parameter_obj):
        # note: this assumes that EnvRawParameters will only have flat configuration of either
        # primitive or sequential type
        if hasattr(parameter_obj, 'string_delimiter'):
            assert isinstance(self._raw_value, str)
            string_delimiter = getattr(parameter_obj, 'string_delimiter')
            # TODO: add stripping of !important, !top, and !bottom
            return tuple(EnvRawParameter(EnvRawParameter.source, self.key, v)
                         for v in (vv.strip() for vv in self._raw_value.split(string_delimiter))
                         if v)
        else:
            return self.__important_split_value[0].strip()

    def keyflag(self):
        return ParameterFlag.final if len(self.__important_split_value) >= 2 else None

    def valueflags(self, parameter_obj):
        if hasattr(parameter_obj, 'string_delimiter'):
            string_delimiter = getattr(parameter_obj, 'string_delimiter')
            # TODO: add stripping of !important, !top, and !bottom
            return tuple('' for _ in self._raw_value.split(string_delimiter))
        else:
            return self.__important_split_value[0].strip()

    @property
    def __important_split_value(self):
        return self._raw_value.split("!important")

    @classmethod
    def make_raw_parameters(cls, appname):
        keystart = f"{appname.upper()}_"
        raw_env = {
            k.replace(keystart, "", 1).lower(): v
            for k, v in environ.items()
            if k.startswith(keystart)
        }
        return super().make_raw_parameters(EnvRawParameter.source, raw_env)


class ArgParseRawParameter(RawParameter):
    source = 'cmd_line'

    def value(self, parameter_obj):
        # note: this assumes ArgParseRawParameter will only have flat configuration of either
        # primitive or sequential type
        if isiterable(self._raw_value):
            children_values = []
            for i in range(len(self._raw_value)):
                children_values.append(ArgParseRawParameter(
                    self.source, self.key, self._raw_value[i]))
            return tuple(children_values)
        else:
            return make_immutable(self._raw_value)

    def keyflag(self):
        return None

    def valueflags(self, parameter_obj):
        return None if isinstance(parameter_obj, PrimitiveLoadedParameter) else ()

    @classmethod
    def make_raw_parameters(cls, args_from_argparse):
        return super().make_raw_parameters(ArgParseRawParameter.source, args_from_argparse)


class YamlRawParameter(RawParameter):
    # this class should encapsulate all direct use of ruamel.yaml in this module

    def __init__(self, source, key, raw_value, key_comment):
        self._key_comment = key_comment
        super().__init__(source, key, raw_value)

        if isinstance(self._raw_value, CommentedSeq):
            value_comments = self._get_yaml_list_comments(self._raw_value)
            self._value_flags = tuple(ParameterFlag.from_string(s) for s in value_comments)
            children_values = []
            for i in range(len(self._raw_value)):
                children_values.append(YamlRawParameter(
                    self.source, self.key, self._raw_value[i], value_comments[i]))
            self._value = tuple(children_values)
        elif isinstance(self._raw_value, CommentedMap):
            value_comments = self._get_yaml_map_comments(self._raw_value)
            self._value_flags = {
                k: ParameterFlag.from_string(v) for k, v in value_comments.items() if v is not None
            }
            children_values = {}
            for k, v in self._raw_value.items():
                children_values[k] = YamlRawParameter(self.source, self.key, v, value_comments[k])
            self._value = frozendict(children_values)
        elif isinstance(self._raw_value, primitive_types):
            self._value_flags = None
            self._value = self._raw_value
        else:
            print(type(self._raw_value), self._raw_value, file=sys.stderr)
            raise ThisShouldNeverHappenError()  # pragma: no cover

    def value(self, parameter_obj):
        return self._value

    def keyflag(self):
        return ParameterFlag.from_string(self._key_comment)

    def valueflags(self, parameter_obj):
        return self._value_flags

    @staticmethod
    def _get_yaml_key_comment(commented_dict, key):
        try:
            return commented_dict.ca.items[key][2].value.strip()
        except (AttributeError, KeyError):
            return None

    @classmethod
    def _get_yaml_list_comments(cls, value):
        # value is a ruamel.yaml CommentedSeq, len(value) is the number of lines in the sequence,
        # value.ca is the comment object for the sequence and the comments themselves are stored as
        # a sparse dict
        list_comments = []
        for i in range(len(value)):
            try:
                list_comments.append(cls._get_yaml_list_comment_item(value.ca.items[i]))
            except (AttributeError, IndexError, KeyError, TypeError):
                list_comments.append(None)
        return tuple(list_comments)

    @staticmethod
    def _get_yaml_list_comment_item(item):
        # take the pre_item comment if available
        # if not, take the first post_item comment if available
        if item[0]:
            return item[0].value.strip() or None
        else:
            return item[1][0].value.strip() or None

    @staticmethod
    def _get_yaml_map_comments(value):
        map_comments = {}
        for key in value:
            try:
                map_comments[key] = value.ca.items[key][2].value.strip() or None
            except (AttributeError, KeyError):
                map_comments[key] = None
        return map_comments

    @classmethod
    def make_raw_parameters(cls, source, from_map):
        if from_map:
            return {
                key: cls(source, key, from_map[key], cls._get_yaml_key_comment(from_map, key))
                for key in from_map
            }
        return EMPTY_MAP

    @classmethod
    def make_raw_parameters_from_file(cls, filepath):
        with open(filepath) as fh:
            try:
                yaml_obj = yaml_round_trip_load(fh)
            except ScannerError as err:
                mark = err.problem_mark
                raise ConfigurationLoadError(
                    filepath,
                    "  reason: invalid yaml at line %(line)s, column %(column)s",
                    line=mark.line,
                    column=mark.column
                )
            except ReaderError as err:
                raise ConfigurationLoadError(filepath,
                                             "  reason: invalid yaml at position %(position)s",
                                             position=err.position)
            return cls.make_raw_parameters(filepath, yaml_obj) or EMPTY_MAP


class DefaultValueRawParameter(RawParameter):
    """
    Wraps a default value as a RawParameter, for usage in ParameterLoader.
    """

    def __init__(self, source, key, raw_value):
        super().__init__(source, key, raw_value)

        if isinstance(self._raw_value, Mapping):
            children_values = {}
            for k, v in self._raw_value.items():
                children_values[k] = DefaultValueRawParameter(self.source, self.key, v)
            self._value = frozendict(children_values)
        elif isiterable(self._raw_value):
            children_values = []
            for i in range(len(self._raw_value)):
                children_values.append(DefaultValueRawParameter(
                    self.source, self.key, self._raw_value[i]))
            self._value = tuple(children_values)
        elif isinstance(self._raw_value, ConfigurationObject):
            self._value = self._raw_value
            for attr_name, attr_value in vars(self._raw_value).items():
                self._value.__setattr__(
                    attr_name,
                    DefaultValueRawParameter(self.source, self.key, attr_value))
        elif isinstance(self._raw_value, Enum):
            self._value = self._raw_value
        elif isinstance(self._raw_value, primitive_types):
            self._value = self._raw_value
        else:
            raise ThisShouldNeverHappenError()  # pragma: no cover

    def value(self, parameter_obj):
        return self._value

    def keyflag(self):
        return None

    def valueflags(self, parameter_obj):
        if isinstance(self._raw_value, Mapping):
            return frozendict()
        elif isiterable(self._raw_value):
            return ()
        elif isinstance(self._raw_value, ConfigurationObject):
            return None
        elif isinstance(self._raw_value, Enum):
            return None
        elif isinstance(self._raw_value, primitive_types):
            return None
        else:
            raise ThisShouldNeverHappenError()  # pragma: no cover


def load_file_configs(search_path):
    # returns an ordered map of filepath and dict of raw parameter objects

    def _file_loader(fullpath):
        assert fullpath.endswith((".yml", ".yaml")) or "condarc" in basename(fullpath), fullpath
        yield fullpath, YamlRawParameter.make_raw_parameters_from_file(fullpath)

    def _dir_loader(fullpath):
        for filepath in sorted(
            p for p in (entry.path for entry in scandir(fullpath))
            if p[-4:] == ".yml" or p[-5:] == ".yaml"
        ):
            yield filepath, YamlRawParameter.make_raw_parameters_from_file(filepath)

    # map a stat result to a file loader or a directory loader
    _loader = {
        S_IFREG: _file_loader,
        S_IFDIR: _dir_loader,
    }

    def _get_st_mode(path):
        # stat the path for file type, or None if path doesn't exist
        try:
            return S_IFMT(stat(path).st_mode)
        except OSError:
            return None

    expanded_paths = tuple(expand(path) for path in search_path)
    stat_paths = (_get_st_mode(path) for path in expanded_paths)
    load_paths = (_loader[st_mode](path)
                  for path, st_mode in zip(expanded_paths, stat_paths)
                  if st_mode is not None)
    raw_data = odict(kv for kv in chain.from_iterable(load_paths))
    return raw_data


class LoadedParameter(metaclass=ABCMeta):
    # (type) describes the type of parameter
    _type = None
    # (Parameter or type) if the LoadedParameter holds a collection, describes the element held in
    # the collection. if not, describes the primitive type held by the LoadedParameter.
    _element_type = None

    def __init__(self, name, value, key_flag, value_flags, validation=None):
        """
        Represents a Parameter that has been loaded with configuration value.

        Args:
            name (str): name of the loaded parameter
            value (LoadedParameter or primitive): the value of the loaded parameter
            key_flag (ParameterFlag or None): priority flag for the parameter itself
            value_flags (Any or None): priority flags for the parameter values
            validation (callable): Given a parameter value as input, return a boolean indicating
                validity, or alternately return a string describing an invalid value.
        """
        self._name = name
        self.value = value
        self.key_flag = key_flag
        self.value_flags = value_flags
        self._validation = validation

    def __eq__(self, other):
        if type(other) is type(self):
            return self.value == other.value
        return False

    def __hash__(self):
        return hash(self.value)

    def collect_errors(self, instance, typed_value, source="<<merged>>"):
        """
        Validate a LoadedParameter typed value.

        Args:
            instance (Configuration): the instance object used to create the LoadedParameter.
            typed_value (Any): typed value to validate.
            source (str): string description for the source of the typed_value.
        """
        errors = []
        if not isinstance(typed_value, self._type):
            errors.append(InvalidTypeError(self._name, typed_value, source, type(self.value),
                                           self._type))
        elif self._validation is not None:
            result = self._validation(typed_value)
            if result is False:
                errors.append(ValidationError(self._name, typed_value, source))
            elif isinstance(result, str):
                errors.append(CustomValidationError(self._name, typed_value, source, result))
        return errors

    def expand(self):
        """
        Recursively expands any environment values in the Loaded Parameter.

        Returns: LoadedParameter
        """
        # This is similar to conda.auxlib.type_coercion.typify_data_structure
        # It could be DRY-er but that would break SRP.
        if isinstance(self.value, Mapping):
            new_value = type(self.value)((k, v.expand()) for k, v in self.value.items())
        elif isiterable(self.value):
            new_value = type(self.value)(v.expand() for v in self.value)
        elif isinstance(self.value, ConfigurationObject):
            for attr_name, attr_value in vars(self.value).items():
                if isinstance(attr_value, LoadedParameter):
                    self.value.__setattr__(attr_name, attr_value.expand())
            return self.value
        else:
            new_value = expand_environment_variables(self.value)
        self.value = new_value
        return self

    @abstractmethod
    def merge(self, matches):
        """
        Recursively merges matches into one LoadedParameter.

        Args:
            matches (List<LoadedParameter>): list of matches of this parameter.

        Returns: LoadedParameter
        """
        raise NotImplementedError()

    def typify(self, source):
        """
        Recursively types a LoadedParameter.

        Args:
            source (str): string describing the source of the LoadedParameter.

        Returns: a primitive, sequence, or map representing the typed value.
        """
        element_type = self._element_type
        try:
            return LoadedParameter._typify_data_structure(self.value, source, element_type)
        except TypeCoercionError as e:
            msg = str(e)
            if issubclass(element_type, Enum):
                choices = ", ".join(map("'{}'".format, element_type.__members__.values()))
                msg += f"\nValid choices for {self._name}: {choices}"
            raise CustomValidationError(self._name, e.value, source, msg)

    @staticmethod
    def _typify_data_structure(value, source, type_hint=None):
        if isinstance(value, Mapping):
            return type(value)((k, v.typify(source)) for k, v in value.items())
        elif isiterable(value):
            return type(value)(v.typify(source) for v in value)
        elif isinstance(value, ConfigurationObject):
            for attr_name, attr_value in vars(value).items():
                if isinstance(attr_value, LoadedParameter):
                    value.__setattr__(attr_name, attr_value.typify(source))
            return value
        elif (isinstance(value, str)
              and isinstance(type_hint, type) and issubclass(type_hint, str)):
            # This block is necessary because if we fall through to typify(), we end up calling
            # .strip() on the str, when sometimes we want to preserve preceding and trailing
            # whitespace.
            return type_hint(value)
        else:
            return typify(value, type_hint)

    @staticmethod
    def _match_key_is_important(loaded_parameter):
        return loaded_parameter.key_flag is ParameterFlag.final

    @staticmethod
    def _first_important_matches(matches):
        idx = first(enumerate(matches),
                    lambda x: LoadedParameter._match_key_is_important(x[1]),
                    apply=lambda x: x[0])
        return matches if idx is None else matches[:idx+1]


class PrimitiveLoadedParameter(LoadedParameter):
    """
    LoadedParameter type that holds a single python primitive value.

    The python primitive types are str, int, float, complex, bool, and NoneType. In addition,
    python 2 has long and unicode types.
    """

    def __init__(self, name, element_type, value, key_flag, value_flags, validation=None):
        """
        Args:
            element_type (type or Tuple[type]): Type-validation of parameter's value.
            value (primitive value): primitive python value.
        """
        self._type = element_type
        self._element_type = element_type
        super().__init__(name, value, key_flag, value_flags, validation)

    def __eq__(self, other):
        if type(other) is type(self):
            return self.value == other.value
        return False

    def __hash__(self):
        return hash(self.value)

    def merge(self, matches):
        important_match = first(matches, LoadedParameter._match_key_is_important, default=None)
        if important_match is not None:
            return important_match

        last_match = last(matches, lambda x: x is not None, default=None)
        if last_match is not None:
            return last_match
        raise ThisShouldNeverHappenError()  # pragma: no cover


class MapLoadedParameter(LoadedParameter):
    """
    LoadedParameter type that holds a map (i.e. dict) of LoadedParameters.
    """
    _type = frozendict

    def __init__(self, name, value, element_type, key_flag, value_flags, validation=None):
        """
        Args:
            value (Mapping): Map of string keys to LoadedParameter values.
            element_type (Parameter): The Parameter type that is held in value.
            value_flags (Mapping): Map of priority value flags.
        """
        self._element_type = element_type
        super().__init__(name, value, key_flag, value_flags, validation)

    def collect_errors(self, instance, typed_value, source="<<merged>>"):
        errors = super().collect_errors(instance, typed_value, self.value)

        # recursively validate the values in the map
        if isinstance(self.value, Mapping):
            for key, value in self.value.items():
                errors.extend(value.collect_errors(instance, typed_value[key], source))
        return errors

    def merge(self, parameters: Sequence[MapLoadedParameter]) -> MapLoadedParameter:
        # get all values up to and including first important_match
        # but if no important_match, then all matches are important_matches
        parameters = LoadedParameter._first_important_matches(parameters)

        # ensure all parameter values are Mappings
        for parameter in parameters:
            if not isinstance(parameter.value, Mapping):
                raise InvalidTypeError(
                    self.name,
                    parameter.value,
                    parameter.source,
                    parameter.value.__class__.__name__,
                    self._type.__name__,
                )

        # map keys with final values,
        # first key has higher precedence than later ones
        final_map = {
            key: value
            for parameter in reversed(parameters)
            for key, value in parameter.value.items()
            if parameter.value_flags.get(key) == ParameterFlag.final
        }

        # map each value by recursively calling merge on any entries with the same key,
        # last key has higher precedence than earlier ones
        grouped_map = {}
        for parameter in parameters:
            for key, value in parameter.value.items():
                grouped_map.setdefault(key, []).append(value)
        merged_map = {key: values[0].merge(values) for key, values in grouped_map.items()}

        # update merged_map with final_map values
        merged_value = frozendict({**merged_map, **final_map})

        # create new parameter for the merged values
        return MapLoadedParameter(
            self._name,
            merged_value,
            self._element_type,
            self.key_flag,
            self.value_flags,
            validation=self._validation)


class SequenceLoadedParameter(LoadedParameter):
    """
    LoadedParameter type that holds a sequence (i.e. list) of LoadedParameters.
    """
    _type = tuple

    def __init__(self, name, value, element_type, key_flag, value_flags, validation=None):
        """
        Args:
            value (Sequence): Sequence of LoadedParameter values.
            element_type (Parameter): The Parameter type that is held in the sequence.
            value_flags (Sequence): Sequence of priority value_flags.
        """
        self._element_type = element_type
        super().__init__(name, value, key_flag, value_flags, validation)

    def collect_errors(self, instance, typed_value, source="<<merged>>"):
        errors = super().collect_errors(instance, typed_value, self.value)
        # recursively collect errors on the elements in the sequence
        for idx, element in enumerate(self.value):
            errors.extend(element.collect_errors(instance, typed_value[idx], source))
        return errors

    def merge(self, matches):

        # get matches up to and including first important_match
        # but if no important_match, then all matches are important_matches
        relevant_matches_and_values = tuple((match, match.value) for match in
                                            LoadedParameter._first_important_matches(matches))
        for match, value in relevant_matches_and_values:
            if not isinstance(value, tuple):
                raise InvalidTypeError(self.name, value, match.source, value.__class__.__name__,
                                       self._type.__name__)

        # get individual lines from important_matches that were marked important
        # these will be prepended to the final result
        def get_marked_lines(match, marker):
            return (
                tuple(line for line, flag in zip(match.value, match.value_flags) if flag is marker)
                if match
                else ()
            )

        top_lines = chain.from_iterable(
            get_marked_lines(m, ParameterFlag.top) for m, _ in relevant_matches_and_values
        )

        # also get lines that were marked as bottom, but reverse the match order so that lines
        # coming earlier will ultimately be last
        bottom_lines = tuple(
            chain.from_iterable(
                get_marked_lines(match, ParameterFlag.bottom)
                for match, _ in reversed(relevant_matches_and_values)
            )
        )

        # now, concat all lines, while reversing the matches
        #   reverse because elements closer to the end of search path take precedence
        all_lines = chain.from_iterable(v for _, v in reversed(relevant_matches_and_values))

        # stack top_lines + all_lines, then de-dupe
        top_deduped = tuple(unique((*top_lines, *all_lines)))

        # take the top-deduped lines, reverse them, and concat with reversed bottom_lines
        # this gives us the reverse of the order we want, but almost there
        # NOTE: for a line value marked both top and bottom, the bottom marker will win out
        #       for the top marker to win out, we'd need one additional de-dupe step
        bottom_deduped = tuple(unique((*reversed(bottom_lines), *reversed(top_deduped))))
        # just reverse, and we're good to go
        merged_values = tuple(reversed(bottom_deduped))

        return SequenceLoadedParameter(
            self._name,
            merged_values,
            self._element_type,
            self.key_flag,
            self.value_flags,
            validation=self._validation)


class ObjectLoadedParameter(LoadedParameter):
    """
    LoadedParameter type that holds a mapping (i.e. object) of LoadedParameters.
    """
    _type = object

    def __init__(self, name, value, element_type, key_flag, value_flags, validation=None):
        """
        Args:
            value (Sequence): Object with LoadedParameter fields.
            element_type (object): The Parameter type that is held in the sequence.
            value_flags (Sequence): Sequence of priority value_flags.
        """
        self._element_type = element_type
        super().__init__(name, value, key_flag, value_flags, validation)

    def collect_errors(self, instance, typed_value, source="<<merged>>"):
        errors = super().collect_errors(instance, typed_value, self.value)

        # recursively validate the values in the object fields
        if isinstance(self.value, ConfigurationObject):
            for key, value in vars(self.value).items():
                if isinstance(value, LoadedParameter):
                    errors.extend(value.collect_errors(instance, typed_value[key], source))
        return errors

    def merge(self, parameters: Sequence[ObjectLoadedParameter]) -> ObjectLoadedParameter:
        # get all parameters up to and including first important_match
        # but if no important_match, then all parameters are important_matches
        parameters = LoadedParameter._first_important_matches(parameters)

        # map keys with final values,
        # first key has higher precedence than later ones
        final_map = {
            key: value
            for parameter in reversed(parameters)
            for key, value in vars(parameter.value).items()
            if (
                isinstance(value, LoadedParameter)
                and parameter.value_flags.get(key) == ParameterFlag.final
            )
        }

        # map each value by recursively calling merge on any entries with the same key,
        # last key has higher precedence than earlier ones
        grouped_map = {}
        for parameter in parameters:
            for key, value in vars(parameter.value).items():
                grouped_map.setdefault(key, []).append(value)
        merged_map = {key: values[0].merge(values) for key, values in grouped_map.items()}

        # update merged_map with final_map values
        merged_value = copy.deepcopy(self._element_type)
        for key, value in {**merged_map, **final_map}.items():
            merged_value.__setattr__(key, value)

        # create new parameter for the merged values
        return ObjectLoadedParameter(
            self._name,
            merged_value,
            self._element_type,
            self.key_flag,
            self.value_flags,
            validation=self._validation)


class ConfigurationObject:
    """
    Dummy class to mark whether a Python object has config parameters within.
    """
    pass


class Parameter(metaclass=ABCMeta):
    # (type) describes the type of parameter
    _type = None
    # (Parameter or type) if the Parameter is holds a collection, describes the element held in
    # the collection. if not, describes the primitive type held by the Parameter.
    _element_type = None

    def __init__(self, default, validation=None):
        """
        The Parameter class represents an unloaded configuration parameter, holding type, default
        and validation information until the parameter is loaded with a configuration.

        Args:
            default (Any): the typed, python representation default value given if the Parameter
                is not found in a Configuration.
            validation (callable): Given a parameter value as input, return a boolean indicating
                validity, or alternately return a string describing an invalid value.
        """
        self._default = default
        self._validation = validation

    @property
    def default(self):
        """
        Returns a DefaultValueRawParameter that wraps the actual default value.
        """
        wrapped_default = DefaultValueRawParameter("default", "default", self._default)
        return self.load("default", wrapped_default)

    def get_all_matches(self, name, names, instance):
        """
        Finds all matches of a Parameter in a Configuration instance

        Args:
            name (str): canonical name of the parameter to search for
            names (tuple(str)): alternative aliases of the parameter
            instance (Configuration): instance of the configuration to search within

        Returns (List(RawParameter)): matches of the parameter found in the configuration.
        """
        matches = []
        multikey_exceptions = []
        for filepath, raw_parameters in instance.raw_data.items():
            match, error = ParameterLoader.raw_parameters_from_single_source(
                name, names, raw_parameters)
            if match is not None:
                matches.append(match)
            if error:
                multikey_exceptions.append(error)
        return matches, multikey_exceptions

    @abstractmethod
    def load(self, name, match):
        """
        Loads a Parameter with the value in a RawParameter.

        Args:
            name (str): name of the parameter to pass through
            match (RawParameter): the value of the RawParameter match

        Returns a LoadedParameter
        """
        raise NotImplementedError()

    def typify(self, name, source, value):
        element_type = self._element_type
        try:
            return typify_data_structure(value, element_type)
        except TypeCoercionError as e:
            msg = str(e)
            if issubclass(element_type, Enum):
                choices = ", ".join(map("'{}'".format, element_type.__members__.values()))
                msg += f"\nValid choices for {name}: {choices}"
            raise CustomValidationError(name, e.value, source, msg)


class PrimitiveParameter(Parameter):
    """
    Parameter type for a Configuration class that holds a single python primitive value.

    The python primitive types are str, int, float, complex, bool, and NoneType. In addition,
    python 2 has long and unicode types.
    """

    def __init__(self, default, element_type=None, validation=None):
        """
        Args:
            default (primitive value): default value if the Parameter is not found.
            element_type (type or Tuple[type]): Type-validation of parameter's value. If None,
                type(default) is used.
        """
        self._type = type(default) if element_type is None else element_type
        self._element_type = self._type
        super().__init__(default, validation)

    def load(self, name, match):
        return PrimitiveLoadedParameter(
            name,
            self._type,
            match.value(self._element_type),
            match.keyflag(),
            match.valueflags(self._element_type),
            validation=self._validation)


class MapParameter(Parameter):
    """
    Parameter type for a Configuration class that holds a map (i.e. dict) of Parameters.
    """
    _type = frozendict

    def __init__(self, element_type, default=frozendict(), validation=None):
        """
        Args:
            element_type (Parameter): The Parameter type held in the MapParameter.
            default (Mapping):  The parameter's default value. If None, will be an empty dict.
        """
        self._element_type = element_type
        default = default and frozendict(default) or frozendict()
        super().__init__(default, validation=validation)

    def get_all_matches(self, name, names, instance):
        # it also config settings like `proxy_servers: ~`
        matches, exceptions = super().get_all_matches(name, names, instance)
        matches = tuple(m for m in matches if m._raw_value is not None)
        return matches, exceptions

    def load(self, name, match):

        value = match.value(self._element_type)
        if value is None:
            return MapLoadedParameter(
                name,
                frozendict(),
                self._element_type,
                match.keyflag(),
                frozendict(),
                validation=self._validation)

        if not isinstance(value, Mapping):
            raise InvalidTypeError(name, value, match.source, value.__class__.__name__,
                                   self._type.__name__)

        loaded_map = {}
        for key, child_value in match.value(self._element_type).items():
            loaded_child_value = self._element_type.load(name, child_value)
            loaded_map[key] = loaded_child_value

        return MapLoadedParameter(
            name,
            frozendict(loaded_map),
            self._element_type,
            match.keyflag(),
            match.valueflags(self._element_type),
            validation=self._validation)


class SequenceParameter(Parameter):
    """
    Parameter type for a Configuration class that holds a sequence (i.e. list) of Parameters.
    """
    _type = tuple

    def __init__(self, element_type, default=(), validation=None, string_delimiter=','):
        """
        Args:
            element_type (Parameter): The Parameter type that is held in the sequence.
            default (Sequence): default value, empty tuple if not given.
            string_delimiter (str): separation string used to parse string into sequence.
        """
        self._element_type = element_type
        self.string_delimiter = string_delimiter
        super().__init__(default, validation)

    def get_all_matches(self, name, names, instance):
        # this is necessary to handle argparse `action="append"`, which can't be set to a
        #   default value of NULL
        # it also config settings like `channels: ~`
        matches, exceptions = super().get_all_matches(name, names, instance)
        matches = tuple(m for m in matches if m._raw_value is not None)
        return matches, exceptions

    def load(self, name, match):

        value = match.value(self)
        if value is None:
            return SequenceLoadedParameter(
                name,
                (),
                self._element_type,
                match.keyflag(),
                (),
                validation=self._validation,
            )

        if not isiterable(value):
            raise InvalidTypeError(name, value, match.source, value.__class__.__name__,
                                   self._type.__name__)

        loaded_sequence = []
        for child_value in value:
            loaded_child_value = self._element_type.load(name, child_value)
            loaded_sequence.append(loaded_child_value)

        return SequenceLoadedParameter(
            name,
            tuple(loaded_sequence),
            self._element_type,
            match.keyflag(),
            match.valueflags(self._element_type),
            validation=self._validation)


class ObjectParameter(Parameter):
    """
    Parameter type for a Configuration class that holds an object with Parameter fields.
    """
    _type = object

    def __init__(self, element_type, default=ConfigurationObject(), validation=None):
        """
        Args:
            element_type (object): The object type with parameter fields held in ObjectParameter.
            default (Sequence): default value, empty tuple if not given.
        """
        self._element_type = element_type
        super().__init__(default, validation)

    def get_all_matches(self, name, names, instance):
        # it also config settings like `proxy_servers: ~`
        matches, exceptions = super().get_all_matches(name, names, instance)
        matches = tuple(m for m in matches if m._raw_value is not None)
        return matches, exceptions

    def load(self, name, match):

        value = match.value(self._element_type)
        if value is None:
            return ObjectLoadedParameter(
                name,
                None,
                self._element_type,
                match.keyflag(),
                None,
                validation=self._validation)

        if not isinstance(value, (Mapping, ConfigurationObject)):
            raise InvalidTypeError(name, value, match.source, value.__class__.__name__,
                                   self._type.__name__)

        # for a default object, extract out the instance variables
        if isinstance(value, ConfigurationObject):
            value = vars(value)

        object_parameter_attrs = {attr_name: parameter_type
                                  for attr_name, parameter_type
                                  in vars(self._element_type).items()
                                  if isinstance(parameter_type, Parameter)
                                  and attr_name in value.keys()}

        # recursively load object fields
        loaded_attrs = {}
        for attr_name, parameter_type in object_parameter_attrs.items():
            raw_child_value = value.get(attr_name)
            loaded_child_value = parameter_type.load(name, raw_child_value)
            loaded_attrs[attr_name] = loaded_child_value

        # copy object and replace Parameter with LoadedParameter fields
        object_copy = copy.deepcopy(self._element_type)
        for attr_name, loaded_child_parameter in loaded_attrs.items():
            object_copy.__setattr__(attr_name, loaded_child_parameter)

        return ObjectLoadedParameter(
            name,
            object_copy,
            self._element_type,
            match.keyflag(),
            match.valueflags(self._element_type),
            validation=self._validation)


class ParameterLoader:
    """
    ParameterLoader class contains the top level logic needed to load a parameter from start to
    finish.
    """

    def __init__(self, parameter_type, aliases=(), expandvars=False):
        """
        Args:
            parameter_type (Parameter): the type of Parameter that is stored in the loader.
            aliases (tuple(str)): alternative aliases for the Parameter
            expandvars (bool): whether or not to recursively expand environmental variables.
        """
        self._name = None
        self._names = None
        self.type = parameter_type
        self.aliases = aliases
        self._expandvars = expandvars

    def _set_name(self, name):
        # this is an explicit method, and not a descriptor/setter
        # it's meant to be called by the Configuration metaclass
        self._name = name
        _names = frozenset(x for x in chain(self.aliases, (name, )))
        self._names = _names
        return name

    @property
    def name(self):
        if self._name is None:
            # The Configuration metaclass should call the `_set_name` method.
            raise ThisShouldNeverHappenError()  # pragma: no cover
        return self._name

    @property
    def names(self):
        if self._names is None:
            # The Configuration metaclass should call the `_set_name` method.
            raise ThisShouldNeverHappenError()  # pragma: no cover
        return self._names

    def __get__(self, instance, instance_type):
        # strategy is "extract and merge," which is actually just map and reduce
        # extract matches from each source in SEARCH_PATH
        # then merge matches together
        if self.name in instance._cache_:
            return instance._cache_[self.name]

        # step 1/2: load config and find top level matches
        raw_matches, errors = self.type.get_all_matches(self.name, self.names, instance)

        # step 3: parse RawParameters into LoadedParameters
        matches = [self.type.load(self.name, match) for match in raw_matches]

        # step 4: merge matches
        merged = matches[0].merge(matches) if matches else self.type.default

        # step 5: typify
        # We need to expand any environment variables before type casting.
        # Otherwise e.g. `my_bool_var: $BOOL` with BOOL=True would raise a TypeCoercionError.
        expanded = merged.expand() if self._expandvars else merged
        try:
            result = expanded.typify("<<merged>>")
        except CustomValidationError as e:
            errors.append(e)
        else:
            errors.extend(expanded.collect_errors(instance, result, "<<merged>>"))
        raise_errors(errors)
        instance._cache_[self.name] = result
        return result

    def _raw_parameters_from_single_source(self, raw_parameters):
        return ParameterLoader.raw_parameters_from_single_source(
            self.name, self.names, raw_parameters)

    @staticmethod
    def raw_parameters_from_single_source(name, names, raw_parameters):
        # while supporting parameter name aliases, we enforce that only one definition is given
        # per data source
        keys = names & frozenset(raw_parameters.keys())
        matches = {key: raw_parameters[key] for key in keys}
        numkeys = len(keys)
        if numkeys == 0:
            return None, None
        elif numkeys == 1:
            return next(iter(matches.values())), None
        elif name in keys:
            return matches[name], MultipleKeysError(
                raw_parameters[next(iter(keys))].source, keys, name)
        else:
            return None, MultipleKeysError(raw_parameters[next(iter(keys))].source,
                                           keys, name)


class ConfigurationType(type):
    """metaclass for Configuration"""

    def __init__(cls, name, bases, attr):
        super().__init__(name, bases, attr)

        # call _set_name for each parameter
        cls.parameter_names = tuple(p._set_name(name) for name, p in cls.__dict__.items()
                                    if isinstance(p, ParameterLoader))


class Configuration(metaclass=ConfigurationType):

    def __init__(self, search_path=(), app_name=None, argparse_args=None):
        # Currently, __init__ does a **full** disk reload of all files.
        # A future improvement would be to cache files that are already loaded.
        self.raw_data = odict()
        self._cache_ = {}
        self._reset_callbacks = IndexedSet()
        self._validation_errors = defaultdict(list)

        self._set_search_path(search_path)
        self._set_env_vars(app_name)
        self._set_argparse_args(argparse_args)

    def _set_search_path(self, search_path):
        self._search_path = IndexedSet(search_path)
        self._set_raw_data(load_file_configs(search_path))
        self._reset_cache()
        return self

    def _set_env_vars(self, app_name=None):
        self._app_name = app_name
        if not app_name:
            return self
        self.raw_data[EnvRawParameter.source] = EnvRawParameter.make_raw_parameters(app_name)
        self._reset_cache()
        return self

    def _set_argparse_args(self, argparse_args):
        # the argparse_args we store internally in this class as self._argparse_args
        #   will be a mapping type, not a non-`dict` object like argparse_args is natively
        if hasattr(argparse_args, '__dict__'):
            # the argparse_args from argparse will be an object with a __dict__ attribute
            #   and not a mapping type like this method will turn it into
            self._argparse_args = AttrDict((k, v) for k, v, in vars(argparse_args).items()
                                           if v is not NULL)
        elif not argparse_args:
            # argparse_args can be initialized as `None`
            self._argparse_args = AttrDict()
        else:
            # we're calling this method with argparse_args that are a mapping type, likely
            #   already having been processed by this method before
            self._argparse_args = AttrDict((k, v) for k, v, in argparse_args.items()
                                           if v is not NULL)

        source = ArgParseRawParameter.source
        self.raw_data[source] = ArgParseRawParameter.make_raw_parameters(self._argparse_args)
        self._reset_cache()
        return self

    def _set_raw_data(self, raw_data):
        self.raw_data.update(raw_data)
        self._reset_cache()
        return self

    def _reset_cache(self):
        self._cache_ = {}
        for callback in self._reset_callbacks:
            callback()
        return self

    def register_reset_callaback(self, callback):
        self._reset_callbacks.add(callback)

    def check_source(self, source):
        # this method ends up duplicating much of the logic of Parameter.__get__
        # I haven't yet found a way to make it more DRY though
        typed_values = {}
        validation_errors = []
        raw_parameters = self.raw_data[source]
        for key in self.parameter_names:
            parameter = self.__class__.__dict__[key]
            match, multikey_error = parameter._raw_parameters_from_single_source(raw_parameters)
            if multikey_error:
                validation_errors.append(multikey_error)

            if match is not None:
                loaded_parameter = parameter.type.load(key, match)
                # untyped_value = loaded_parameter.value
                # if untyped_value is None:
                #     if isinstance(parameter, SequenceLoadedParameter):
                #         untyped_value = ()
                #     elif isinstance(parameter, MapLoadedParameter):
                #         untyped_value = {}
                try:
                    typed_value = loaded_parameter.typify(match.source)
                except CustomValidationError as e:
                    validation_errors.append(e)
                else:
                    collected_errors = loaded_parameter.collect_errors(
                        self, typed_value, match.source)
                    if collected_errors:
                        validation_errors.extend(collected_errors)
                    else:
                        typed_values[match.key] = typed_value
            else:
                # this situation will happen if there is a multikey_error and none of the
                # matched keys is the primary key
                pass
        return typed_values, validation_errors

    def validate_all(self):
        validation_errors = list(chain.from_iterable(self.check_source(source)[1]
                                                     for source in self.raw_data))
        raise_errors(validation_errors)
        self.validate_configuration()

    @staticmethod
    def _collect_validation_error(func, *args, **kwargs):
        try:
            func(*args, **kwargs)
        except ConfigurationError as e:
            return e.errors if hasattr(e, 'errors') else e,
        return ()

    def validate_configuration(self):
        errors = chain.from_iterable(Configuration._collect_validation_error(getattr, self, name)
                                     for name in self.parameter_names)
        post_errors = self.post_build_validation()
        raise_errors(tuple(chain.from_iterable((errors, post_errors))))

    def post_build_validation(self):
        return ()

    def collect_all(self):
        typed_values = odict()
        validation_errors = odict()
        for source in self.raw_data:
            typed_values[source], validation_errors[source] = self.check_source(source)
        raise_errors(tuple(chain.from_iterable(validation_errors.values())))
        return odict((k, v) for k, v in typed_values.items() if v)

    def describe_parameter(self, parameter_name):
        # TODO, in Parameter base class, rename element_type to value_type
        if parameter_name not in self.parameter_names:
            parameter_name = '_' + parameter_name
        parameter_loader = self.__class__.__dict__[parameter_name]
        parameter = parameter_loader.type
        assert isinstance(parameter, Parameter)

        # dedupe leading underscore from name
        name = parameter_loader.name.lstrip('_')
        aliases = tuple(alias for alias in parameter_loader.aliases if alias != name)

        description = self.get_descriptions().get(name, '')
        et = parameter._element_type
        if type(et) == EnumMeta:
            et = [et]
        if not isiterable(et):
            et = [et]

        if isinstance(parameter._element_type, Parameter):
            element_types = tuple(
                _et.__class__.__name__.lower().replace("parameter", "") for _et in et)
        else:
            element_types = tuple(_et.__name__ for _et in et)

        details = {
            'parameter_type': parameter.__class__.__name__.lower().replace("parameter", ""),
            'name': name,
            'aliases': aliases,
            'element_types': element_types,
            'default_value': parameter.default.typify("<<describe>>"),
            'description': description.replace('\n', ' ').strip(),
        }
        if isinstance(parameter, SequenceParameter):
            details['string_delimiter'] = parameter.string_delimiter
        return details

    def list_parameters(self):
        return tuple(sorted(name.lstrip('_') for name in self.parameter_names))

    def typify_parameter(self, parameter_name, value, source):
        # return a tuple with correct parameter name and typed-value
        if parameter_name not in self.parameter_names:
            parameter_name = '_' + parameter_name
        parameter_loader = self.__class__.__dict__[parameter_name]
        parameter = parameter_loader.type
        assert isinstance(parameter, Parameter)

        return parameter.typify(parameter_name, source, value)

    def get_descriptions(self):
        raise NotImplementedError()<|MERGE_RESOLUTION|>--- conflicted
+++ resolved
@@ -31,17 +31,9 @@
     from typing import Sequence
 
 try:
-<<<<<<< HEAD
-    from tlz.itertoolz import concat, unique
-except ImportError:
-    from conda._vendor.toolz.itertoolz import concat, unique
-=======
     from tlz.itertoolz import unique
-    from tlz.dicttoolz import merge, merge_with
 except ImportError:
     from conda._vendor.toolz.itertoolz import unique
-    from conda._vendor.toolz.dicttoolz import merge, merge_with
->>>>>>> 1d53d295
 
 from .compat import isiterable, odict, primitive_types
 from .constants import NULL
