--- conflicted
+++ resolved
@@ -29,17 +29,6 @@
 
 if TYPE_CHECKING:
     from typing import Sequence
-
-try:
-<<<<<<< HEAD
-    from tlz.itertoolz import unique
-except ImportError:
-    from conda._vendor.toolz.itertoolz import unique
-=======
-    from tlz.dicttoolz import merge, merge_with
-except ImportError:
-    from conda._vendor.toolz.dicttoolz import merge, merge_with
->>>>>>> d5281f61
 
 from .compat import isiterable, primitive_types
 from .constants import NULL
