# Copyright (C) 2012 Anaconda, Inc
# SPDX-License-Identifier: BSD-3-Clause
"""
A generalized application configuration utility.

Features include:
  - lazy eval
  - merges configuration files
  - parameter type validation, with custom validation
  - parameter aliases

Easily extensible to other source formats, e.g. json and ini

"""
from __future__ import annotations

from abc import ABCMeta, abstractmethod
from collections import defaultdict
from collections.abc import Mapping
import copy
from enum import Enum, EnumMeta
from itertools import chain
from logging import getLogger
from os import environ, scandir, stat
from os.path import basename, expandvars
from stat import S_IFDIR, S_IFMT, S_IFREG
import sys
from typing import Sequence, Union

try:
    from tlz.itertoolz import concat, unique
    from tlz.dicttoolz import merge, merge_with
except ImportError:
    from conda._vendor.toolz.itertoolz import concat, unique
    from conda._vendor.toolz.dicttoolz import merge, merge_with

from .compat import isiterable, odict, primitive_types
from .constants import NULL
from .path import expand
from .serialize import yaml_round_trip_load
from .. import CondaError, CondaMultiError
from ..auxlib.collection import AttrDict, first, last, make_immutable
from ..auxlib.exceptions import ThisShouldNeverHappenError
from ..auxlib.type_coercion import TypeCoercionError, typify, typify_data_structure
from .._vendor.frozendict import frozendict
from .._vendor.boltons.setutils import IndexedSet

try:
    from ruamel.yaml.comments import CommentedSeq, CommentedMap
    from ruamel.yaml.reader import ReaderError
    from ruamel.yaml.scanner import ScannerError
except ImportError:
    try:
        from ruamel_yaml.comments import CommentedSeq, CommentedMap
        from ruamel_yaml.reader import ReaderError
        from ruamel_yaml.scanner import ScannerError
    except ImportError:
        raise ImportError("No yaml library available. To proceed, conda install ruamel.yaml")

log = getLogger(__name__)

EMPTY_MAP = frozendict()


def pretty_list(iterable, padding='  '):  # TODO: move elsewhere in conda.common
    if not isiterable(iterable):
        iterable = [iterable]
    try:
        return "\n".join(f"{padding}- {item}" for item in iterable)
    except TypeError:
        return pretty_list([iterable], padding)


def pretty_map(dictionary, padding="  "):
    return "\n".join(f"{padding}{key}: {value}" for key, value in dictionary.items())


def expand_environment_variables(unexpanded):
    if isinstance(unexpanded, (str, bytes)):
        return expandvars(unexpanded)
    else:
        return unexpanded


class ConfigurationError(CondaError):
    pass


class ConfigurationLoadError(ConfigurationError):
    def __init__(self, path, message_addition='', **kwargs):
        message = "Unable to load configuration file.\n  path: %(path)s\n"
        super().__init__(message + message_addition, path=path, **kwargs)


class ValidationError(ConfigurationError):

    def __init__(self, parameter_name, parameter_value, source, msg=None, **kwargs):
        self.parameter_name = parameter_name
        self.parameter_value = parameter_value
        self.source = source
        super().__init__(msg, **kwargs)


class MultipleKeysError(ValidationError):

    def __init__(self, source, keys, preferred_key):
        self.source = source
        self.keys = keys
        msg = ("Multiple aliased keys in file %s:\n"
               "%s\n"
               "Must declare only one. Prefer '%s'" % (source, pretty_list(keys), preferred_key))
        super().__init__(preferred_key, None, source, msg=msg)


class InvalidTypeError(ValidationError):
    def __init__(self, parameter_name, parameter_value, source, wrong_type, valid_types, msg=None):
        self.wrong_type = wrong_type
        self.valid_types = valid_types
        if msg is None:
            msg = ("Parameter %s = %r declared in %s has type %s.\n"
                   "Valid types:\n%s" % (parameter_name, parameter_value,
                                         source, wrong_type, pretty_list(valid_types)))
        super().__init__(parameter_name, parameter_value, source, msg=msg)


class InvalidElementTypeError(InvalidTypeError):
    def __init__(self, parameter_name, parameter_value, source, wrong_type,
                 valid_types, index_or_key):
        qualifier = "at index" if isinstance(index_or_key, int) else "for key"
        msg = (
            "Parameter %s declared in %s has invalid element %r %s %s.\n"
            "Valid element types:\n"
            "%s."
            % (
                parameter_name,
                source,
                parameter_value,
                qualifier,
                index_or_key,
                pretty_list(valid_types),
            )
        )
        super().__init__(parameter_name, parameter_value, source, wrong_type, valid_types, msg=msg)


class CustomValidationError(ValidationError):
    def __init__(self, parameter_name, parameter_value, source, custom_message):
        msg = "Parameter %s = %r declared in %s is invalid.\n" "%s" % (
            parameter_name,
            parameter_value,
            source,
            custom_message,
        )
        super().__init__(parameter_name, parameter_value, source, msg=msg)


class MultiValidationError(CondaMultiError, ConfigurationError):
    def __init__(self, errors, *args, **kwargs):
        super().__init__(errors, *args, **kwargs)


def raise_errors(errors):
    if not errors:
        return True
    elif len(errors) == 1:
        raise errors[0]
    else:
        raise MultiValidationError(errors)


class ParameterFlag(Enum):
    final = "final"
    top = "top"
    bottom = "bottom"

    def __str__(self):
        return "%s" % self.value

    @classmethod
    def from_name(cls, name):
        return cls[name]

    @classmethod
    def from_value(cls, value):
        return cls(value)

    @classmethod
    def from_string(cls, string):
        try:
            string = string.strip('!#')
            return cls.from_value(string)
        except (ValueError, AttributeError):
            return None


class RawParameter(metaclass=ABCMeta):

    def __init__(self, source, key, raw_value):
        self.source = source
        self.key = key
        try:
            # ignore flake8 on this because it finds an error on py3 even though it is guarded
            self._raw_value = unicode(raw_value.decode('utf-8'))  # NOQA
        except:
            self._raw_value = raw_value

    def __repr__(self):
        return str(vars(self))

    @abstractmethod
    def value(self, parameter_obj=None):
        raise NotImplementedError()

    @abstractmethod
    def keyflag(self):
        raise NotImplementedError()

    @abstractmethod
    def valueflags(self, parameter_obj):
        raise NotImplementedError()

    @classmethod
    def make_raw_parameters(cls, source, from_map):
        if from_map:
            return {key: cls(source, key, from_map[key]) for key in from_map}
        return EMPTY_MAP


class EnvRawParameter(RawParameter):
    source = 'envvars'

    def value(self, parameter_obj=None):
        # note: this assumes that EnvRawParameters will only have flat configuration of either
        # primitive or sequential type
        if hasattr(parameter_obj, 'string_delimiter'):
            assert isinstance(self._raw_value, str)
            string_delimiter = getattr(parameter_obj, 'string_delimiter')
            # TODO: add stripping of !important, !top, and !bottom
            return tuple(EnvRawParameter(EnvRawParameter.source, self.key, v)
                         for v in (vv.strip() for vv in self._raw_value.split(string_delimiter))
                         if v)
        else:
            return self.__important_split_value[0].strip()

    def keyflag(self):
        return ParameterFlag.final if len(self.__important_split_value) >= 2 else None

    def valueflags(self, parameter_obj):
        if hasattr(parameter_obj, 'string_delimiter'):
            string_delimiter = getattr(parameter_obj, 'string_delimiter')
            # TODO: add stripping of !important, !top, and !bottom
            return tuple('' for _ in self._raw_value.split(string_delimiter))
        else:
            return self.__important_split_value[0].strip()

    @property
    def __important_split_value(self):
        return self._raw_value.split("!important")

    @classmethod
    def make_raw_parameters(cls, appname):
        keystart = f"{appname.upper()}_"
        raw_env = {
            k.replace(keystart, "", 1).lower(): v
            for k, v in environ.items()
            if k.startswith(keystart)
        }
        return super().make_raw_parameters(EnvRawParameter.source, raw_env)


class ArgParseRawParameter(RawParameter):
    source = 'cmd_line'

    def value(self, parameter_obj=None):
        # note: this assumes ArgParseRawParameter will only have flat configuration of either
        # primitive or sequential type
        if isiterable(self._raw_value):
            children_values = []
            for i in range(len(self._raw_value)):
                children_values.append(ArgParseRawParameter(
                    self.source, self.key, self._raw_value[i]))
            return tuple(children_values)
        else:
            return make_immutable(self._raw_value)

    def keyflag(self):
        return None

    def valueflags(self, parameter_obj):
        return None if isinstance(parameter_obj, PrimitiveLoadedParameter) else ()

    @classmethod
    def make_raw_parameters(cls, args_from_argparse):
        return super().make_raw_parameters(ArgParseRawParameter.source, args_from_argparse)


class YamlRawParameter(RawParameter):
    # this class should encapsulate all direct use of ruamel.yaml in this module

    def __init__(self, source, key, raw_value, key_comment):
        self._key_comment = key_comment
        super().__init__(source, key, raw_value)

        if isinstance(self._raw_value, CommentedSeq):
            value_comments = self._get_yaml_list_comments(self._raw_value)
            self._value_flags = tuple(ParameterFlag.from_string(s) for s in value_comments)
            children_values = []
            for i in range(len(self._raw_value)):
                children_values.append(YamlRawParameter(
                    self.source, self.key, self._raw_value[i], value_comments[i]))
            self._value = tuple(children_values)
        elif isinstance(self._raw_value, CommentedMap):
            value_comments = self._get_yaml_map_comments(self._raw_value)
            self._value_flags = {
                k: ParameterFlag.from_string(v) for k, v in value_comments.items() if v is not None
            }
            children_values = {}
            for k, v in self._raw_value.items():
                children_values[k] = YamlRawParameter(self.source, self.key, v, value_comments[k])
            self._value = frozendict(children_values)
        elif isinstance(self._raw_value, primitive_types):
            self._value_flags = None
            self._value = self._raw_value
        else:
            print(type(self._raw_value), self._raw_value, file=sys.stderr)
            raise ThisShouldNeverHappenError()  # pragma: no cover

    def value(self, parameter_obj=None):
        return self._value

    def keyflag(self):
        return ParameterFlag.from_string(self._key_comment)

    def valueflags(self, parameter_obj):
        return self._value_flags

    @staticmethod
    def _get_yaml_key_comment(commented_dict, key):
        try:
            return commented_dict.ca.items[key][2].value.strip()
        except (AttributeError, KeyError):
            return None

    @classmethod
    def _get_yaml_list_comments(cls, value):
        # value is a ruamel.yaml CommentedSeq, len(value) is the number of lines in the sequence,
        # value.ca is the comment object for the sequence and the comments themselves are stored as
        # a sparse dict
        list_comments = []
        for i in range(len(value)):
            try:
                list_comments.append(cls._get_yaml_list_comment_item(value.ca.items[i]))
            except (AttributeError, IndexError, KeyError, TypeError):
                list_comments.append(None)
        return tuple(list_comments)

    @staticmethod
    def _get_yaml_list_comment_item(item):
        # take the pre_item comment if available
        # if not, take the first post_item comment if available
        if item[0]:
            return item[0].value.strip() or None
        else:
            return item[1][0].value.strip() or None

    @staticmethod
    def _get_yaml_map_comments(value):
        map_comments = {}
        for key in value:
            try:
                map_comments[key] = value.ca.items[key][2].value.strip() or None
            except (AttributeError, KeyError):
                map_comments[key] = None
        return map_comments

    @classmethod
    def make_raw_parameters(cls, source, from_map):
        if from_map:
            return {
                key: cls(source, key, from_map[key], cls._get_yaml_key_comment(from_map, key))
                for key in from_map
            }
        return EMPTY_MAP

    @classmethod
    def make_raw_parameters_from_file(cls, filepath):
        with open(filepath) as fh:
            try:
                yaml_obj = yaml_round_trip_load(fh)
            except ScannerError as err:
                mark = err.problem_mark
                raise ConfigurationLoadError(
                    filepath,
                    "  reason: invalid yaml at line %(line)s, column %(column)s",
                    line=mark.line,
                    column=mark.column
                )
            except ReaderError as err:
                raise ConfigurationLoadError(filepath,
                                             "  reason: invalid yaml at position %(position)s",
                                             position=err.position)
            return cls.make_raw_parameters(filepath, yaml_obj) or EMPTY_MAP


class DefaultValueRawParameter(RawParameter):
    """
    Wraps a default value as a RawParameter, for usage in ParameterLoader.
    """

    def __init__(self, source, key, raw_value):
        super().__init__(source, key, raw_value)

        if isinstance(self._raw_value, Mapping):
            children_values = {}
            for k, v in self._raw_value.items():
                children_values[k] = DefaultValueRawParameter(self.source, self.key, v)
            self._value = frozendict(children_values)
        elif isiterable(self._raw_value):
            children_values = []
            for i in range(len(self._raw_value)):
                children_values.append(DefaultValueRawParameter(
                    self.source, self.key, self._raw_value[i]))
            self._value = tuple(children_values)
        elif isinstance(self._raw_value, ConfigurationObject):
            self._value = self._raw_value
            for attr_name, attr_value in vars(self._raw_value).items():
                self._value.__setattr__(
                    attr_name,
                    DefaultValueRawParameter(self.source, self.key, attr_value))
        elif isinstance(self._raw_value, Enum):
            self._value = self._raw_value
        elif isinstance(self._raw_value, primitive_types):
            self._value = self._raw_value
        else:
            raise ThisShouldNeverHappenError()  # pragma: no cover

    def value(self, parameter_obj=None):
        return self._value

    def keyflag(self):
        return None

    def valueflags(self, parameter_obj):
        if isinstance(self._raw_value, Mapping):
            return frozendict()
        elif isiterable(self._raw_value):
            return ()
        elif isinstance(self._raw_value, ConfigurationObject):
            return None
        elif isinstance(self._raw_value, Enum):
            return None
        elif isinstance(self._raw_value, primitive_types):
            return None
        else:
            raise ThisShouldNeverHappenError()  # pragma: no cover


def load_file_configs(search_path):
    # returns an ordered map of filepath and dict of raw parameter objects

    def _file_loader(fullpath):
        assert fullpath.endswith((".yml", ".yaml")) or "condarc" in basename(fullpath), fullpath
        yield fullpath, YamlRawParameter.make_raw_parameters_from_file(fullpath)

    def _dir_loader(fullpath):
        for filepath in sorted(
            p for p in (entry.path for entry in scandir(fullpath))
            if p[-4:] == ".yml" or p[-5:] == ".yaml"
        ):
            yield filepath, YamlRawParameter.make_raw_parameters_from_file(filepath)

    # map a stat result to a file loader or a directory loader
    _loader = {
        S_IFREG: _file_loader,
        S_IFDIR: _dir_loader,
    }

    def _get_st_mode(path):
        # stat the path for file type, or None if path doesn't exist
        try:
            return S_IFMT(stat(path).st_mode)
        except OSError:
            return None

    expanded_paths = tuple(expand(path) for path in search_path)
    stat_paths = (_get_st_mode(path) for path in expanded_paths)
    load_paths = (_loader[st_mode](path)
                  for path, st_mode in zip(expanded_paths, stat_paths)
                  if st_mode is not None)
    raw_data = odict(kv for kv in chain.from_iterable(load_paths))
    return raw_data


class LoadedParameter(metaclass=ABCMeta):
    # (type) describes the type of parameter
    _type = None
    # (Parameter or type) if the LoadedParameter holds a collection, describes the element held in
    # the collection. if not, describes the primitive type held by the LoadedParameter.
    _element_type = None

    def __init__(self, name, value, key_flag, value_flags, validation=None):
        """
        Represents a Parameter that has been loaded with configuration value.

        Args:
            name (str): name of the loaded parameter
            value (LoadedParameter or primitive): the value of the loaded parameter
            key_flag (ParameterFlag or None): priority flag for the parameter itself
            value_flags (Any or None): priority flags for the parameter values
            validation (callable): Given a parameter value as input, return a boolean indicating
                validity, or alternately return a string describing an invalid value.
        """
        self._name = name
        self.value = value
        self.key_flag = key_flag
        self.value_flags = value_flags
        self._validation = validation

    def __eq__(self, other):
        if type(other) is type(self):
            return self.value == other.value
        return False

    def __hash__(self):
        return hash(self.value)

    def collect_errors(self, instance, typed_value, source="<<merged>>"):
        """
        Validate a LoadedParameter typed value.

        Args:
            instance (Configuration): the instance object used to create the LoadedParameter.
            typed_value (Any): typed value to validate.
            source (str): string description for the source of the typed_value.
        """
        errors = []
        if not isinstance(typed_value, self._type):
            errors.append(InvalidTypeError(self._name, typed_value, source, type(self.value),
                                           self._type))
        elif self._validation is not None:
            result = self._validation(typed_value)
            if result is False:
                errors.append(ValidationError(self._name, typed_value, source))
            elif isinstance(result, str):
                errors.append(CustomValidationError(self._name, typed_value, source, result))
        return errors

    def expand(self):
        """
        Recursively expands any environment values in the Loaded Parameter.

        Returns: LoadedParameter
        """
        # This is similar to conda.auxlib.type_coercion.typify_data_structure
        # It could be DRY-er but that would break SRP.
        if isinstance(self.value, Mapping):
            new_value = type(self.value)((k, v.expand()) for k, v in self.value.items())
        elif isiterable(self.value):
            new_value = type(self.value)(v.expand() for v in self.value)
        elif isinstance(self.value, ConfigurationObject):
            for attr_name, attr_value in vars(self.value).items():
                if isinstance(attr_value, LoadedParameter):
                    self.value.__setattr__(attr_name, attr_value.expand())
            return self.value
        else:
            new_value = expand_environment_variables(self.value)
        self.value = new_value
        return self

    @abstractmethod
    def merge(self, matches):
        """
        Recursively merges matches into one LoadedParameter.

        Args:
            matches (List<LoadedParameter>): list of matches of this parameter.

        Returns: LoadedParameter
        """
        raise NotImplementedError()

    def typify(self, source):
        """
        Recursively types a LoadedParameter.

        Args:
            source (str): string describing the source of the LoadedParameter.

        Returns: a primitive, sequence, or map representing the typed value.
        """
        element_type = self._element_type
        try:
            return LoadedParameter._typify_data_structure(self.value, source, element_type)
        except TypeCoercionError as e:
            msg = str(e)
            if issubclass(element_type, Enum):
                choices = ", ".join(map("'{}'".format, element_type.__members__.values()))
                msg += f"\nValid choices for {self._name}: {choices}"
            raise CustomValidationError(self._name, e.value, source, msg)

    @staticmethod
    def _typify_data_structure(value, source, type_hint=None):
        if isinstance(value, Mapping):
            return type(value)((k, v.typify(source)) for k, v in value.items())
        elif isiterable(value):
            return type(value)(v.typify(source) for v in value)
        elif isinstance(value, ConfigurationObject):
            for attr_name, attr_value in vars(value).items():
                if isinstance(attr_value, LoadedParameter):
                    value.__setattr__(attr_name, attr_value.typify(source))
            return value
        elif (isinstance(value, str)
              and isinstance(type_hint, type) and issubclass(type_hint, str)):
            # This block is necessary because if we fall through to typify(), we end up calling
            # .strip() on the str, when sometimes we want to preserve preceding and trailing
            # whitespace.
            return type_hint(value)
        else:
            return typify(value, type_hint)

    @staticmethod
    def _match_key_is_important(loaded_parameter):
        return loaded_parameter.key_flag is ParameterFlag.final

    @staticmethod
    def _first_important_matches(matches):
        idx = first(enumerate(matches),
                    lambda x: LoadedParameter._match_key_is_important(x[1]),
                    apply=lambda x: x[0])
        return matches if idx is None else matches[:idx+1]


class PrimitiveLoadedParameter(LoadedParameter):
    """
    LoadedParameter type that holds a single python primitive value.

    The python primitive types are str, int, float, complex, bool, and NoneType. In addition,
    python 2 has long and unicode types.
    """

    def __init__(self, name, element_type, value, key_flag, value_flags, validation=None):
        """
        Args:
            element_type (type or Tuple[type]): Type-validation of parameter's value.
            value (primitive value): primitive python value.
        """
        self._type = element_type
        self._element_type = element_type
        super().__init__(name, value, key_flag, value_flags, validation)

    def __eq__(self, other):
        if type(other) is type(self):
            return self.value == other.value
        return False

    def __hash__(self):
        return hash(self.value)

    def merge(self, matches):
        important_match = first(matches, LoadedParameter._match_key_is_important, default=None)
        if important_match is not None:
            return important_match

        last_match = last(matches, lambda x: x is not None, default=None)
        if last_match is not None:
            return last_match
        raise ThisShouldNeverHappenError()  # pragma: no cover


class MapLoadedParameter(LoadedParameter):
    """
    LoadedParameter type that holds a map (i.e. dict) of LoadedParameters.
    """
    _type = frozendict

    def __init__(self, name, value, element_type, key_flag, value_flags, validation=None):
        """
        Args:
            value (Mapping): Map of string keys to LoadedParameter values.
            element_type (Parameter): The Parameter type that is held in value.
            value_flags (Mapping): Map of priority value flags.
        """
        self._element_type = element_type
        super().__init__(name, value, key_flag, value_flags, validation)

    def collect_errors(self, instance, typed_value, source="<<merged>>"):
        errors = super().collect_errors(instance, typed_value, self.value)

        # recursively validate the values in the map
        if isinstance(self.value, Mapping):
            for key, value in self.value.items():
                errors.extend(value.collect_errors(instance, typed_value[key], source))
        return errors

    def merge(self, matches):

        # get matches up to and including first important_match
        # but if no important_match, then all matches are important_matches
        relevant_matches_and_values = tuple((match, match.value) for match in
                                            LoadedParameter._first_important_matches(matches))

        for match, value in relevant_matches_and_values:
            if not isinstance(value, Mapping):
                raise InvalidTypeError(self.name, value, match.source, value.__class__.__name__,
                                       self._type.__name__)

        # map keys with important values
        def key_is_important(match, key):
            return match.value_flags.get(key) == ParameterFlag.final

        important_maps = tuple(
            {k: v for k, v in match_value.items() if key_is_important(match, k)}
            for match, match_value in relevant_matches_and_values
        )

        # map each value by recursively calling merge on any entries with the same key
        merged_values = frozendict(merge_with(
            lambda value_matches: value_matches[0].merge(value_matches),
            (match_value for _, match_value in relevant_matches_and_values)))

        # dump all matches in a dict
        # then overwrite with important matches
        merged_values_important_overwritten = frozendict(
            merge((merged_values, *reversed(important_maps)))
        )

        # create new parameter for the merged values
        return MapLoadedParameter(
            self._name,
            merged_values_important_overwritten,
            self._element_type,
            self.key_flag,
            self.value_flags,
            validation=self._validation)


class SequenceLoadedParameter(LoadedParameter):
    """
    LoadedParameter type that holds a sequence (i.e. list) of LoadedParameters.
    """
    _type = tuple

    def __init__(self, name, value, element_type, key_flag, value_flags, validation=None):
        """
        Args:
            value (Sequence): Sequence of LoadedParameter values.
            element_type (Parameter | Sequence[Parameter] | None):
                Sequence of Parameters or the Parameter itself that is held in the sequence.
            value_flags (Sequence): Sequence of priority value_flags.
        """
        self.name = name
        self._element_type = element_type
        super().__init__(name, value, key_flag, value_flags, validation)

    def collect_errors(self, instance, typed_value, source="<<merged>>"):
        errors = super().collect_errors(instance, typed_value, self.value)
        # recursively collect errors on the elements in the sequence
        for idx, element in enumerate(self.value):
            errors.extend(element.collect_errors(instance, typed_value[idx], source))
        return errors

    def merge(self, matches):

        # get matches up to and including first important_match
        # but if no important_match, then all matches are important_matches
        relevant_matches_and_values = tuple((match, match.value) for match in
                                            LoadedParameter._first_important_matches(matches))
        for match, value in relevant_matches_and_values:
            if not isinstance(value, tuple):
                raise InvalidTypeError(self.name, value, match.source, value.__class__.__name__,
                                       self._type.__name__)

        # get individual lines from important_matches that were marked important
        # these will be prepended to the final result
        def get_marked_lines(match, marker):
            return tuple(line
                         for line, flag in zip(match.value,
                                               match.value_flags)
                         if flag is marker) if match else ()
        top_lines = concat(get_marked_lines(m, ParameterFlag.top) for m, _ in
                           relevant_matches_and_values)

        # also get lines that were marked as bottom, but reverse the match order so that lines
        # coming earlier will ultimately be last
        bottom_lines = tuple(
            concat(
                get_marked_lines(match, ParameterFlag.bottom)
                for match, _ in reversed(relevant_matches_and_values)
            )
        )

        # now, concat all lines, while reversing the matches
        #   reverse because elements closer to the end of search path take precedence
        all_lines = concat(v for _, v in reversed(relevant_matches_and_values))

        # stack top_lines + all_lines, then de-dupe
        top_deduped = tuple(unique((*top_lines, *all_lines)))

        # take the top-deduped lines, reverse them, and concat with reversed bottom_lines
        # this gives us the reverse of the order we want, but almost there
        # NOTE: for a line value marked both top and bottom, the bottom marker will win out
        #       for the top marker to win out, we'd need one additional de-dupe step
        bottom_deduped = tuple(unique((*reversed(bottom_lines), *reversed(top_deduped))))
        # just reverse, and we're good to go
        merged_values = tuple(reversed(bottom_deduped))

        return SequenceLoadedParameter(
            self._name,
            merged_values,
            self._element_type,
            self.key_flag,
            self.value_flags,
            validation=self._validation)


class ObjectLoadedParameter(LoadedParameter):
    """
    LoadedParameter type that holds a sequence (i.e. list) of LoadedParameters.
    """
    _type = object

    def __init__(self, name, value, element_type, key_flag, value_flags, validation=None):
        """
        Args:
            value (Sequence): Object with LoadedParameter fields.
            element_type (object): The Parameter type that is held in the sequence.
            value_flags (Sequence): Sequence of priority value_flags.
        """
        self._element_type = element_type
        super().__init__(name, value, key_flag, value_flags, validation)

    def collect_errors(self, instance, typed_value, source="<<merged>>"):
        errors = super().collect_errors(instance, typed_value, self.value)

        # recursively validate the values in the object fields
        if isinstance(self.value, ConfigurationObject):
            for key, value in vars(self.value).items():
                if isinstance(value, LoadedParameter):
                    errors.extend(value.collect_errors(instance, typed_value[key], source))
        return errors

    def merge(self, matches):
        # get matches up to and including first important_match
        # but if no important_match, then all matches are important_matches
        relevant_matches_and_values = tuple((match,
                                             {k: v for k, v
                                              in vars(match.value).items()
                                              if isinstance(v, LoadedParameter)})
                                            for match
                                            in LoadedParameter._first_important_matches(matches))

        for match, value in relevant_matches_and_values:
            if not isinstance(value, Mapping):
                raise InvalidTypeError(self.name, value, match.source, value.__class__.__name__,
                                       self._type.__name__)

        # map keys with important values
        def key_is_important(match, key):
            return match.value_flags.get(key) == ParameterFlag.final

        important_maps = tuple(
            {k: v for k, v in match_value.items() if key_is_important(match, k)}
            for match, match_value in relevant_matches_and_values
        )

        # map each value by recursively calling merge on any entries with the same key
        merged_values = frozendict(merge_with(
            lambda value_matches: value_matches[0].merge(value_matches),
            (match_value for _, match_value in relevant_matches_and_values)))

        # dump all matches in a dict
        # then overwrite with important matches
        merged_values_important_overwritten = frozendict(
            merge((merged_values, *reversed(important_maps)))
        )

        # copy object and replace Parameter with LoadedParameter fields
        object_copy = copy.deepcopy(self._element_type)
        for attr_name, loaded_child_parameter in merged_values_important_overwritten.items():
            object_copy.__setattr__(attr_name, loaded_child_parameter)

        # create new parameter for the merged values
        return ObjectLoadedParameter(
            self._name,
            object_copy,
            self._element_type,
            self.key_flag,
            self.value_flags,
            validation=self._validation)


class ConfigurationObject:
    """
    Dummy class to mark whether a Python object has config parameters within.
    """
    pass


class Parameter(metaclass=ABCMeta):
    # (type) describes the type of parameter
    _type = None
    # (Parameter or type) if the Parameter is holds a collection, describes the element held in
    # the collection. if not, describes the primitive type held by the Parameter.
    _element_type = None

    def __init__(self, default, validation=None):
        """
        The Parameter class represents an unloaded configuration parameter, holding type, default
        and validation information until the parameter is loaded with a configuration.

        Args:
            default (Any): the typed, python representation default value given if the Parameter
                is not found in a Configuration.
            validation (callable): Given a parameter value as input, return a boolean indicating
                validity, or alternately return a string describing an invalid value.
        """
        self._default = default
        self._validation = validation

    @property
    def default(self):
        """
        Returns a DefaultValueRawParameter that wraps the actual default value.
        """
        wrapped_default = DefaultValueRawParameter("default", "default", self._default)
        return self.load("default", wrapped_default)

    def get_all_matches(self, name, names, instance):
        """
        Finds all matches of a Parameter in a Configuration instance

        Args:
            name (str): canonical name of the parameter to search for
            names (tuple(str)): alternative aliases of the parameter
            instance (Configuration): instance of the configuration to search within

        Returns (List(RawParameter)): matches of the parameter found in the configuration.
        """
        matches = []
        multikey_exceptions = []
        for filepath, raw_parameters in instance.raw_data.items():
            match, error = ParameterLoader.raw_parameters_from_single_source(
                name, names, raw_parameters)
            if match is not None:
                matches.append(match)
            if error:
                multikey_exceptions.append(error)
        return matches, multikey_exceptions

    @abstractmethod
    def load(self, name, match):
        """
        Loads a Parameter with the value in a RawParameter.

        Args:
            name (str): name of the parameter to pass through
            match (RawParameter): the value of the RawParameter match

        Returns a LoadedParameter
        """
        raise NotImplementedError()

    def typify(self, name, source, value):
        element_type = self._element_type
        try:
            return typify_data_structure(value, element_type)
        except TypeCoercionError as e:
            msg = str(e)
            if issubclass(element_type, Enum):
                choices = ", ".join(map("'{}'".format, element_type.__members__.values()))
                msg += f"\nValid choices for {name}: {choices}"
            raise CustomValidationError(name, e.value, source, msg)


class PrimitiveParameter(Parameter):
    """
    Parameter type for a Configuration class that holds a single python primitive value.

    The python primitive types are str, int, float, complex, bool, and NoneType. In addition,
    python 2 has long and unicode types.
    """

    def __init__(self, default, element_type=None, validation=None):
        """
        Args:
            default (primitive value): default value if the Parameter is not found.
            element_type (type or Tuple[type]): Type-validation of parameter's value. If None,
                type(default) is used.
        """
        self._type = type(default) if element_type is None else element_type
        self._element_type = self._type
        super().__init__(default, validation)

    def load(self, name, match):
        value = match.value(self._element_type)

        if not isinstance(value, primitive_types) and not isinstance(value, Enum):
            raise InvalidTypeError(
                name, value, match.source, value.__class__.__name__, self._type.__name__
            )

        return PrimitiveLoadedParameter(
            name,
            self._type,
            value,
            match.keyflag(),
            match.valueflags(self._element_type),
            validation=self._validation)


class MapParameter(Parameter):
    """
    Parameter type for a Configuration class that holds a map (i.e. dict) of Parameters.
    """
    _type = frozendict

    def __init__(self, element_type, default=frozendict(), validation=None):
        """
        Args:
            element_type (Parameter): The Parameter type held in the MapParameter.
            default (Mapping):  The parameter's default value. If None, will be an empty dict.
        """
        self._element_type = element_type
        default = default and frozendict(default) or frozendict()
        super().__init__(default, validation=validation)

    def get_all_matches(self, name, names, instance):
        # it also config settings like `proxy_servers: ~`
        matches, exceptions = super().get_all_matches(name, names, instance)
        matches = tuple(m for m in matches if m._raw_value is not None)
        return matches, exceptions

    def load(self, name, match):

        value = match.value(self._element_type)
        if value is None:
            return MapLoadedParameter(
                name,
                frozendict(),
                self._element_type,
                match.keyflag(),
                frozendict(),
                validation=self._validation)

        if not isinstance(value, Mapping):
            raise InvalidTypeError(name, value, match.source, value.__class__.__name__,
                                   self._type.__name__)

        loaded_map = {}
        for key, child_value in match.value(self._element_type).items():
            loaded_child_value = self._element_type.load(name, child_value)
            loaded_map[key] = loaded_child_value

        return MapLoadedParameter(
            name,
            frozendict(loaded_map),
            self._element_type,
            match.keyflag(),
            match.valueflags(self._element_type),
            validation=self._validation)


#: These are the allowable types for a SequenceParameter
SequenceElementTypes = Union[MapParameter, PrimitiveParameter]


class SequenceParameter(Parameter):
    """
    The SequenceParameter class allows you to define a flexible sequence that
    can accept multiple data types. The simplest use case is accepting a single
    PrimitiveParameter, but you can also pass in a map_type that will allow for
    defining a MapParameter that is also permissible in the sequence.

    More examples of what this looks like are available in ``tests/common/test_configuration.py``
    """

    def __init__(
        self,
        default: Sequence | None = None,
        primitive_type: PrimitiveParameter = None,
        map_type: SequenceElementTypes = None,
        validation=None,
        string_delimiter: str = ",",
    ):
        """
        Creates a SequenceParameter. Here is what a typical invocation of this
        class looks like:

        class MyConfig(Configuration):
            my_config_param = ParameterLoader(
                SequenceParameter(  # <-- this is where the class is used
                    primitive_type=PrimitiveParameter("", element_type=str),
                    map_type=MapParameter(PrimitiveParameter("", element_type=str)),
                    default=("My default parameter value", )
                )
            )

        The above example will allow you to define a sequence parameter holding both string
        and mapping values that hold their own mappings with string values. The resulting data
        structure may look like the following (this is currently how "channels" are configured):

        (
            "defaults",
            {
                "http://localhost": {
                    "type": "local"
                }
            }
        )
        """
        self.primitive_type = primitive_type or PrimitiveParameter("", element_type=str)
        self.map_type = MapParameter(map_type) if map_type else None
        self._element_type = (self.primitive_type, self.map_type)
        self._set_valid_types_str(self._element_type)
        self.string_delimiter = string_delimiter  # This is need for parsing environment variables

        super().__init__(default, validation)

    def get_all_matches(self, name, names, instance):
        """
        This is necessary to handle argparse `action="append"`, which can't be set to a
        default value of NULL it also config settings like `channels: ~`
        """
        matches, exceptions = super().get_all_matches(name, names, instance)
        matches = tuple(m for m in matches if m._raw_value is not None)

        return matches, exceptions

    def _set_valid_types_str(self, element_types: Sequence[SequenceElementTypes]) -> None:
        """
        Returns a string representation for the valid types this parameter accepts.
        This is primarily used for error messages.
        """
        valid_types = tuple(f"Sequence[{typ.__class__.__name__}]" for typ in element_types)
        self._valid_types = ",".join(valid_types)

    def _get_element_type_from_value(
        self, name: str, match: RawParameter, index: int
    ) -> SequenceElementTypes:
        """
        Based on the raw value of an element, return the appropriate Parameter object
        to parse it.
        """
        element_type = None
        raw_value = match.value()

        if isinstance(raw_value, primitive_types):
            element_type = self.primitive_type
        elif self.map_type is not None and isinstance(raw_value, Mapping):
            element_type = self.map_type

        if element_type is None:
            raise InvalidElementTypeError(
                name,
                raw_value,
                match.source,
                raw_value.__class__.__name__,
                self._valid_types,
                index,
            )
        return element_type

    def load(self, name: str, match: RawParameter) -> SequenceLoadedParameter:
        """
        Validates incoming RawParameter and then creates a SequenceLoadedParameter object.
        """
        value = match.value(self)
        if value is None:
            return SequenceLoadedParameter(
                name,
                (),
                self._element_type,
                match.keyflag(),
<<<<<<< HEAD
                tuple(),
=======
                (),
>>>>>>> 887d0347
                validation=self._validation,
            )

        if not isiterable(value):
            raise InvalidTypeError(
                name, value, match.source, value.__class__.__name__, self._valid_types
            )

        loaded_sequence = []
        for index, child_value in enumerate(value):
            element_type = self._get_element_type_from_value(name, child_value, index)
            loaded_child_value = element_type.load(name, child_value)
            loaded_sequence.append(loaded_child_value)

        return SequenceLoadedParameter(
            name,
            tuple(loaded_sequence),
            self._element_type,
            match.keyflag(),
            match.valueflags(self._element_type),
            validation=self._validation)


class ObjectParameter(Parameter):
    """
    Parameter type for a Configuration class that holds an object with Parameter fields.
    """
    _type = object

    def __init__(self, element_type, default=ConfigurationObject(), validation=None):
        """
        Args:
            element_type (object): The object type with parameter fields held in ObjectParameter.
            default (Sequence): default value, empty tuple if not given.
        """
        self._element_type = element_type
        super().__init__(default, validation)

    def get_all_matches(self, name, names, instance):
        # it also config settings like `proxy_servers: ~`
        matches, exceptions = super().get_all_matches(name, names, instance)
        matches = tuple(m for m in matches if m._raw_value is not None)
        return matches, exceptions

    def load(self, name, match):

        value = match.value(self._element_type)
        if value is None:
            return ObjectLoadedParameter(
                name,
                None,
                self._element_type,
                match.keyflag(),
                None,
                validation=self._validation)

        if not isinstance(value, (Mapping, ConfigurationObject)):
            raise InvalidTypeError(name, value, match.source, value.__class__.__name__,
                                   self._type.__name__)

        # for a default object, extract out the instance variables
        if isinstance(value, ConfigurationObject):
            value = vars(value)

        object_parameter_attrs = {attr_name: parameter_type
                                  for attr_name, parameter_type
                                  in vars(self._element_type).items()
                                  if isinstance(parameter_type, Parameter)
                                  and attr_name in value.keys()}

        # recursively load object fields
        loaded_attrs = {}
        for attr_name, parameter_type in object_parameter_attrs.items():
            raw_child_value = value.get(attr_name)
            loaded_child_value = parameter_type.load(name, raw_child_value)
            loaded_attrs[attr_name] = loaded_child_value

        # copy object and replace Parameter with LoadedParameter fields
        object_copy = copy.deepcopy(self._element_type)
        for attr_name, loaded_child_parameter in loaded_attrs.items():
            object_copy.__setattr__(attr_name, loaded_child_parameter)

        return ObjectLoadedParameter(
            name,
            object_copy,
            self._element_type,
            match.keyflag(),
            match.valueflags(self._element_type),
            validation=self._validation)


class ParameterLoader:
    """
    ParameterLoader class contains the top level logic needed to load a parameter from start to
    finish.
    """

    def __init__(self, parameter_type, aliases=(), expandvars=False):
        """
        Args:
            parameter_type (Parameter): the type of Parameter that is stored in the loader.
            aliases (tuple(str)): alternative aliases for the Parameter
            expandvars (bool): whether or not to recursively expand environmental variables.
        """
        self._name = None
        self._names = None
        self.type = parameter_type
        self.aliases = aliases
        self._expandvars = expandvars

    def _set_name(self, name):
        # this is an explicit method, and not a descriptor/setter
        # it's meant to be called by the Configuration metaclass
        self._name = name
        _names = frozenset(x for x in chain(self.aliases, (name, )))
        self._names = _names
        return name

    @property
    def name(self):
        if self._name is None:
            # The Configuration metaclass should call the `_set_name` method.
            raise ThisShouldNeverHappenError()  # pragma: no cover
        return self._name

    @property
    def names(self):
        if self._names is None:
            # The Configuration metaclass should call the `_set_name` method.
            raise ThisShouldNeverHappenError()  # pragma: no cover
        return self._names

    def __get__(self, instance, instance_type):
        # strategy is "extract and merge," which is actually just map and reduce
        # extract matches from each source in SEARCH_PATH
        # then merge matches together
        if self.name in instance._cache_:
            return instance._cache_[self.name]

        # step 1/2: load config and find top level matches
        raw_matches, errors = self.type.get_all_matches(self.name, self.names, instance)

        # step 3: parse RawParameters into LoadedParameters
        matches = [self.type.load(self.name, match) for match in raw_matches]

        # step 4: merge matches
        merged = matches[0].merge(matches) if matches else self.type.default

        # step 5: typify
        # We need to expand any environment variables before type casting.
        # Otherwise e.g. `my_bool_var: $BOOL` with BOOL=True would raise a TypeCoercionError.
        expanded = merged.expand() if self._expandvars else merged
        try:
            result = expanded.typify("<<merged>>")
        except CustomValidationError as e:
            errors.append(e)
        else:
            errors.extend(expanded.collect_errors(instance, result, "<<merged>>"))
        raise_errors(errors)
        instance._cache_[self.name] = result
        return result

    def _raw_parameters_from_single_source(self, raw_parameters):
        return ParameterLoader.raw_parameters_from_single_source(
            self.name, self.names, raw_parameters)

    @staticmethod
    def raw_parameters_from_single_source(name, names, raw_parameters):
        # while supporting parameter name aliases, we enforce that only one definition is given
        # per data source
        keys = names & frozenset(raw_parameters.keys())
        matches = {key: raw_parameters[key] for key in keys}
        numkeys = len(keys)
        if numkeys == 0:
            return None, None
        elif numkeys == 1:
            return next(iter(matches.values())), None
        elif name in keys:
            return matches[name], MultipleKeysError(
                raw_parameters[next(iter(keys))].source, keys, name)
        else:
            return None, MultipleKeysError(raw_parameters[next(iter(keys))].source,
                                           keys, name)


class ConfigurationType(type):
    """metaclass for Configuration"""

    def __init__(cls, name, bases, attr):
        super().__init__(name, bases, attr)

        # call _set_name for each parameter
        cls.parameter_names = tuple(p._set_name(name) for name, p in cls.__dict__.items()
                                    if isinstance(p, ParameterLoader))


class Configuration(metaclass=ConfigurationType):

    def __init__(self, search_path=(), app_name=None, argparse_args=None):
        # Currently, __init__ does a **full** disk reload of all files.
        # A future improvement would be to cache files that are already loaded.
        self.raw_data = odict()
        self._cache_ = {}
        self._reset_callbacks = IndexedSet()
        self._validation_errors = defaultdict(list)

        self._set_search_path(search_path)
        self._set_env_vars(app_name)
        self._set_argparse_args(argparse_args)

    def _set_search_path(self, search_path):
        self._search_path = IndexedSet(search_path)
        self._set_raw_data(load_file_configs(search_path))
        self._reset_cache()
        return self

    def _set_env_vars(self, app_name=None):
        self._app_name = app_name
        if not app_name:
            return self
        self.raw_data[EnvRawParameter.source] = EnvRawParameter.make_raw_parameters(app_name)
        self._reset_cache()
        return self

    def _set_argparse_args(self, argparse_args):
        # the argparse_args we store internally in this class as self._argparse_args
        #   will be a mapping type, not a non-`dict` object like argparse_args is natively
        if hasattr(argparse_args, '__dict__'):
            # the argparse_args from argparse will be an object with a __dict__ attribute
            #   and not a mapping type like this method will turn it into
            self._argparse_args = AttrDict((k, v) for k, v, in vars(argparse_args).items()
                                           if v is not NULL)
        elif not argparse_args:
            # argparse_args can be initialized as `None`
            self._argparse_args = AttrDict()
        else:
            # we're calling this method with argparse_args that are a mapping type, likely
            #   already having been processed by this method before
            self._argparse_args = AttrDict((k, v) for k, v, in argparse_args.items()
                                           if v is not NULL)

        source = ArgParseRawParameter.source
        self.raw_data[source] = ArgParseRawParameter.make_raw_parameters(self._argparse_args)
        self._reset_cache()
        return self

    def _set_raw_data(self, raw_data):
        self.raw_data.update(raw_data)
        self._reset_cache()
        return self

    def _reset_cache(self):
        self._cache_ = {}
        for callback in self._reset_callbacks:
            callback()
        return self

    def register_reset_callaback(self, callback):
        self._reset_callbacks.add(callback)

    def check_source(self, source):
        # this method ends up duplicating much of the logic of Parameter.__get__
        # I haven't yet found a way to make it more DRY though
        typed_values = {}
        validation_errors = []
        raw_parameters = self.raw_data[source]
        for key in self.parameter_names:
            parameter = self.__class__.__dict__[key]
            match, multikey_error = parameter._raw_parameters_from_single_source(raw_parameters)
            if multikey_error:
                validation_errors.append(multikey_error)

            if match is not None:
                loaded_parameter = parameter.type.load(key, match)

                try:
                    typed_value = loaded_parameter.typify(match.source)
                except CustomValidationError as e:
                    validation_errors.append(e)
                else:
                    collected_errors = loaded_parameter.collect_errors(
                        self, typed_value, match.source)
                    if collected_errors:
                        validation_errors.extend(collected_errors)
                    else:
                        typed_values[match.key] = typed_value
            else:
                # this situation will happen if there is a multikey_error and none of the
                # matched keys is the primary key
                pass
        return typed_values, validation_errors

    def validate_all(self):
        validation_errors = list(chain.from_iterable(self.check_source(source)[1]
                                                     for source in self.raw_data))
        raise_errors(validation_errors)
        self.validate_configuration()

    @staticmethod
    def _collect_validation_error(func, *args, **kwargs):
        try:
            func(*args, **kwargs)
        except ConfigurationError as e:
            return e.errors if hasattr(e, 'errors') else e,
        return ()

    def validate_configuration(self):
        errors = chain.from_iterable(Configuration._collect_validation_error(getattr, self, name)
                                     for name in self.parameter_names)
        post_errors = self.post_build_validation()
        raise_errors(tuple(chain.from_iterable((errors, post_errors))))

    def post_build_validation(self):
        return ()

    def collect_all(self):
        typed_values = odict()
        validation_errors = odict()
        for source in self.raw_data:
            typed_values[source], validation_errors[source] = self.check_source(source)
        raise_errors(tuple(chain.from_iterable(validation_errors.values())))
        return odict((k, v) for k, v in typed_values.items() if v)

    def describe_parameter(self, parameter_name):
        # TODO, in Parameter base class, rename element_type to value_type
        if parameter_name not in self.parameter_names:
            parameter_name = '_' + parameter_name
        parameter_loader = self.__class__.__dict__[parameter_name]
        parameter = parameter_loader.type
        assert isinstance(parameter, Parameter)

        # dedupe leading underscore from name
        name = parameter_loader.name.lstrip('_')
        aliases = tuple(alias for alias in parameter_loader.aliases if alias != name)

        description = self.get_descriptions().get(name, '')
        et = parameter._element_type
        if type(et) == EnumMeta:
            et = [et]
        if not isiterable(et):
            et = [et]

        # If it doesn't have  a __name__ attribute it's an object not a class
        has_name = all(hasattr(element, "__name__") for element in et)

        if isinstance(parameter._element_type, Parameter) or not has_name:
            element_types = tuple(
                _et.__class__.__name__.lower().replace("parameter", "") for _et in et)
        else:
            element_types = tuple(_et.__name__ for _et in et)

        details = {
            'parameter_type': parameter.__class__.__name__.lower().replace("parameter", ""),
            'name': name,
            'aliases': aliases,
            'element_types': element_types,
            'default_value': parameter.default.typify("<<describe>>"),
            'description': description.replace('\n', ' ').strip(),
        }
        if isinstance(parameter, SequenceParameter):
            details['string_delimiter'] = parameter.string_delimiter
        return details

    def list_parameters(self):
        return tuple(sorted(name.lstrip('_') for name in self.parameter_names))

    def typify_parameter(self, parameter_name, value, source):
        # return a tuple with correct parameter name and typed-value
        if parameter_name not in self.parameter_names:
            parameter_name = '_' + parameter_name
        parameter_loader = self.__class__.__dict__[parameter_name]
        parameter = parameter_loader.type
        assert isinstance(parameter, Parameter)

        return parameter.typify(parameter_name, source, value)

    def get_descriptions(self):
        raise NotImplementedError()<|MERGE_RESOLUTION|>--- conflicted
+++ resolved
@@ -1171,11 +1171,7 @@
                 (),
                 self._element_type,
                 match.keyflag(),
-<<<<<<< HEAD
                 tuple(),
-=======
-                (),
->>>>>>> 887d0347
                 validation=self._validation,
             )
 
