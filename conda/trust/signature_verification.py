--- conflicted
+++ resolved
@@ -195,25 +195,15 @@
             # Seems reasonable, since we (probably) don't want the headaches of
             # dealing with protected, per-channel trust metadata.
             #
-<<<<<<< HEAD
             # Note: Setting `auth=None` here does allow trust metadata to be
             # protected using standard HTTP basic auth mechanisms, with the
             # login information being provided in the user's netrc file.
             context.add_anaconda_token = False
-            resp = self.session.get(
-                join_url(signing_data_url, filename),
-                headers=headers,
-                proxies=self.session.proxies,
-                auth=None,
-=======
-            # TODO: Figure how to handle authn for obtaining trust metadata,
-            # independently of the authn used to access package repositories.
             resp = session.get(
                 join_url(signing_data_url, filename),
                 headers=headers,
                 proxies=session.proxies,
-                auth=lambda r: r,
->>>>>>> 68a7dc9b
+                auth=None,
                 timeout=(
                     context.remote_connect_timeout_secs,
                     context.remote_read_timeout_secs,
