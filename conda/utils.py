# Copyright (C) 2012 Anaconda, Inc
# SPDX-License-Identifier: BSD-3-Clause
from __future__ import annotations

from contextlib import contextmanager
from functools import lru_cache, wraps
import logging
from os.path import abspath, join, isfile, basename, dirname
from os import environ, PathLike
from pathlib import Path
import re
import sys

from . import CondaError
from .deprecations import deprecated
from .auxlib.compat import shlex_split_unicode, Utf8NamedTemporaryFile
from .common.compat import on_win, isiterable
from .common.path import win_path_to_unix, which
from .common.url import path_to_url
<<<<<<< HEAD
from .deprecations import deprecated
=======
from .gateways.disk.read import compute_sum
>>>>>>> d88a8041

log = logging.getLogger(__name__)

def path_identity(path):
    """Used as a dummy path converter where no conversion necessary"""
    return path


def unix_path_to_win(path, root_prefix=""):
    """Convert a path or :-separated string of paths into a Windows representation

    Does not add cygdrive.  If you need that, set root_prefix to "/cygdrive"
    """
    if len(path) > 1 and (";" in path or (path[1] == ":" and path.count(":") == 1)):
        # already a windows path
        return path.replace("/", "\\")
    path_re = root_prefix + r'(/[a-zA-Z]/(?:(?![:\s]/)[^:*?"<>])*)'

    def _translation(found_path):
        group = found_path.group(0)
        return "{}:{}".format(
            group[len(root_prefix) + 1], group[len(root_prefix) + 2:].replace("/", "\\")
        )

    translation = re.sub(path_re, _translation, path)
    translation = re.sub(":([a-zA-Z]):\\\\",
                         lambda match: ";" + match.group(0)[1] + ":\\",
                         translation)
    return translation


# curry cygwin functions
def win_path_to_cygwin(path):
    return win_path_to_unix(path, "/cygdrive")


def cygwin_path_to_win(path):
    return unix_path_to_win(path, "/cygdrive")


def translate_stream(stream, translator):
    return "\n".join(translator(line) for line in stream.split("\n"))


def human_bytes(n):
    """
    Return the number of bytes n in more human readable form.

    Examples:
        >>> human_bytes(42)
        '42 B'
        >>> human_bytes(1042)
        '1 KB'
        >>> human_bytes(10004242)
        '9.5 MB'
        >>> human_bytes(100000004242)
        '93.13 GB'
    """
    if n < 1024:
        return '%d B' % n
    k = n/1024
    if k < 1024:
        return '%d KB' % round(k)
    m = k/1024
    if m < 1024:
        return '%.1f MB' % m
    g = m/1024
    return '%.2f GB' % g


# TODO: this should be done in a more extensible way
#     (like files for each shell, with some registration mechanism.)

# defaults for unix shells.  Note: missing "exe" entry, which should be set to
#    either an executable on PATH, or a full path to an executable for a shell
unix_shell_base = dict(
                       binpath="/bin/",  # mind the trailing slash.
                       echo="echo",
                       env_script_suffix=".sh",
                       nul='2>/dev/null',
                       path_from=path_identity,
                       path_to=path_identity,
                       pathsep=":",
                       printdefaultenv='echo $CONDA_DEFAULT_ENV',
                       printpath="echo $PATH",
                       printps1='echo $CONDA_PROMPT_MODIFIER',
                       promptvar='PS1',
                       sep="/",
                       set_var='export ',
                       shell_args=["-l", "-c"],
                       shell_suffix="",
                       slash_convert=("\\", "/"),
                       source_setup="source",
                       test_echo_extra="",
                       var_format="${}",
)

msys2_shell_base = dict(
                        unix_shell_base,
                        path_from=unix_path_to_win,
                        path_to=win_path_to_unix,
                        binpath="/bin/",  # mind the trailing slash.
                        printpath="python -c \"import os; print(';'.join(os.environ['PATH'].split(';')[1:]))\" | cygpath --path -f -",  # NOQA
)

if on_win:
    shells = {
        # "powershell.exe": dict(
        #    echo="echo",
        #    test_echo_extra=" .",
        #    var_format="${var}",
        #    binpath="/bin/",  # mind the trailing slash.
        #    source_setup="source",
        #    nul='2>/dev/null',
        #    set_var='export ',
        #    shell_suffix=".ps",
        #    env_script_suffix=".ps",
        #    printps1='echo $PS1',
        #    printdefaultenv='echo $CONDA_DEFAULT_ENV',
        #    printpath="echo %PATH%",
        #    exe="powershell.exe",
        #    path_from=path_identity,
        #    path_to=path_identity,
        #    slash_convert = ("/", "\\"),
        # ),
        "cmd.exe": dict(
            echo="@echo",
            var_format="%{}%",
            binpath="\\Scripts\\",  # mind the trailing slash.
            source_setup="call",
            test_echo_extra="",
            nul='1>NUL 2>&1',
            set_var='set ',
            shell_suffix=".bat",
            env_script_suffix=".bat",
            printps1="@echo %PROMPT%",
            promptvar="PROMPT",
            # parens mismatched intentionally.  See http://stackoverflow.com/questions/20691060/how-do-i-echo-a-blank-empty-line-to-the-console-from-a-windows-batch-file # NOQA
            printdefaultenv='IF NOT "%CONDA_DEFAULT_ENV%" == "" (\n'
                            'echo %CONDA_DEFAULT_ENV% ) ELSE (\n'
                            'echo()',
            printpath="@echo %PATH%",
            exe="cmd.exe",
            shell_args=["/d", "/c"],
            path_from=path_identity,
            path_to=path_identity,
            slash_convert=("/", "\\"),
            sep="\\",
            pathsep=";",
        ),
        "cygwin": dict(
            unix_shell_base,
            exe="bash.exe",
            binpath="/Scripts/",  # mind the trailing slash.
            path_from=cygwin_path_to_win,
            path_to=win_path_to_cygwin
        ),
        # bash is whichever bash is on PATH.  If using Cygwin, you should use the cygwin
        #    entry instead.  The only major difference is that it handle's cygwin's /cygdrive
        #    filesystem root.
        "bash.exe": dict(
            msys2_shell_base, exe="bash.exe",
        ),
        "bash": dict(
            msys2_shell_base, exe="bash",
        ),
        "sh.exe": dict(
            msys2_shell_base, exe="sh.exe",
        ),
        "zsh.exe": dict(
            msys2_shell_base, exe="zsh.exe",
        ),
        "zsh": dict(
            msys2_shell_base, exe="zsh",
        ),
    }

else:
    shells = {
        "bash": dict(
            unix_shell_base, exe="bash",
        ),
        "dash": dict(
            unix_shell_base, exe="dash",
            source_setup=".",
        ),
        "zsh": dict(
            unix_shell_base, exe="zsh",
        ),
        "fish": dict(
            unix_shell_base, exe="fish",
            pathsep=" ",
        ),
    }


# ##########################################
# put back because of conda build
# ##########################################

urlpath = url_path = path_to_url


@deprecated(
    "23.9",
    "24.3",
    addendum='Use `conda.gateways.disk.read.compute_sum(path, "md5")` instead.',
)
def md5_file(path: str | PathLike) -> str:
    return compute_sum(path, "md5")


@deprecated("23.9", "24.3", addendum="Use `conda.gateways.disk.read.compute_sum` instead.")
def hashsum_file(path: str | PathLike, mode: Literal["md5", "sha256"] = "md5") -> str:
    return compute_sum(path, mode)


@lru_cache(maxsize=None)
def sys_prefix_unfollowed():
    """Since conda is installed into non-root environments as a symlink only
    and because sys.prefix follows symlinks, this function can be used to
    get the 'unfollowed' sys.prefix.

    This value is usually the same as the prefix of the environment into
    which conda has been symlinked. An example of when this is necessary
    is when conda looks for external sub-commands in find_commands.py
    """
    try:
        frame = next(iter(sys._current_frames().values()))
        while frame.f_back:
            frame = frame.f_back
        code = frame.f_code
        filename = code.co_filename
        unfollowed = dirname(dirname(filename))
    except Exception:
        return sys.prefix
    return unfollowed


def quote_for_shell(*arguments):
    """Properly quote arguments for command line passing.

    For POSIX uses `shlex.join`, for Windows uses a custom implementation to properly escape
    metacharacters.

    :param arguments: Arguments to quote.
    :type arguments: list of str
    :return: Quoted arguments.
    :rtype: str
    """
    # [backport] Support passing in a list of strings or args of string.
    if len(arguments) == 1 and isiterable(arguments[0]):
        arguments = arguments[0]

    return _args_join(arguments)


if on_win:
    # https://ss64.com/nt/syntax-esc.html
    # https://docs.microsoft.com/en-us/archive/blogs/twistylittlepassagesallalike/everyone-quotes-command-line-arguments-the-wrong-way

    _RE_UNSAFE = re.compile(r'["%\s^<>&|]')
    _RE_DBL = re.compile(r'(["%])')

    def _args_join(args):
        """Return a shell-escaped string from *args*."""

        def quote(s):
            # derived from shlex.quote
            if not s:
                return '""'
            # if any unsafe chars are present we must quote
            if not _RE_UNSAFE.search(s):
                return s
            # double escape (" -> "")
            s = _RE_DBL.sub(r"\1\1", s)
            # quote entire string
            return f'"{s}"'

        return " ".join(quote(arg) for arg in args)
else:
    try:
        from shlex import join as _args_join
    except ImportError:
        # [backport] Python <3.8
        def _args_join(args):
            """Return a shell-escaped string from *args*."""
            from shlex import quote

            return " ".join(quote(arg) for arg in args)


# Ensures arguments are a tuple or a list. Strings are converted
# by shlex_split_unicode() which is bad; we warn about it or else
# we assert (and fix the code).
def massage_arguments(arguments, errors='assert'):

    # For reference and in-case anything breaks ..
    # .. one of the places (run_command in conda_env/utils.py) this
    # gets called from used to do this too:
    #
    #    def escape_for_winpath(p):
    #        return p.replace('\\', '\\\\')
    #
    #    if not isinstance(arguments, list):
    #        arguments = list(map(escape_for_winpath, arguments))

    if isinstance(arguments, str):
        if errors == 'assert':
            # This should be something like 'conda programming bug', it is an assert
            assert False, 'Please ensure arguments are not strings'
        else:
            arguments = shlex_split_unicode(arguments)
            log.warning("Please ensure arguments is not a string; "
                        "used `shlex_split_unicode()` on it")

    if not isiterable(arguments):
        arguments = (arguments,)

    assert not any([isiterable(arg) for arg in arguments]), "Individual arguments must not be iterable"  # NOQA
    arguments = list(arguments)

    return arguments


def wrap_subprocess_call(
        root_prefix,
        prefix,
        dev_mode,
        debug_wrapper_scripts,
        arguments,
        use_system_tmp_path=False):
    arguments = massage_arguments(arguments)
    if not use_system_tmp_path:
        tmp_prefix = abspath(join(prefix, '.tmp'))
    else:
        tmp_prefix = None
    script_caller = None
    multiline = False
    if len(arguments) == 1 and '\n' in arguments[0]:
        multiline = True
    if on_win:
        comspec = get_comspec()  # fail early with KeyError if undefined
        if dev_mode:
            from conda import CONDA_PACKAGE_ROOT
            conda_bat = join(CONDA_PACKAGE_ROOT, 'shell', 'condabin', 'conda.bat')
        else:
            conda_bat = environ.get("CONDA_BAT",
                                    abspath(join(root_prefix, 'condabin', 'conda.bat')))
        with Utf8NamedTemporaryFile(mode='w', prefix=tmp_prefix,
                                    suffix='.bat', delete=False) as fh:
            silencer = "" if debug_wrapper_scripts else "@"
            fh.write(f"{silencer}ECHO OFF\n")
            fh.write(f"{silencer}SET PYTHONIOENCODING=utf-8\n")
            fh.write(f"{silencer}SET PYTHONUTF8=1\n")
            fh.write(
                f'{silencer}FOR /F "tokens=2 delims=:." %%A in (\'chcp\') do for %%B in (%%A) do set "_CONDA_OLD_CHCP=%%B"\n'  # noqa
            )
            fh.write(f"{silencer}chcp 65001 > NUL\n")
            if dev_mode:
                from . import CONDA_SOURCE_ROOT

                fh.write(f"{silencer}SET CONDA_DEV=1\n")
                # In dev mode, conda is really:
                # 'python -m conda'
                # *with* PYTHONPATH set.
                fh.write(f"{silencer}SET PYTHONPATH={CONDA_SOURCE_ROOT}\n")
                fh.write(f"{silencer}SET CONDA_EXE={sys.executable}\n")
                fh.write(f"{silencer}SET _CE_M=-m\n")
                fh.write(f"{silencer}SET _CE_CONDA=conda\n")
            if debug_wrapper_scripts:
                fh.write('echo *** environment before *** 1>&2\n')
                fh.write('SET 1>&2\n')
            # Not sure there is any point in backing this up, nothing will get called with it reset
            # after all!
            # fh.write("@FOR /F \"tokens=100\" %%F IN ('chcp') DO @SET CONDA_OLD_CHCP=%%F\n")
            # fh.write('@chcp 65001>NUL\n')
            fh.write(f'{silencer}CALL "{conda_bat}" activate "{prefix}"\n')
            fh.write(f"{silencer}IF %ERRORLEVEL% NEQ 0 EXIT /b %ERRORLEVEL%\n")
            if debug_wrapper_scripts:
                fh.write('echo *** environment after *** 1>&2\n')
                fh.write('SET 1>&2\n')
            if multiline:
                # No point silencing the first line. If that's what's wanted then
                # it needs doing for each line and the caller may as well do that.
                fh.write(f"{arguments[0]}\n")
            else:
                assert not any("\n" in arg for arg in arguments), (
                    "Support for scripts where arguments contain newlines not implemented.\n"
                    ".. requires writing the script to an external file and knowing how to "
                    "transform the command-line (e.g. `python -c args` => `python file`) "
                    "in a tool dependent way, or attempting something like:\n"
                    ".. https://stackoverflow.com/a/15032476 (adds unacceptable escaping"
                    "requirements)"
                )
                fh.write(f"{silencer}{quote_for_shell(*arguments)}\n")
            fh.write(f"{silencer}IF %ERRORLEVEL% NEQ 0 EXIT /b %ERRORLEVEL%\n")
            fh.write(f"{silencer}chcp %_CONDA_OLD_CHCP%>NUL\n")
            script_caller = fh.name
        command_args = [comspec, '/d', '/c', script_caller]
    else:
        shell_path = which('bash') or which('sh')
        if shell_path is None:
            raise Exception("No compatible shell found!")

        # During tests, we sometimes like to have a temp env with e.g. an old python in it
        # and have it run tests against the very latest development sources. For that to
        # work we need extra smarts here, we want it to be instead:
        if dev_mode:
            conda_exe = [abspath(join(root_prefix, 'bin', 'python')), '-m', 'conda']
            dev_arg = '--dev'
            dev_args = [dev_arg]
        else:
            conda_exe = [environ.get("CONDA_EXE", abspath(join(root_prefix, 'bin', 'conda')))]
            dev_arg = ''
            dev_args = []
        with Utf8NamedTemporaryFile(mode='w', prefix=tmp_prefix, delete=False) as fh:
            if dev_mode:
                from . import CONDA_SOURCE_ROOT

                fh.write(">&2 export PYTHONPATH=" + CONDA_SOURCE_ROOT + "\n")
            hook_quoted = quote_for_shell(*conda_exe, "shell.posix", "hook", *dev_args)
            if debug_wrapper_scripts:
                fh.write(">&2 echo '*** environment before ***'\n" ">&2 env\n")
                fh.write(f'>&2 echo "$({hook_quoted})"\n')
            fh.write(f'eval "$({hook_quoted})"\n')
            fh.write(f"conda activate {dev_arg} {quote_for_shell(prefix)}\n")
            if debug_wrapper_scripts:
                fh.write(">&2 echo '*** environment after ***'\n" ">&2 env\n")
            if multiline:
                # The ' '.join() is pointless since mutliline is only True when there's 1 arg
                # still, if that were to change this would prevent breakage.
                fh.write("{}\n".format(" ".join(arguments)))
            else:
                fh.write(f"{quote_for_shell(*arguments)}\n")
            script_caller = fh.name
        if debug_wrapper_scripts:
            command_args = [shell_path, "-x", script_caller]
        else:
            command_args = [shell_path, script_caller]

    return script_caller, command_args


def get_comspec():
    """Returns COMSPEC from envvars.

    Ensures COMSPEC envvar is set to cmd.exe, if not attempt to find it.

    :raises KeyError: COMSPEC is undefined and cannot be found.
    :returns: COMSPEC value.
    :rtype: str
    """
    if basename(environ.get("COMSPEC", "")).lower() != "cmd.exe":
        for comspec in (
            # %SystemRoot%\System32\cmd.exe
            environ.get("SystemRoot") and join(environ["SystemRoot"], "System32", "cmd.exe"),
            # %windir%\System32\cmd.exe
            environ.get("windir") and join(environ["windir"], "System32", "cmd.exe"),
        ):
            if comspec and isfile(comspec):
                environ["COMSPEC"] = comspec
                break
        else:
            log.warn("cmd.exe could not be found. Looked in SystemRoot and windir env vars.\n")

    # fails with KeyError if still undefined
    return environ["COMSPEC"]


def ensure_dir_exists(func):
    """
    Ensures that the directory exists for functions returning
    a Path object containing a directory
    """

    @wraps(func)
    def wrapper(*args, **kwargs):
        result = func(*args, **kwargs)

        if isinstance(result, Path):
            try:
                result.mkdir(parents=True, exist_ok=True)
            except OSError as exc:
                raise CondaError(
                    "Error encountered while attempting to create cache directory."
                    f"\n  Directory: {result}"
                    f"\n  Exception: {exc}"
                )

        return result

    return wrapper


@deprecated("23.9", "24.3", addendum="Use `open` instead.")
@contextmanager
def safe_open(*args, **kwargs):
    """
    Allows us to open files while catching any exceptions
    and raise them as CondaErrors instead.

    We do this to provide a more informative/actionable error output.
    """
    try:
        fp = open(*args, **kwargs)
        yield fp
    except OSError as exc:
        raise CondaError(
            "Error encountered while reading or writing from cache."
            f"\n  File: {args[0]}"
            f"\n  Exception: {exc}"
        )

    fp.close()<|MERGE_RESOLUTION|>--- conflicted
+++ resolved
@@ -17,11 +17,9 @@
 from .common.compat import on_win, isiterable
 from .common.path import win_path_to_unix, which
 from .common.url import path_to_url
-<<<<<<< HEAD
 from .deprecations import deprecated
-=======
 from .gateways.disk.read import compute_sum
->>>>>>> d88a8041
+
 
 log = logging.getLogger(__name__)
 
