--- conflicted
+++ resolved
@@ -5,26 +5,18 @@
 import logging
 import re
 import sys
-<<<<<<< HEAD
-from shutil import which
-
-from . import CondaError
-from .auxlib.compat import shlex_split_unicode, Utf8NamedTemporaryFile
-from .common.compat import on_win, isiterable
-from .common.path import win_path_to_unix
-=======
 from contextlib import contextmanager
 from functools import lru_cache, wraps
 from os import PathLike, environ
 from os.path import abspath, basename, dirname, isfile, join
 from pathlib import Path
+from shutil import which
 from typing import Literal
 
 from . import CondaError
 from .auxlib.compat import Utf8NamedTemporaryFile, shlex_split_unicode
 from .common.compat import isiterable, on_win
-from .common.path import which, win_path_to_unix
->>>>>>> 84f0d2b5
+from .common.path import win_path_to_unix
 from .common.url import path_to_url
 from .deprecations import deprecated
 from .gateways.disk.read import compute_sum
