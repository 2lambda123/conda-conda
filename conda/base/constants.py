# -*- coding: utf-8 -*-
# Copyright (C) 2012 Anaconda, Inc
# SPDX-License-Identifier: BSD-3-Clause
"""
This file should hold most string literals and magic numbers used throughout the code base.
The exception is if a literal is specifically meant to be private to and isolated within a module.
Think of this as a "more static" source of configuration information.

Another important source of "static" configuration is conda/models/enums.py.
"""
from __future__ import absolute_import, division, print_function, unicode_literals

from enum import Enum, EnumMeta
from os.path import join
from pathlib import Path
import struct

<<<<<<< HEAD
from conda._vendor.appdirs import user_cache_dir
from ..common.compat import itervalues, on_win, six_with_metaclass, string_types
=======
from ..common.compat import on_win, six_with_metaclass
>>>>>>> 86447b6b

PREFIX_PLACEHOLDER = ('/opt/anaconda1anaconda2'
                      # this is intentionally split into parts, such that running
                      # this program on itself will leave it unchanged
                      'anaconda3')

machine_bits = 8 * struct.calcsize("P")

APP_NAME = 'conda'

if on_win:
    SEARCH_PATH = (
        'C:/ProgramData/conda/.condarc',
        'C:/ProgramData/conda/condarc',
        'C:/ProgramData/conda/condarc.d',
    )
else:
    SEARCH_PATH = (
        '/etc/conda/.condarc',
        '/etc/conda/condarc',
        '/etc/conda/condarc.d/',
        '/var/lib/conda/.condarc',
        '/var/lib/conda/condarc',
        '/var/lib/conda/condarc.d/',
    )

SEARCH_PATH += (
    '$CONDA_ROOT/.condarc',
    '$CONDA_ROOT/condarc',
    '$CONDA_ROOT/condarc.d/',
    '$XDG_CONFIG_HOME/conda/.condarc',
    '$XDG_CONFIG_HOME/conda/condarc',
    '$XDG_CONFIG_HOME/conda/condarc.d/',
    '~/.config/conda/.condarc',
    '~/.config/conda/condarc',
    '~/.config/conda/condarc.d/',
    '~/.conda/.condarc',
    '~/.conda/condarc',
    '~/.conda/condarc.d/',
    '~/.condarc',
    '$CONDA_PREFIX/.condarc',
    '$CONDA_PREFIX/condarc',
    '$CONDA_PREFIX/condarc.d/',
    '$CONDARC',
)

DEFAULT_CHANNEL_ALIAS = 'https://conda.anaconda.org'
CONDA_HOMEPAGE_URL = 'https://conda.io'
ERROR_UPLOAD_URL = 'https://conda.io/conda-post/unexpected-error'
DEFAULTS_CHANNEL_NAME = 'defaults'

KNOWN_SUBDIRS = PLATFORM_DIRECTORIES = (
    "noarch",
    "linux-32",
    "linux-64",
    "linux-aarch64",
    "linux-armv6l",
    "linux-armv7l",
    "linux-ppc64",
    "linux-ppc64le",
    "linux-s390x",
    "osx-64",
    "osx-arm64",
    "win-32",
    "win-64",
    "zos-z",
)

RECOGNIZED_URL_SCHEMES = ('http', 'https', 'ftp', 's3', 'file')


DEFAULT_CHANNELS_UNIX = (
    'https://repo.anaconda.com/pkgs/main',
    'https://repo.anaconda.com/pkgs/r',
)

DEFAULT_CHANNELS_WIN = (
    'https://repo.anaconda.com/pkgs/main',
    'https://repo.anaconda.com/pkgs/r',
    'https://repo.anaconda.com/pkgs/msys2',
)

DEFAULT_CUSTOM_CHANNELS = {
    'pkgs/pro': 'https://repo.anaconda.com',
}

DEFAULT_CHANNELS = DEFAULT_CHANNELS_WIN if on_win else DEFAULT_CHANNELS_UNIX

ROOT_ENV_NAME = 'base'

ROOT_NO_RM = (
    'python',
    'pycosat',
    'ruamel_yaml',
    'conda',
    'openssl',
    'requests',
)

DEFAULT_AGGRESSIVE_UPDATE_PACKAGES = (
    'ca-certificates',
    'certifi',
    'openssl',
)

if on_win:
    COMPATIBLE_SHELLS = (
        'bash',
        'cmd.exe',
        'fish',
        'tcsh',
        'xonsh',
        'zsh',
        'powershell',
    )
else:
    COMPATIBLE_SHELLS = (
        'bash',
        'fish',
        'tcsh',
        'xonsh',
        'zsh',
        'powershell',
    )


# Maximum priority, reserved for packages we really want to remove
MAX_CHANNEL_PRIORITY = 10000

CONDA_PACKAGE_EXTENSION_V1 = ".tar.bz2"
CONDA_PACKAGE_EXTENSION_V2 = ".conda"
CONDA_PACKAGE_EXTENSIONS = (
    CONDA_PACKAGE_EXTENSION_V2,
    CONDA_PACKAGE_EXTENSION_V1,
)
CONDA_TARBALL_EXTENSION = CONDA_PACKAGE_EXTENSION_V1  # legacy support for conda-build; remove this line  # NOQA
CONDA_TEMP_EXTENSION = '.c~'
CONDA_TEMP_EXTENSIONS = (CONDA_TEMP_EXTENSION, ".trash")
CONDA_LOGS_DIR = ".logs"

JLAP_CACHE_DB = "jlap_cache.db"
JLAP_CHUNK_SIZE = 1 << 14
JLAP_MIRROR_URL = "https://repodata.fly.dev"

# User cache
CACHE_DIR = Path(user_cache_dir(APP_NAME))  # TODO: not sure this is the best place for this.

# Requests Cache
CACHED_SESSION_EXPIRY = 30
CACHED_SESSION_DB_PATH = CACHE_DIR.joinpath("http_cache.db")


UNKNOWN_CHANNEL = "<unknown>"
REPODATA_FN = "repodata.json"

#: Default name of the notices file on the server we look for
NOTICES_FN = "notices.json"

#: Name of cache file where read notice IDs are stored
NOTICES_CACHE_FN = "notices.cache"

#: Determines the subdir for notices cache
NOTICES_CACHE_SUBDIR = "notices"


# TODO: Determine whether conda.base is the right place for this data; it
# should be a constant, but another module may be more appropriate.
#
# You could argue that the signatures being here is not necessary; indeed, we
# are not necessarily going to be able to check them *properly* (based on some
# prior expectations) as the user, since this is the beginning of trust
# bootstrapping, the first/backup version of the root of trust metadata.
# Still, the signatures here are useful for diagnostic purposes, and, more
# important, to allow self-consistency checks: that helps us avoid breaking the
# chain of trust if someone accidentally lists the wrong keys down the line. (:
# The discrepancy can be detected when loading the root data, and we can
# decline to cache incorrect trust metadata that would make further root
# updates impossible.
#
INITIAL_TRUST_ROOT = {
    "signatures": {
        "6d4d5888398ad77465e9fd53996309187723e16509144aa6733015c960378e7a": {
            "other_headers": "04001608001d162104d2ca1d4bf5d77e7c312534284dd9c45328b685ec0502605dbb03",  # noqa: E501
            "signature": "b71c9b3aa60e77258c402e574397127bcb4bc15ef3055ada8539b0d1e355bf1415a135fb7cecc9244f839a929f6b1f82844a5b3df8d6225ec9a50b181692490f"  # noqa: E501
        },
        "508debb915ede0b16dc0cff63f250bde73c5923317b44719fcfc25cc95560c44": {
            "other_headers": "04001608001d162104e6dffee4638f24cfa60a08ba03afe1314a3a38fc050260621281",  # noqa: E501
            "signature": "29d53d4e7dbea0a3efb07266d22e57cf4df7abe004453981c631245716e1b737c7a6b4ab95f42592af70be67abf56e97020e1aa1f52b49ef39b37481f05d5701"  # noqa: E501
        }
    },
    "signed": {
        "delegations": {
            "key_mgr": {
                "pubkeys": [
                    "f24c813d23a9b26be665eee5c54680c35321061b337f862385ed6d783b0bedb0"
                ],
                "threshold": 1
            },
            "root": {
                "pubkeys": [
                    "668a3217d72d4064edb16648435dc4a3e09a172ecee45dcab1464dcd2f402ec6",
                    "508debb915ede0b16dc0cff63f250bde73c5923317b44719fcfc25cc95560c44",
                    "6d4d5888398ad77465e9fd53996309187723e16509144aa6733015c960378e7a",
                    "e0c88b4c0721bd451b7e720dfb0d0bb6b3853f0cbcf5570edd73367d0841be51"
                ],
                "threshold": 2
            }
        },
        "expiration": "2022-10-31T18:00:00Z",
        "metadata_spec_version": "0.6.0",
        "timestamp": "2021-03-26T00:00:00Z",
        "type": "root",
        "version": 1
    }
}


class SafetyChecks(Enum):
    disabled = 'disabled'
    warn = 'warn'
    enabled = 'enabled'

    def __str__(self):
        return self.value


class PathConflict(Enum):
    clobber = 'clobber'
    warn = 'warn'
    prevent = 'prevent'

    def __str__(self):
        return self.value


class DepsModifier(Enum):
    """Flags to enable alternate handling of dependencies."""
    NOT_SET = 'not_set'  # default
    NO_DEPS = 'no_deps'
    ONLY_DEPS = 'only_deps'

    def __str__(self):
        return self.value


class UpdateModifier(Enum):
    SPECS_SATISFIED_SKIP_SOLVE = 'specs_satisfied_skip_solve'
    FREEZE_INSTALLED = 'freeze_installed'  # freeze is a better name for --no-update-deps
    UPDATE_DEPS = 'update_deps'
    UPDATE_SPECS = 'update_specs'  # default
    UPDATE_ALL = 'update_all'
    # TODO: add REINSTALL_ALL, see https://github.com/conda/conda/issues/6247 and https://github.com/conda/conda/issues/3149  # NOQA

    def __str__(self):
        return self.value


class ChannelPriorityMeta(EnumMeta):

    def __call__(cls, value, *args, **kwargs):
        try:
            return super(ChannelPriorityMeta, cls).__call__(value, *args, **kwargs)
        except ValueError:
            if isinstance(value, str):
                from ..auxlib.type_coercion import typify
                value = typify(value)
            if value is True:
                value = 'flexible'
            elif value is False:
                value = cls.DISABLED
            return super(ChannelPriorityMeta, cls).__call__(value, *args, **kwargs)


class ValueEnum(Enum):
    """Subclass of enum that returns the value of the enum as its str representation"""

    def __str__(self):
        return f"{self.value}"


class ChannelPriority(six_with_metaclass(ChannelPriorityMeta, ValueEnum)):
    __name__ = "ChannelPriority"

    STRICT = 'strict'
    # STRICT_OR_FLEXIBLE = 'strict_or_flexible'  # TODO: consider implementing if needed
    FLEXIBLE = 'flexible'
    DISABLED = 'disabled'


class SatSolverChoice(ValueEnum):
    PYCOSAT = 'pycosat'
    PYCRYPTOSAT = 'pycryptosat'
    PYSAT = 'pysat'


class ExperimentalSolverChoice(ValueEnum):
    CLASSIC = 'classic'
    LIBMAMBA = 'libmamba'
    LIBMAMBA_DRAFT = 'libmamba-draft'


class NoticeLevel(ValueEnum):
    CRITICAL = "critical"
    WARNING = "warning"
    INFO = "info"


# Magic files for permissions determination
PACKAGE_CACHE_MAGIC_FILE = 'urls.txt'
PREFIX_MAGIC_FILE = join('conda-meta', 'history')

PREFIX_STATE_FILE = join('conda-meta', 'state')
PACKAGE_ENV_VARS_DIR = join('etc', 'conda', 'env_vars.d')
CONDA_ENV_VARS_UNSET_VAR = "***unset***"


# TODO: should be frozendict(), but I don't want to import frozendict from auxlib here.
NAMESPACES_MAP = {  # base package name, namespace
    "python": "python",
    "r": "r",
    "r-base": "r",
    "mro-base": "r",
    "erlang": "erlang",
    "java": "java",
    "openjdk": "java",
    "julia": "julia",
    "latex": "latex",
    "lua": "lua",
    "nodejs": "js",
    "perl": "perl",
    "php": "php",
    "ruby": "ruby",
    "m2-base": "m2",
    "msys2-conda-epoch": "m2w64",
}

NAMESPACE_PACKAGE_NAMES = frozenset(NAMESPACES_MAP)
NAMESPACES = frozenset(NAMESPACES_MAP.values())

# Namespace arbiters of uniqueness
#  global: some repository established by Anaconda, Inc. and conda-forge
#  python: https://pypi.org/simple
#  r: https://cran.r-project.org/web/packages/available_packages_by_name.html
#  erlang: https://hex.pm/packages
#  java: https://repo1.maven.org/maven2/
#  julia: https://pkg.julialang.org/
#  latex: https://ctan.org/pkg
#  lua: https://luarocks.org/m/root
#  js: https://docs.npmjs.com/misc/registry
#  pascal: ???
#  perl: https://www.cpan.org/modules/01modules.index.html
#  php: https://packagist.org/
#  ruby: https://rubygems.org/gems
#  clojure: https://clojars.org/


# Not all python namespace packages are registered on PyPI. If a package
# contains files in site-packages, it probably belongs in the python namespace.<|MERGE_RESOLUTION|>--- conflicted
+++ resolved
@@ -15,12 +15,8 @@
 from pathlib import Path
 import struct
 
-<<<<<<< HEAD
 from conda._vendor.appdirs import user_cache_dir
-from ..common.compat import itervalues, on_win, six_with_metaclass, string_types
-=======
 from ..common.compat import on_win, six_with_metaclass
->>>>>>> 86447b6b
 
 PREFIX_PLACEHOLDER = ('/opt/anaconda1anaconda2'
                       # this is intentionally split into parts, such that running
