--- conflicted
+++ resolved
@@ -829,16 +829,11 @@
             try:
                 # Solver.user_agent has to be a static or class method
                 user_agent_str += f" {_get_solver_class().user_agent()}"
-<<<<<<< HEAD
-            except (AttributeError, TypeError, ImportError):
-                pass
-=======
             except Exception as exc:
                 log.debug(
                     f"User agent could not be fetched from solver class '{self.experimental_solver}'.",
                     exc_info=exc
                 )
->>>>>>> ce2c5bd1
             builder.append(user_agent_str)
         return " ".join(builder)
 
