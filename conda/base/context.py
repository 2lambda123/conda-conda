--- conflicted
+++ resolved
@@ -42,14 +42,10 @@
 from .constants import (
     APP_NAME,
     DEFAULT_AGGRESSIVE_UPDATE_PACKAGES,
-<<<<<<< HEAD
     DEFAULT_CHANNELS,
     DEFAULT_CHANNELS_UNIX,
     DEFAULT_CHANNELS_WIN,
-=======
->>>>>>> 435d7e40
     DEFAULT_CHANNEL_ALIAS,
-    DEFAULT_CHANNELS,
     DEFAULT_CUSTOM_CHANNELS,
     DEFAULT_SOLVER,
     DEFAULTS_CHANNEL_NAME,
