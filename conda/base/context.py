--- conflicted
+++ resolved
@@ -9,13 +9,8 @@
 import sys
 
 from .constants import (APP_NAME, DEFAULTS_CHANNEL_NAME, DEFAULT_CHANNELS, DEFAULT_CHANNEL_ALIAS,
-<<<<<<< HEAD
-                        PathConflict, ROOT_ENV_NAME, SEARCH_PATH)
+                        PLATFORM_DIRECTORIES, PathConflict, ROOT_ENV_NAME, SEARCH_PATH)
 from .. import __version__ as CONDA_VERSION
-=======
-                        PathConflict, ROOT_ENV_NAME, SEARCH_PATH, PLATFORM_DIRECTORIES)
-from .. import CondaError
->>>>>>> 029cb8cc
 from .._vendor.appdirs import user_data_dir
 from .._vendor.auxlib.collection import frozendict
 from .._vendor.auxlib.decorators import memoize, memoizedproperty
