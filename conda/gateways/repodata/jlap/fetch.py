# Copyright (C) 2012 Anaconda, Inc
# SPDX-License-Identifier: BSD-3-Clause
# Lappin' up the jlap
from __future__ import annotations

import io
import json
import logging
import pathlib
import pprint
import re
import time
from contextlib import contextmanager
from hashlib import blake2b
from typing import Iterator

import jsonpatch
import zstandard
from requests import HTTPError

from conda.base.context import context
from conda.gateways.connection import Response, Session
<<<<<<< HEAD
from conda.gateways.repodata import (
    ETAG_KEY,
    LAST_MODIFIED_KEY,
    RepodataCache,
    RepodataState,
)
=======
from conda.gateways.repodata import ETAG_KEY, LAST_MODIFIED_KEY, RepodataState
>>>>>>> 4eb49954

from .core import JLAP

log = logging.getLogger(__name__)


DIGEST_SIZE = 32  # 256 bits

JLAP_KEY = "jlap"
HEADERS = "headers"
NOMINAL_HASH = "blake2_256_nominal"
ON_DISK_HASH = "blake2_256"
LATEST = "latest"
JLAP_UNAVAILABLE = "jlap_unavailable"
ZSTD_UNAVAILABLE = "zstd_unavailable"

# save these headers. at least etag, last-modified, cache-control plus a few
# useful extras.
STORE_HEADERS = {
    "etag",
    "last-modified",
    "cache-control",
    "content-range",
    "content-length",
    "date",
    "content-type",
    "content-encoding",
}


def hash():
    """Ordinary hash."""
    return blake2b(digest_size=DIGEST_SIZE)


class Jlap304NotModified(Exception):
    pass


class JlapSkipZst(Exception):
    pass


class JlapPatchNotFound(LookupError):
    pass


def process_jlap_response(response: Response, pos=0, iv=b""):
    # if response is 304 Not Modified, could return a buffer with only the
    # cached footer...
    if response.status_code == 304:
        raise Jlap304NotModified()

    def lines() -> Iterator[bytes]:
        yield from response.iter_lines(delimiter=b"\n")  # type: ignore

    buffer = JLAP.from_lines(lines(), iv, pos)

    # new iv == initial iv if nothing changed
    pos, footer, _ = buffer[-2]
    footer = json.loads(footer)

    new_state = {
        # we need to save etag, last-modified, cache-control
        "headers": {
            k.lower(): v
            for k, v in response.headers.items()
            if k.lower() in STORE_HEADERS
        },
        "iv": buffer[-3][-1],
        "pos": pos,
        "footer": footer,
    }

    return buffer, new_state


def fetch_jlap(url, pos=0, etag=None, iv=b"", ignore_etag=True, session=None):
    response = request_jlap(
        url, pos=pos, etag=etag, ignore_etag=ignore_etag, session=session
    )
    return process_jlap_response(response, pos=pos, iv=iv)


def request_jlap(
    url, pos=0, etag=None, ignore_etag=True, session: Session | None = None
):
    """Return the part of the remote .jlap file we are interested in."""
    headers = {}
    if pos:
        headers["range"] = f"bytes={pos}-"
    if etag and not ignore_etag:
        headers["if-none-match"] = etag

    log.debug("%s %s", url, headers)

    assert session is not None

    timeout = context.remote_connect_timeout_secs, context.remote_read_timeout_secs
    response = session.get(url, stream=True, headers=headers, timeout=timeout)
    response.raise_for_status()

    log.debug("request headers: %s", pprint.pformat(response.request.headers))
    log.debug(
        "response headers: %s",
        pprint.pformat(
            {k: v for k, v in response.headers.items() if k.lower() in STORE_HEADERS}
        ),
    )
    log.debug("status: %d", response.status_code)
    if "range" in headers:
        # 200 is also a possibility that we'd rather not deal with; if the
        # server can't do range requests, also mark jlap as unavailable. Which
        # status codes mean 'try again' instead of 'it will never work'?
        if response.status_code not in (206, 304, 404, 416):
            raise HTTPError(
                f"Unexpected response code for range request {response.status_code}",
                response=response,
            )

    log.info("%s", response)

    return response


def format_hash(hash):
    """Abbreviate hash for formatting."""
    return hash[:16] + "\N{HORIZONTAL ELLIPSIS}"


def find_patches(patches, have, want):
    apply = []
    for patch in reversed(patches):
        if have == want:
            break
        if patch["to"] == want:
            apply.append(patch)
            want = patch["from"]

    if have != want:
        log.debug(f"No patch from local revision {format_hash(have)}")
        raise JlapPatchNotFound(f"No patch from local revision {format_hash(have)}")

    return apply


def apply_patches(data, apply):
    while apply:
        patch = apply.pop()
        log.debug(
            f"{format_hash(patch['from'])} \N{RIGHTWARDS ARROW} {format_hash(patch['to'])}, "
            f"{len(patch['patch'])} steps"
        )
        data = jsonpatch.JsonPatch(patch["patch"]).apply(data, in_place=True)


def withext(url, ext):
    return re.sub(r"(\.\w+)$", ext, url)


@contextmanager
def timeme(message):
    begin = time.monotonic()
    yield
    end = time.monotonic()
    log.debug("%sTook %0.02fs", message, end - begin)


def build_headers(json_path: pathlib.Path, state: RepodataState):
    """Caching headers for a path and state."""
    headers = {}
    # simplify if we require state to be empty when json_path is missing.
    if json_path.exists():
        etag = state.get("_etag")
        if etag:
            headers["if-none-match"] = etag
    return headers


class HashWriter(io.RawIOBase):
    def __init__(self, backing, hasher):
        self.backing = backing
        self.hasher = hasher

    def write(self, b: bytes):
        self.hasher.update(b)
        return self.backing.write(b)

    def close(self):
        self.backing.close()


def download_and_hash(
    hasher,
    url,
    json_path,
    session: Session,
    state: RepodataState | None,
    is_zst=False,
    dest_path: pathlib.Path | None = None,
):
    """Download url if it doesn't exist, passing bytes through hasher.update().

    json_path: Path of old cached data (ignore etag if not exists).
    dest_path: Path to write new data.
    """
    if dest_path is None:
        dest_path = json_path
    state = state or RepodataState()
    headers = build_headers(json_path, state)
    timeout = context.remote_connect_timeout_secs, context.remote_read_timeout_secs
    response = session.get(url, stream=True, timeout=timeout, headers=headers)
    log.debug("%s %s", url, response.headers)
    response.raise_for_status()
    length = 0
    # is there a status code for which we must clear the file?
    if response.status_code == 200:
        if is_zst:
            decompressor = zstandard.ZstdDecompressor()
            writer = decompressor.stream_writer(
                HashWriter(dest_path.open("wb"), hasher), closefd=True  # type: ignore
            )
        else:
            writer = HashWriter(dest_path.open("wb"), hasher)
        with writer as repodata:
            for block in response.iter_content(chunk_size=1 << 14):
                repodata.write(block)
    if response.request:
        log.info("Download %d bytes %r", length, response.request.headers)
    return response  # can be 304 not modified


def request_url_jlap_state(
    url,
    state: RepodataState,
    full_download=False,
    *,
    session: Session,
    cache: RepodataCache,
    temp_path: pathlib.Path,
) -> dict | None:
    jlap_state = state.get(JLAP_KEY, {})
    json_path = cache.cache_path_json

    buffer = JLAP()  # type checks

    if (
        full_download
        or not (NOMINAL_HASH in state and json_path.exists())
        or not state.should_check_format("jlap")
    ):
        hasher = hash()
        with timeme(f"Download complete {url} "):
            # Don't deal with 304 Not Modified if hash unavailable e.g. if
            # cached without jlap
            if NOMINAL_HASH not in state:
                state.pop(ETAG_KEY, None)
                state.pop(LAST_MODIFIED_KEY, None)

            try:
                if state.should_check_format("zst"):
                    response = download_and_hash(
                        hasher,
                        withext(url, ".json.zst"),
                        json_path,  # makes conditional request if exists
                        dest_path=temp_path,  # writes to
                        session=session,
                        state=state,
                        is_zst=True,
                    )
                else:
                    raise JlapSkipZst()
            except (JlapSkipZst, HTTPError) as e:
                if isinstance(e, HTTPError) and e.response.status_code != 404:
                    raise
                if not isinstance(e, JlapSkipZst):
                    # don't update last-checked timestamp on skip
                    state.set_has_format("zst", False)
                    state[ZSTD_UNAVAILABLE] = time.time_ns()  # alternate method
                response = download_and_hash(
                    hasher,
                    withext(url, ".json"),
                    json_path,
                    dest_path=temp_path,
                    session=session,
                    state=state,
                )

            # will we use state['headers'] for caching against
            state["_mod"] = response.headers.get("last-modified")
            state["_etag"] = response.headers.get("etag")
            state["_cache_control"] = response.headers.get("cache-control")

        # was not re-hashed if 304 not modified
        if response.status_code == 200:
            state[NOMINAL_HASH] = state[ON_DISK_HASH] = hasher.hexdigest()

        have = state[NOMINAL_HASH]

        # a jlap buffer with zero patches. the buffer format is (position,
        # payload, checksum) where position is the offset from the beginning of
        # the file; payload is the leading or trailing checksum or other data;
        # and checksum is the running checksum for the file up to that point.
        buffer = JLAP([[-1, "", ""], [0, json.dumps({LATEST: have}), ""], [1, "", ""]])

    else:
        have = state[NOMINAL_HASH]
        # have_hash = state.get(ON_DISK_HASH)

        need_jlap = True
        try:
            iv_hex = jlap_state.get("iv", "")
            pos = jlap_state.get("pos", 0)
<<<<<<< HEAD
            etag = jlap_state.get(ETAG_KEY, None)
=======
            etag = headers.get(ETAG_KEY, None)
>>>>>>> 4eb49954
            jlap_url = withext(url, ".jlap")
            log.debug("Fetch %s from iv=%s, pos=%s", jlap_url, iv_hex, pos)
            # wrong to read state outside of function, and totally rebuild inside
            buffer, jlap_state = fetch_jlap(
                jlap_url,
                pos=pos,
                etag=etag,
                iv=bytes.fromhex(iv_hex),
                session=session,
                ignore_etag=False,
            )
            state.set_has_format("jlap", True)
            need_jlap = False
        except ValueError:
            log.info("Checksum not OK")
        except IndexError as e:
            log.info("Incomplete file?", exc_info=e)
        except HTTPError as e:
            # If we get a 416 Requested range not satisfiable, the server-side
            # file may have been truncated and we need to fetch from 0
            if e.response.status_code == 404:
                state.set_has_format("jlap", False)
                return request_url_jlap_state(
                    url,
                    state,
                    full_download=True,
                    session=session,
                    cache=cache,
                    temp_path=temp_path,
                )
            log.exception("Requests error")

        if need_jlap:  # retry whole file, if range failed
            try:
                buffer, jlap_state = fetch_jlap(withext(url, ".jlap"), session=session)
            except (ValueError, IndexError) as e:
                log.exception("Error parsing jlap", exc_info=e)
                # a 'latest' hash that we can't achieve, triggering later error handling
                buffer = JLAP(
                    [[-1, "", ""], [0, json.dumps({LATEST: "0" * 32}), ""], [1, "", ""]]
                )
                state.set_has_format("jlap", False)

        state[JLAP_KEY] = jlap_state

    with timeme("Apply Patches "):
        # buffer[0] == previous iv
        # buffer[1:-2] == patches
        # buffer[-2] == footer = new_state["footer"]
        # buffer[-1] == trailing checksum

        patches = list(json.loads(patch) for _, patch, _ in buffer.body)
        _, footer, _ = buffer.penultimate
        want = json.loads(footer)["latest"]

        try:
            apply = find_patches(patches, have, want)
            log.info(
                f"Apply {len(apply)} patches "
                f"{format_hash(have)} \N{RIGHTWARDS ARROW} {format_hash(want)}"
            )

            if apply:
                with timeme("Load "):
                    # we haven't loaded repodata yet; it could fail to parse, or
                    # have the wrong hash.
                    # if this fails, then we also need to fetch again from 0
                    repodata_json = json.loads(cache.load())
                    # XXX cache.state must equal what we started with, otherwise
                    # bail with 'repodata on disk' (indicating another process
                    # downloaded repodata.json in parallel with us)
                    if have != cache.state.get(NOMINAL_HASH):  # or check mtime_ns?
                        log.warn("repodata cache changed during jlap fetch.")
                        return None

                apply_patches(repodata_json, apply)

                with timeme("Write changed "), temp_path.open("wb") as repodata:
                    hasher = hash()
                    HashWriter(repodata, hasher).write(
                        json.dumps(repodata_json).encode("utf-8")
                    )

                    # actual hash of serialized json
                    state[ON_DISK_HASH] = hasher.hexdigest()

                    # hash of equivalent upstream json
                    state[NOMINAL_HASH] = want

                    # avoid duplicate parsing
                    return repodata_json
            else:
                assert state[NOMINAL_HASH] == want

        except (JlapPatchNotFound, json.JSONDecodeError) as e:
            if isinstance(e, JlapPatchNotFound):
                # 'have' hash not mentioned in patchset
                #
                # XXX or skip jlap at top of fn; make sure it is not
                # possible to download the complete json twice
                log.info(
                    "Current repodata.json %s not found in patchset. Re-download repodata.json"
                )

            assert not full_download, "Recursion error"  # pragma: no cover

            return request_url_jlap_state(
                url,
                state,
                full_download=True,
                session=session,
                cache=cache,
                temp_path=temp_path,
            )<|MERGE_RESOLUTION|>--- conflicted
+++ resolved
@@ -20,16 +20,12 @@
 
 from conda.base.context import context
 from conda.gateways.connection import Response, Session
-<<<<<<< HEAD
 from conda.gateways.repodata import (
     ETAG_KEY,
     LAST_MODIFIED_KEY,
     RepodataCache,
     RepodataState,
 )
-=======
-from conda.gateways.repodata import ETAG_KEY, LAST_MODIFIED_KEY, RepodataState
->>>>>>> 4eb49954
 
 from .core import JLAP
 
@@ -272,6 +268,7 @@
     temp_path: pathlib.Path,
 ) -> dict | None:
     jlap_state = state.get(JLAP_KEY, {})
+    headers = jlap_state.get(HEADERS, {})
     json_path = cache.cache_path_json
 
     buffer = JLAP()  # type checks
@@ -343,11 +340,7 @@
         try:
             iv_hex = jlap_state.get("iv", "")
             pos = jlap_state.get("pos", 0)
-<<<<<<< HEAD
-            etag = jlap_state.get(ETAG_KEY, None)
-=======
             etag = headers.get(ETAG_KEY, None)
->>>>>>> 4eb49954
             jlap_url = withext(url, ".jlap")
             log.debug("Fetch %s from iv=%s, pos=%s", jlap_url, iv_hex, pos)
             # wrong to read state outside of function, and totally rebuild inside
