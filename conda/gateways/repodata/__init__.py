--- conflicted
+++ resolved
@@ -477,11 +477,7 @@
             return (value, last_checked)
         except (KeyError, ValueError, TypeError) as e:
             log.warn(
-<<<<<<< HEAD
-                f"error parsing `has_` object from `<cache key>.{CACHE_STATE_SUFFIX}`",
-=======
                 f"error parsing `has_` object from `<cache key>{CACHE_STATE_SUFFIX}`",
->>>>>>> 4eb49954
                 exc_info=e,
             )
             self.pop(key)
@@ -531,11 +527,7 @@
 
 class RepodataCache:
     """
-<<<<<<< HEAD
     Handle caching for a single repodata.json + repodata.info.json
-=======
-    Handle caching for a single repodata.json + repodata{CACHE_STATE_SUFFIX}
->>>>>>> 4eb49954
     (<hex-string>*.json inside `dir`)
 
     Avoid race conditions while loading, saving repodata.json and cache state.
@@ -573,13 +565,8 @@
     def load(self, *, state_only=False) -> str:
         # read state and repodata.json with locking
 
-<<<<<<< HEAD
-        # lock a separate file
-        # read a separate file
-=======
         # lock {CACHE_STATE_SUFFIX} file
         # read {CACHE_STATES_SUFFIX} file
->>>>>>> 4eb49954
         # read repodata.json
         # check stat, if wrong clear cache information
 
@@ -616,12 +603,8 @@
 
         return json_data
 
-<<<<<<< HEAD
-        # check repodata.json stat(); mtime_ns must equal a separate file, or it is stale
-=======
         # check repodata.json stat(); mtime_ns must equal value in
         # {CACHE_STATE_SUFFIX} file, or it is stale.
->>>>>>> 4eb49954
         # read repodata.json
         # check repodata.json stat() again: st_size, st_mtime_ns must be equal
 
@@ -629,11 +612,7 @@
 
         # repodata.json is not okay - maybe use it, but don't allow cache updates
 
-<<<<<<< HEAD
-        # unlock a separate file
-=======
         # unlock {CACHE_STATE_SUFFIX} file
->>>>>>> 4eb49954
 
         # also, add refresh_ns instead of touching repodata.json file
 
@@ -690,13 +669,9 @@
             state_file.write(json.dumps(dict(self.state), indent=2))
 
     def refresh(self, refresh_ns=0):
-<<<<<<< HEAD
-        """Update access time in a separate file to indicate a HTTP 304 Not Modified response."""
-=======
         """
         Update access time in cache info file to indicate a HTTP 304 Not Modified response.
         """
->>>>>>> 4eb49954
         with self.cache_path_state.open("a+") as state_file, lock(state_file):
             # "a+" avoids trunctating file before we have the lock and creates
             state_file.seek(0)
