# Copyright (C) 2012 Anaconda, Inc
# SPDX-License-Identifier: BSD-3-Clause
"""Repodata interface."""

from __future__ import annotations

import abc
import datetime
import errno
import hashlib
import json
import logging
import os
import pathlib
import re
import time
import warnings
from collections import UserDict
from contextlib import contextmanager
from os.path import dirname
from typing import TYPE_CHECKING

from ... import CondaError
from ...auxlib.logz import stringify
from ...base.constants import CONDA_HOMEPAGE_URL, REPODATA_FN
from ...base.context import context
from ...common.url import join_url, maybe_unquote
from ...core.package_cache_data import PackageCacheData
from ...exceptions import (
    CondaDependencyError,
    CondaHTTPError,
    CondaSSLError,
    NotWritableError,
    ProxyError,
    UnavailableInvalidChannel,
)
from ...models.channel import Channel
from ..connection import (
    ChunkedEncodingError,
    ConnectionError,
    HTTPError,
    InsecureRequestWarning,
    InvalidSchema,
    RequestsProxyError,
    SSLError,
)
from ..connection.session import get_session
from ..disk import mkdir_p_sudo_safe
from ..disk.lock import lock

if TYPE_CHECKING:
    from pathlib import Path
    from typing import Any

    from ..connection import Response

log = logging.getLogger(__name__)
stderrlog = logging.getLogger("conda.stderrlog")


# if repodata.json.zst or repodata.jlap were unavailable, check again later.
CHECK_ALTERNATE_FORMAT_INTERVAL = datetime.timedelta(days=7)

# repodata.info/state.json keys to keep up with the CEP
LAST_MODIFIED_KEY = "mod"
ETAG_KEY = "etag"
CACHE_CONTROL_KEY = "cache_control"
URL_KEY = "url"
CACHE_STATE_SUFFIX = ".info.json"

# show some unparseable json in error
ERROR_SNIPPET_LENGTH = 32


class RepodataIsEmpty(UnavailableInvalidChannel):
    """
    Subclass used to determine when empty repodata should be cached, e.g. for a
    channel that doesn't provide current_repodata.json
    """


class RepodataOnDisk(Exception):
    """
    Indicate that RepoInterface.repodata() successfully wrote repodata to disk,
    instead of returning a string.
    """


class RepoInterface(abc.ABC):
    # TODO: Support async operations
    # TODO: Support progress bars
    def repodata(self, state: dict) -> str:
        """
        Given a mutable state dictionary with information about the cache,
        return repodata.json (or current_repodata.json) as a str. This function
        also updates state, which is expected to be saved by the caller.
        """
        ...


class Response304ContentUnchanged(Exception):
    pass


def get_repo_interface() -> type[RepoInterface]:
    if "jlap" in context.experimental:
        try:
            from .jlap.interface import JlapRepoInterface

            return JlapRepoInterface
        except ImportError as e:  # pragma: no cover
            warnings.warn(
                "Could not load the configured jlap repo interface. "
                f"Is the required jsonpatch package installed?  {e}"
            )

    if context.repodata_use_zst:
        try:
            from .jlap.interface import ZstdRepoInterface

            return ZstdRepoInterface
        except ImportError:  # pragma: no cover
            pass

    return CondaRepoInterface


class CondaRepoInterface(RepoInterface):
    """Provides an interface for retrieving repodata data from channels."""

    #: Channel URL
    _url: str

    #: Filename of the repodata file; defaults to value of conda.base.constants.REPODATA_FN
    _repodata_fn: str

    def __init__(self, url: str, repodata_fn: str | None, **kwargs) -> None:
        log.debug("Using CondaRepoInterface")
        self._url = url
        self._repodata_fn = repodata_fn or REPODATA_FN

    def repodata(self, state: RepodataState) -> str | None:
        if not context.ssl_verify:
            warnings.simplefilter("ignore", InsecureRequestWarning)

        session = get_session(self._url)

        headers = {}
        etag = state.etag
        last_modified = state.mod
        if etag:
            headers["If-None-Match"] = str(etag)
        if last_modified:
            headers["If-Modified-Since"] = str(last_modified)
        filename = self._repodata_fn

        url = join_url(self._url, filename)

        with conda_http_errors(self._url, filename):
            timeout = (
                context.remote_connect_timeout_secs,
                context.remote_read_timeout_secs,
            )
            response: Response = session.get(
                url, headers=headers, proxies=session.proxies, timeout=timeout
            )
            if log.isEnabledFor(logging.DEBUG):
                log.debug(stringify(response, content_max_len=256))
            response.raise_for_status()

        if response.status_code == 304:
            # should we save cache-control to state here to put another n
            # seconds on the "make a remote request" clock and/or touch cache
            # mtime
            raise Response304ContentUnchanged()

        json_str = response.text

        # We no longer add these tags to the large `resp.content` json
        saved_fields = {"_url": self._url}
        _add_http_value_to_dict(response, "Etag", saved_fields, "_etag")
        _add_http_value_to_dict(response, "Last-Modified", saved_fields, "_mod")
        _add_http_value_to_dict(
            response, "Cache-Control", saved_fields, "_cache_control"
        )

        state.clear()
        state.update(saved_fields)

        return json_str


def _add_http_value_to_dict(resp, http_key, d, dict_key):
    value = resp.headers.get(http_key)
    if value:
        d[dict_key] = value


@contextmanager
def conda_http_errors(url, repodata_fn):
    """Use in a with: statement to translate requests exceptions to conda ones."""
    try:
        yield
    except RequestsProxyError:
        raise ProxyError()  # see #3962

    except InvalidSchema as e:
        if "SOCKS" in str(e):
            message = """\
Requests has identified that your current working environment is configured
to use a SOCKS proxy, but pysocks is not installed.  To proceed, remove your
proxy configuration, run `conda install pysocks`, and then you can re-enable
your proxy configuration.
"""
            raise CondaDependencyError(message)
        else:
            raise

    except SSLError as e:
        # SSLError: either an invalid certificate or OpenSSL is unavailable
        try:
            import ssl  # noqa: F401
        except ImportError:
            raise CondaSSLError(
                f"""\
OpenSSL appears to be unavailable on this machine. OpenSSL is required to
download and install packages.

Exception: {e}
"""
            )
        else:
            raise CondaSSLError(
                f"""\
Encountered an SSL error. Most likely a certificate verification issue.

Exception: {e}
"""
            )

    except (ConnectionError, HTTPError, ChunkedEncodingError) as e:
        status_code = getattr(e.response, "status_code", None)
        if status_code in (403, 404):
            if not url.endswith("/noarch"):
                log.info(
                    "Unable to retrieve repodata (response: %d) for %s",
                    status_code,
                    url + "/" + repodata_fn,
                )
                raise RepodataIsEmpty(
                    Channel(dirname(url)),
                    status_code,
                    response=e.response,
                )
            else:
                if context.allow_non_channel_urls:
                    stderrlog.warning(
                        "Unable to retrieve repodata (response: %d) for %s",
                        status_code,
                        url + "/" + repodata_fn,
                    )
                    raise RepodataIsEmpty(
                        Channel(dirname(url)),
                        status_code,
                        response=e.response,
                    )
                else:
                    raise UnavailableInvalidChannel(
                        Channel(dirname(url)),
                        status_code,
                        response=e.response,
                    )

        elif status_code == 401:
            channel = Channel(url)
            if channel.token:
                help_message = """\
The token '{}' given for the URL is invalid.

If this token was pulled from anaconda-client, you will need to use
anaconda-client to reauthenticate.

If you supplied this token to conda directly, you will need to adjust your
conda configuration to proceed.

Use `conda config --show` to view your configuration's current state.
Further configuration help can be found at <{}>.
""".format(
                    channel.token,
                    join_url(CONDA_HOMEPAGE_URL, "docs/config.html"),
                )

            elif context.channel_alias.location in url:
                # Note, this will not trigger if the binstar configured url does
                # not match the conda configured one.
                help_message = """\
The remote server has indicated you are using invalid credentials for this channel.

If the remote site is anaconda.org or follows the Anaconda Server API, you
will need to
    (a) remove the invalid token from your system with `anaconda logout`, optionally
        followed by collecting a new token with `anaconda login`, or
    (b) provide conda with a valid token directly.

Further configuration help can be found at <{}>.
""".format(join_url(CONDA_HOMEPAGE_URL, "docs/config.html"))

            else:
                help_message = """\
The credentials you have provided for this URL are invalid.

You will need to modify your conda configuration to proceed.
Use `conda config --show` to view your configuration's current state.
Further configuration help can be found at <{}>.
""".format(join_url(CONDA_HOMEPAGE_URL, "docs/config.html"))

        elif status_code is not None and 500 <= status_code < 600:
            help_message = """\
A remote server error occurred when trying to retrieve this URL.

A 500-type error (e.g. 500, 501, 502, 503, etc.) indicates the server failed to
fulfill a valid request.  The problem may be spurious, and will resolve itself if you
try your request again.  If the problem persists, consider notifying the maintainer
of the remote server.
"""

        else:
            if url.startswith("https://repo.anaconda.com/"):
                help_message = f"""\
An HTTP error occurred when trying to retrieve this URL.
HTTP errors are often intermittent, and a simple retry will get you on your way.

If your current network has https://repo.anaconda.com blocked, please file
a support request with your network engineering team.

{maybe_unquote(repr(url))}
"""

            else:
                help_message = f"""\
An HTTP error occurred when trying to retrieve this URL.
HTTP errors are often intermittent, and a simple retry will get you on your way.
{maybe_unquote(repr(url))}
"""

        raise CondaHTTPError(
            help_message,
            join_url(url, repodata_fn),
            status_code,
            getattr(e.response, "reason", None),
            getattr(e.response, "elapsed", None),
            e.response,
            caused_by=e,
        )


class RepodataState(UserDict):
    """Load/save info file that accompanies cached `repodata.json`."""

    # Accept old keys for new serialization
    _aliased = {
        "_mod": LAST_MODIFIED_KEY,
        "_etag": ETAG_KEY,
        "_cache_control": CACHE_CONTROL_KEY,
        "_url": URL_KEY,
    }

    # Enforce string type on these keys
    _strings = {"mod", "etag", "cache_control", "url"}

    def __init__(
        self,
        cache_path_json: Path | str = "",
        cache_path_state: Path | str = "",
        repodata_fn="",
        dict=None,
    ):
        # dict is a positional-only argument in UserDict.
        super().__init__(dict)
        self.cache_path_json = pathlib.Path(cache_path_json)
        self.cache_path_state = pathlib.Path(cache_path_state)
        # XXX may not be that useful/used compared to the full URL
        self.repodata_fn = repodata_fn

    @property
    def mod(self) -> str:
        """
        Last-Modified header or ""
        """
        return self.get(LAST_MODIFIED_KEY) or ""

    @mod.setter
    def mod(self, value):
        self[LAST_MODIFIED_KEY] = value or ""

    @property
    def etag(self) -> str:
        """
        Etag header or ""
        """
        return self.get(ETAG_KEY) or ""

    @etag.setter
    def etag(self, value):
        self[ETAG_KEY] = value or ""

    @property
    def cache_control(self) -> str:
        """
        Cache-Control header or ""
        """
        return self.get(CACHE_CONTROL_KEY) or ""

    @cache_control.setter
    def cache_control(self, value):
        self[CACHE_CONTROL_KEY] = value or ""

    def has_format(self, format: str) -> tuple[bool, datetime.datetime | None]:
        # "has_zst": {
        #     // UTC RFC3999 timestamp of when we last checked whether the file is available or not
        #     // in this case the `repodata.json.zst` file
        #     // Note: same format as conda TUF spec
        #     "last_checked": "2023-01-08T11:45:44Z",
        #     // false = unavailable, true = available
        #     "value": BOOLEAN
        # },

        key = f"has_{format}"
        if key not in self:
            return (True, None)  # we want to check by default

        try:
            obj = self[key]
            last_checked_str = obj["last_checked"]
            if last_checked_str.endswith("Z"):
                last_checked_str = f"{last_checked_str[:-1]}+00:00"
            last_checked = datetime.datetime.fromisoformat(last_checked_str)
            value = bool(obj["value"])
            return (value, last_checked)
        except (KeyError, ValueError, TypeError) as e:
            log.warning(
                f"error parsing `has_` object from `<cache key>{CACHE_STATE_SUFFIX}`",
                exc_info=e,
            )
            self.pop(key)

        return False, datetime.datetime.now(tz=datetime.timezone.utc)

    def set_has_format(self, format: str, value: bool):
        key = f"has_{format}"
        self[key] = {
            "last_checked": datetime.datetime.now(tz=datetime.timezone.utc).isoformat()[
                : -len("+00:00")
            ]
            + "Z",
            "value": value,
        }

    def clear_has_format(self, format: str):
        """Remove 'has_{format}' instead of setting to False."""
        key = f"has_{format}"
        self.pop(key, None)

    def should_check_format(self, format: str) -> bool:
        """Return True if named format should be attempted."""
        has, when = self.has_format(format)
        return (
            has is True
            or isinstance(when, datetime.datetime)
            and datetime.datetime.now(tz=datetime.timezone.utc) - when
            > CHECK_ALTERNATE_FORMAT_INTERVAL
        )

    def __contains__(self, key: str) -> bool:
        key = self._aliased.get(key, key)
        return super().__contains__(key)

    def __setitem__(self, key: str, item: Any) -> None:
        key = self._aliased.get(key, key)
        if key in self._strings and not isinstance(item, str):
            log.debug('Replaced non-str RepodataState[%s] with ""', key)
            item = ""
        return super().__setitem__(key, item)

    def __getitem__(self, key: str) -> Any:
        key = self._aliased.get(key, key)
        return super().__getitem__(key)


class RepodataCache:
    """
    Handle caching for a single repodata.json + repodata.info.json
    (<hex-string>*.json inside `dir`)

    Avoid race conditions while loading, saving repodata.json and cache state.
    """

    def __init__(self, base, repodata_fn):
        """
        base: directory and filename prefix for cache, e.g. /cache/dir/abc123;
        writes /cache/dir/abc123.json
        """
        cache_path_base = pathlib.Path(base)
        self.cache_dir = cache_path_base.parent
        self.name = cache_path_base.name
        # XXX can we skip repodata_fn or include the full url for debugging
        self.repodata_fn = repodata_fn
        self.state = RepodataState(
            self.cache_path_json, self.cache_path_state, repodata_fn
        )

    @property
    def cache_path_json(self):
        return pathlib.Path(
            self.cache_dir,
            self.name + ("1" if context.use_only_tar_bz2 else "") + ".json",
        )

    @property
    def cache_path_state(self):
        """Out-of-band etag and other state needed by the RepoInterface."""
        return self.cache_path_json.with_suffix(CACHE_STATE_SUFFIX)

    def load(self, *, state_only=False) -> str:
        # read state and repodata.json with locking

        # lock {CACHE_STATE_SUFFIX} file
        # read {CACHE_STATES_SUFFIX} file
        # read repodata.json
        # check stat, if wrong clear cache information

        with self.lock("r+") as state_file:
            # cannot use pathlib.read_text / write_text on any locked file, as
            # it will release the lock early
            state = json.loads(state_file.read())

            # json and state files should match. must read json before checking
            # stat (if json_data is to be trusted)
            if state_only:
                json_data = ""
            else:
                json_data = self.cache_path_json.read_text()

            json_stat = self.cache_path_json.stat()
            if not (
                state.get("mtime_ns") == json_stat.st_mtime_ns
                and state.get("size") == json_stat.st_size
            ):
                # clear mod, etag, cache_control to encourage re-download
                state.update(
                    {
                        ETAG_KEY: "",
                        LAST_MODIFIED_KEY: "",
                        CACHE_CONTROL_KEY: "",
                        "size": 0,
                    }
                )
            self.state.clear()
            self.state.update(
                state
            )  # will aliased _mod, _etag (not cleared above) pass through as mod, etag?

        return json_data

        # check repodata.json stat(); mtime_ns must equal value in
        # {CACHE_STATE_SUFFIX} file, or it is stale.
        # read repodata.json
        # check repodata.json stat() again: st_size, st_mtime_ns must be equal

        # repodata.json is okay - use it somewhere

        # repodata.json is not okay - maybe use it, but don't allow cache updates

        # unlock {CACHE_STATE_SUFFIX} file

        # also, add refresh_ns instead of touching repodata.json file

    def load_state(self):
        """
        Update self.state without reading repodata.json.

        Return self.state.
        """
        try:
            self.load(state_only=True)
        except (FileNotFoundError, json.JSONDecodeError) as e:
            if isinstance(e, json.JSONDecodeError):
                log.warning(f"{e.__class__.__name__} loading {self.cache_path_state}")
            self.state.clear()
        return self.state

    def save(self, data: str):
        """Write data to <repodata>.json cache path, synchronize state."""
        temp_path = self.cache_dir / f"{self.name}.{os.urandom(2).hex()}.tmp"

        try:
            with temp_path.open("x") as temp:  # exclusive mode, error if exists
                temp.write(data)

            return self.replace(temp_path)

        finally:
            try:
                temp_path.unlink()
            except OSError:
                pass

    def replace(self, temp_path: Path):
        """
        Rename path onto <repodata>.json path, synchronize state.

        Relies on path's mtime not changing on move. `temp_path` should be
        adjacent to `self.cache_path_json` to be on the same filesystem.
        """
        with self.lock() as state_file:
            # "a+" creates the file if necessary, does not trunctate file.
            state_file.seek(0)
            state_file.truncate()
            stat = temp_path.stat()
            # XXX make sure self.state has the correct etag, etc. for temp_path.
            # UserDict has inscrutable typing, which we ignore
            self.state["mtime_ns"] = stat.st_mtime_ns  # type: ignore
            self.state["size"] = stat.st_size  # type: ignore
            self.state["refresh_ns"] = time.time_ns()  # type: ignore
            try:
                temp_path.rename(self.cache_path_json)
            except FileExistsError:  # Windows
                self.cache_path_json.unlink()
                temp_path.rename(self.cache_path_json)
            state_file.write(json.dumps(dict(self.state), indent=2))

    def refresh(self, refresh_ns=0):
        """
        Update access time in cache info file to indicate a HTTP 304 Not Modified response.
        """
        # Note this is not thread-safe.
        with self.lock() as state_file:
            # "a+" creates the file if necessary, does not trunctate file.
            state_file.seek(0)
            state_file.truncate()
            self.state["refresh_ns"] = refresh_ns or time.time_ns()
            state_file.write(json.dumps(dict(self.state), indent=2))

    @contextmanager
    def lock(self, mode="a+"):
        """
        Lock .info.json file. Hold lock while modifying related files.

        mode: "a+" then seek(0) to write/create; "r+" to read.
        """
        with self.cache_path_state.open(mode) as state_file, lock(state_file):
            yield state_file

    def stale(self):
        """
        Compare state refresh_ns against cache control header and
        context.local_repodata_ttl.
        """
        if context.local_repodata_ttl > 1:
            max_age = context.local_repodata_ttl
        elif context.local_repodata_ttl == 1:
            max_age = get_cache_control_max_age(self.state.cache_control)
        else:
            max_age = 0

        max_age *= 10**9  # nanoseconds
        now = time.time_ns()
        refresh = self.state.get("refresh_ns", 0)
        return (now - refresh) > max_age

    def timeout(self):
        """
        Return number of seconds until cache times out (<= 0 if already timed
        out).
        """
        if context.local_repodata_ttl > 1:
            max_age = context.local_repodata_ttl
        elif context.local_repodata_ttl == 1:
            max_age = get_cache_control_max_age(self.state.cache_control)
        else:
            max_age = 0

        max_age *= 10**9  # nanoseconds
        now = time.time_ns()
        refresh = self.state.get("refresh_ns", 0)
        return ((now - refresh) + max_age) / 1e9


class RepodataFetch:
    """
    Combine RepodataCache and RepoInterface to provide subdir_data.SubdirData()
    with what it needs.

    Provide a variety of formats since some ``RepoInterface`` have to
    ``json.loads(...)`` anyway, and some clients don't need the Python data
    structure at all.
    """

    cache_path_base: Path
    channel: Channel
    repodata_fn: str
    url_w_subdir: str
    url_w_credentials: str
    repo_interface_cls: Any

    def __init__(
        self,
        cache_path_base: Path,
        channel: Channel,
        repodata_fn: str,
        *,
        repo_interface_cls,
    ):
        self.cache_path_base = cache_path_base
        self.channel = channel
        self.repodata_fn = repodata_fn

        self.url_w_subdir = self.channel.url(with_credentials=False) or ""
        self.url_w_credentials = self.channel.url(with_credentials=True) or ""

        self.repo_interface_cls = repo_interface_cls

    def fetch_latest_parsed(self) -> tuple[dict, RepodataState]:
        """
        Retrieve parsed latest or latest-cached repodata as a dict; update
        cache.

        :return: (repodata contents, state including cache headers)
        """
        parsed, state = self.fetch_latest()
        if isinstance(parsed, str):
<<<<<<< HEAD
            parsed = json.loads(parsed)

        # allow plugins to modify the repodata and state
        for pre_solve in context.plugin_manager.get_hook_results("repodata_patches"):
            parsed = pre_solve.action(self.channel, parsed)

        return parsed, state
=======
            try:
                return json.loads(parsed), state
            except json.JSONDecodeError as e:
                e.args = (
                    f'{e.args[0]}; got "{parsed[:ERROR_SNIPPET_LENGTH]}"',
                    *e.args[1:],
                )
                raise
        else:
            return parsed, state
>>>>>>> 1452d567

    def fetch_latest_path(self) -> tuple[Path, RepodataState]:
        """
        Retrieve latest or latest-cached repodata; update cache.

        :return: (pathlib.Path to uncompressed repodata contents, RepodataState)
        """
        _, state = self.fetch_latest()
        return self.cache_path_json, state

    @property
    def url_w_repodata_fn(self):
        return self.url_w_subdir + "/" + self.repodata_fn

    @property
    def cache_path_json(self):
        return self.repo_cache.cache_path_json

    @property
    def cache_path_state(self):
        """
        Out-of-band etag and other state needed by the RepoInterface.
        """
        return self.repo_cache.cache_path_state

    @property
    def repo_cache(self) -> RepodataCache:
        return RepodataCache(self.cache_path_base, self.repodata_fn)

    @property
    def _repo(self) -> RepoInterface:
        """
        Changes as we mutate self.repodata_fn.
        """
        return self.repo_interface_cls(
            self.url_w_credentials,
            repodata_fn=self.repodata_fn,
            cache=self.repo_cache,
        )

    def fetch_latest(self) -> tuple[dict | str, RepodataState]:
        """
        Return up-to-date repodata and cache information. Fetch repodata from
        remote if cache has expired; return cached data if cache has not
        expired; return stale cached data or dummy data if in offline mode.
        """
        cache = self.repo_cache
        cache.load_state()

        # XXX cache_path_json and cache_path_state must exist; just try loading
        # it and fall back to this on error?
        if not cache.cache_path_json.exists():
            log.debug(
                "No local cache found for %s at %s",
                self.url_w_repodata_fn,
                self.cache_path_json,
            )
            if context.use_index_cache or (
                context.offline and not self.url_w_subdir.startswith("file://")
            ):
                log.debug(
                    "Using cached data for %s at %s forced. Returning empty repodata.",
                    self.url_w_repodata_fn,
                    self.cache_path_json,
                )
                return (
                    {},
                    cache.state,
                )  # XXX basic properties like info, packages, packages.conda? instead of {}?

        else:
            if context.use_index_cache:
                log.debug(
                    "Using cached repodata for %s at %s because use_cache=True",
                    self.url_w_repodata_fn,
                    self.cache_path_json,
                )

                _internal_state = self.read_cache()
                return _internal_state

            stale = cache.stale()
            if (not stale or context.offline) and not self.url_w_subdir.startswith(
                "file://"
            ):
                timeout = cache.timeout()
                log.debug(
                    "Using cached repodata for %s at %s. Timeout in %d sec",
                    self.url_w_repodata_fn,
                    self.cache_path_json,
                    timeout,
                )
                _internal_state = self.read_cache()
                return _internal_state

            log.debug(
                "Local cache timed out for %s at %s",
                self.url_w_repodata_fn,
                self.cache_path_json,
            )

        try:
            try:
                repo = self._repo
                if hasattr(repo, "repodata_parsed"):
                    raw_repodata = repo.repodata_parsed(cache.state)  # type: ignore
                else:
                    raw_repodata = repo.repodata(cache.state)  # type: ignore
            except RepodataIsEmpty:
                if self.repodata_fn != REPODATA_FN:
                    raise  # is UnavailableInvalidChannel subclass
                # the surrounding try/except/else will cache "{}"
                raw_repodata = None
            except RepodataOnDisk:
                # used as a sentinel, not the raised exception object
                raw_repodata = RepodataOnDisk

        except Response304ContentUnchanged:
            log.debug(
                "304 NOT MODIFIED for '%s'. Updating mtime and loading from disk",
                self.url_w_repodata_fn,
            )
            cache.refresh()
            _internal_state = self.read_cache()
            return _internal_state
        else:
            try:
                if raw_repodata is RepodataOnDisk:
                    # this is handled very similar to a 304. Can the cases be merged?
                    # we may need to read_bytes() and compare a hash to the state, instead.
                    # XXX use self._repo_cache.load() or replace after passing temp path to jlap
                    raw_repodata = self.cache_path_json.read_text()
                    stat = self.cache_path_json.stat()
                    cache.state["size"] = stat.st_size  # type: ignore
                    mtime_ns = stat.st_mtime_ns
                    cache.state["mtime_ns"] = mtime_ns  # type: ignore
                    cache.refresh()
                elif isinstance(raw_repodata, dict):
                    # repo implementation cached it, and parsed it
                    # XXX check size upstream for locking reasons
                    stat = self.cache_path_json.stat()
                    cache.state["size"] = stat.st_size
                    mtime_ns = stat.st_mtime_ns
                    cache.state["mtime_ns"] = mtime_ns  # type: ignore
                    cache.refresh()
                elif isinstance(raw_repodata, (str, type(None))):
                    # Can we pass this information in state or with a sentinel/special exception?
                    if raw_repodata is None:
                        raw_repodata = "{}"
                    cache.save(raw_repodata)
                else:  # pragma: no cover
                    # it can be a dict?
                    assert False, f"Unreachable {raw_repodata}"
            except OSError as e:
                if e.errno in (errno.EACCES, errno.EPERM, errno.EROFS):
                    raise NotWritableError(self.cache_path_json, e.errno, caused_by=e)
                else:
                    raise

            return raw_repodata, cache.state

    def read_cache(self) -> tuple[str, RepodataState]:
        """
        Read repodata from disk, without trying to fetch a fresh version.
        """
        # pickled data is bad or doesn't exist; load cached json
        log.debug(
            "Loading raw json for %s at %s",
            self.url_w_repodata_fn,
            self.cache_path_json,
        )

        cache = self.repo_cache

        try:
            raw_repodata_str = cache.load()
            return raw_repodata_str, cache.state
        except ValueError as e:
            # OSError (locked) may happen here
            # ValueError: Expecting object: line 11750 column 6 (char 303397)
            log.debug("Error for cache path: '%s'\n%r", self.cache_path_json, e)
            message = """An error occurred when loading cached repodata.  Executing
`conda clean --index-cache` will remove cached repodata files
so they can be downloaded again."""
            raise CondaError(message)


try:
    hashlib.md5(b"", usedforsecurity=False)

    def _md5_not_for_security(data):
        return hashlib.md5(data, usedforsecurity=False)

except TypeError:  # pragma: no cover
    # Python < 3.9
    def _md5_not_for_security(data):
        return hashlib.md5(data)


def cache_fn_url(url, repodata_fn=REPODATA_FN):
    # url must be right-padded with '/' to not invalidate any existing caches
    if not url.endswith("/"):
        url += "/"
    # add the repodata_fn in for uniqueness, but keep it off for standard stuff.
    #    It would be more sane to add it for everything, but old programs (Navigator)
    #    are looking for the cache under keys without this.
    if repodata_fn != REPODATA_FN:
        url += repodata_fn

    md5 = _md5_not_for_security(url.encode("utf-8"))
    return f"{md5.hexdigest()[:8]}.json"


def get_cache_control_max_age(cache_control_value: str | None):
    cache_control_value = cache_control_value or ""
    max_age = re.search(r"max-age=(\d+)", cache_control_value)
    return int(max_age.groups()[0]) if max_age else 0


def create_cache_dir():
    cache_dir = os.path.join(PackageCacheData.first_writable().pkgs_dir, "cache")
    mkdir_p_sudo_safe(cache_dir)
    return cache_dir<|MERGE_RESOLUTION|>--- conflicted
+++ resolved
@@ -729,26 +729,20 @@
         """
         parsed, state = self.fetch_latest()
         if isinstance(parsed, str):
-<<<<<<< HEAD
-            parsed = json.loads(parsed)
+            try:
+                parsed = json.loads(parsed)
+            except json.JSONDecodeError as exc:
+                exc.args = (
+                    f'{exc.args[0]}; got "{parsed[:ERROR_SNIPPET_LENGTH]}"',
+                    *exc.args[1:],
+                )
+                raise
 
         # allow plugins to modify the repodata and state
         for pre_solve in context.plugin_manager.get_hook_results("repodata_patches"):
             parsed = pre_solve.action(self.channel, parsed)
 
         return parsed, state
-=======
-            try:
-                return json.loads(parsed), state
-            except json.JSONDecodeError as e:
-                e.args = (
-                    f'{e.args[0]}; got "{parsed[:ERROR_SNIPPET_LENGTH]}"',
-                    *e.args[1:],
-                )
-                raise
-        else:
-            return parsed, state
->>>>>>> 1452d567
 
     def fetch_latest_path(self) -> tuple[Path, RepodataState]:
         """
