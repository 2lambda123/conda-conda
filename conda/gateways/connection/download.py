# Copyright (C) 2012 Anaconda, Inc
# SPDX-License-Identifier: BSD-3-Clause
"""Download logic for conda indices and packages."""
import hashlib
import tempfile
import warnings
from logging import DEBUG, getLogger
from os import rename
from os.path import basename, exists, getsize, join

from ... import CondaError
from ...auxlib.ish import dals
from ...auxlib.logz import stringify
from ...base.context import context
from ...common.io import time_recorder
from ...exceptions import (
    BasicClobberError,
    ChecksumMismatchError,
    CondaDependencyError,
    CondaHTTPError,
    CondaSSLError,
    ProxyError,
    maybe_raise,
)
from ..disk.delete import rm_rf
from . import (
    ConnectionError,
    HTTPError,
    InsecureRequestWarning,
    InvalidSchema,
    RequestsProxyError,
    SSLError,
)
from .session import get_session

log = getLogger(__name__)


def disable_ssl_verify_warning():
    warnings.simplefilter("ignore", InsecureRequestWarning)


@time_recorder("download")
def download(
    url,
    target_full_path,
    md5=None,
    sha256=None,
    size=None,
    progress_update_callback=None,
):
    if exists(target_full_path):
        maybe_raise(BasicClobberError(target_full_path, url, context), context)
    if not context.ssl_verify:
        disable_ssl_verify_warning()

    # Use a .part file to be able to resume downloading in case of failures.
    target_part_path = target_full_path + ".part"
    target_part_size = 0
    if exists(target_part_path):
        target_part_size = getsize(target_part_path)

    try:
        timeout = context.remote_connect_timeout_secs, context.remote_read_timeout_secs
<<<<<<< HEAD
        session = CondaSession()
        headers = {
            "Range": "bytes=%s-" % target_part_size
        }  # Attempt to resume downloading.
        resp = session.get(
            url, stream=True, proxies=session.proxies, timeout=timeout, headers=headers
        )
=======
        session = get_session(url)
        resp = session.get(url, stream=True, proxies=session.proxies, timeout=timeout)
>>>>>>> 57042dcf
        if log.isEnabledFor(DEBUG):
            log.debug(stringify(resp, content_max_len=256))
        resp.raise_for_status()

        content_length = int(resp.headers.get("Content-Length", 0))
        # Check whether 'Range' is supported by the server.
        resume_download = resp.headers.get(
            "Accept-Ranges", "none"
        ) == "bytes" or resp.headers.get("Content-Range", "none").startswith(
            "bytes %s" % target_part_size
        )

        total_target_size = None
        if content_length:
            total_target_size = content_length + target_part_size
            if size is not None and size == content_length:
                # The server is responding with full-sized file, no need to resume the download.
                resume_download = False

        file_open_flags = "ab"
        if not resume_download:
            # Pretend that the .part file is empty and needs to be overwritten.
            target_part_size = 0
            file_open_flags = "wb"

        try:
            with open(target_part_path, file_open_flags) as fh:
                for chunk in resp.iter_content(2**14):
                    try:
                        fh.write(chunk)
                    except OSError as e:
                        message = (
                            "Failed to write to %(target_path)s\n  errno: %(errno)d"
                        )
                        # TODO: make this CondaIOError
                        raise CondaError(
                            message, target_path=target_part_path, errno=e.errno
                        )

                    target_part_size += len(chunk)

                    if (
                        total_target_size is not None
                        and target_part_size <= total_target_size
                    ):
                        if progress_update_callback:
                            progress_update_callback(
                                target_part_size / total_target_size
                            )

            if total_target_size and total_target_size != target_part_size:
                # TODO: needs to be a more-specific error type
                message = dals(
                    """
                Downloaded bytes did not match Content-Length
                  url: %(url)s
                  target_path: %(target_path)s
                  total Content-Length: %(content_length)d
                  total downloaded bytes: %(downloaded_bytes)d
                """
                )
                original_target_part_size = total_target_size - content_length
                raise CondaError(
                    message,
                    url=url,
                    target_path=target_part_path,
                    content_length=content_length,
                    downloaded_bytes=target_part_size - original_target_part_size,
                )

        except OSError as e:
            if e.errno == 104:
                # Connection reset by peer
                log.debug("%s, trying again" % e)
            raise

        if size is not None:
            actual_size = total_target_size
            if actual_size != size:
                log.debug(
                    "size mismatch for download: %s (%s != %s)", url, actual_size, size
                )
                raise ChecksumMismatchError(
                    url, target_part_path, "size", size, actual_size
                )
        content_length = int(resp.headers.get("Content-Length", 0))

        # prefer sha256 over md5 when both are available
        checksum_builder = checksum_type = checksum = None
        if sha256:
            checksum_builder = hashlib.new("sha256")
            checksum_type = "sha256"
            checksum = sha256
        elif md5:
            checksum_builder = hashlib.new("md5") if md5 else None
            checksum_type = "md5"
            checksum = md5

        if checksum_builder:
            with open(target_part_path, "rb") as fh:
                chunk = fh.read(2**14)
                while len(chunk):
                    checksum_builder.update(chunk)
                    chunk = fh.read(2**14)

        size_builder = 0
        try:
            with open(target_full_path, "wb") as fh:
                streamed_bytes = 0
                for chunk in resp.iter_content(2**14):
                    # chunk could be the decompressed form of the real data
                    # but we want the exact number of bytes read till now
                    streamed_bytes = resp.raw.tell()
                    try:
                        fh.write(chunk)
                    except OSError as e:
                        message = (
                            "Failed to write to %(target_path)s\n  errno: %(errno)d"
                        )
                        # TODO: make this CondaIOError
                        raise CondaError(
                            message, target_path=target_full_path, errno=e.errno
                        )

                    checksum_builder and checksum_builder.update(chunk)
                    size_builder += len(chunk)

                    if content_length and 0 <= streamed_bytes <= content_length:
                        if progress_update_callback:
                            progress_update_callback(streamed_bytes / content_length)

            if content_length and streamed_bytes != content_length:
                # TODO: needs to be a more-specific error type
                message = dals(
                    """
                Downloaded bytes did not match Content-Length
                  url: %(url)s
                  target_path: %(target_path)s
                  Content-Length: %(content_length)d
                  downloaded bytes: %(downloaded_bytes)d
                """
                )
                raise CondaError(
                    message,
                    url=url,
                    target_path=target_full_path,
                    content_length=content_length,
                    downloaded_bytes=streamed_bytes,
                )

        except OSError as e:
            if e.errno == 104:
                # Connection reset by peer
                log.debug("%s, trying again" % e)
            raise

        if checksum:
            actual_checksum = checksum_builder.hexdigest()
            if actual_checksum != checksum:
                log.debug(
                    "%s mismatch for download: %s (%s != %s)",
                    checksum_type,
                    url,
                    actual_checksum,
                    checksum,
                )
                raise ChecksumMismatchError(
                    url, target_part_path, checksum_type, checksum, actual_checksum
                )

        # Finally, rename the .part file to complete the successful download.
        rename(target_part_path, target_full_path)
        if size is not None:
            actual_size = size_builder
            if actual_size != size:
                log.debug(
                    "size mismatch for download: %s (%s != %s)", url, actual_size, size
                )
                raise ChecksumMismatchError(
                    url, target_full_path, "size", size, actual_size
                )

    except RequestsProxyError:
        raise ProxyError()  # see #3962

    except InvalidSchema as e:
        if "SOCKS" in str(e):
            message = dals(
                """
                Requests has identified that your current working environment is configured
                to use a SOCKS proxy, but pysocks is not installed.  To proceed, remove your
                proxy configuration, run `conda install pysocks`, and then you can re-enable
                your proxy configuration.
                """
            )
            raise CondaDependencyError(message)
        else:
            raise

    except SSLError as e:
        # SSLError: either an invalid certificate or OpenSSL is unavailable
        try:
            import ssl  # noqa: F401
        except ImportError:
            raise CondaSSLError(
                dals(
                    f"""
                    OpenSSL appears to be unavailable on this machine. OpenSSL is required to
                    download and install packages.

                    Exception: {e}
                    """
                )
            )
        else:
            raise CondaSSLError(
                dals(
                    f"""
                    Encountered an SSL error. Most likely a certificate verification issue.

                    Exception: {e}
                    """
                )
            )

    except (ConnectionError, HTTPError) as e:
        help_message = dals(
            """
        An HTTP error occurred when trying to retrieve this URL.
        HTTP errors are often intermittent, and a simple retry will get you on your way.
        """
        )
        raise CondaHTTPError(
            help_message,
            url,
            getattr(e.response, "status_code", None),
            getattr(e.response, "reason", None),
            getattr(e.response, "elapsed", None),
            e.response,
            caused_by=e,
        )


def download_text(url):
    if not context.ssl_verify:
        disable_ssl_verify_warning()
    try:
        timeout = context.remote_connect_timeout_secs, context.remote_read_timeout_secs
        session = get_session(url)
        response = session.get(
            url, stream=True, proxies=session.proxies, timeout=timeout
        )
        if log.isEnabledFor(DEBUG):
            log.debug(stringify(response, content_max_len=256))
        response.raise_for_status()
    except RequestsProxyError:
        raise ProxyError()  # see #3962
    except InvalidSchema as e:
        if "SOCKS" in str(e):
            message = dals(
                """
                Requests has identified that your current working environment is configured
                to use a SOCKS proxy, but pysocks is not installed.  To proceed, remove your
                proxy configuration, run `conda install pysocks`, and then you can re-enable
                your proxy configuration.
                """
            )
            raise CondaDependencyError(message)
        else:
            raise
    except (ConnectionError, HTTPError, SSLError) as e:
        status_code = getattr(e.response, "status_code", None)
        if status_code == 404:
            help_message = dals(
                """
            An HTTP error occurred when trying to retrieve this URL.
            The URL does not exist.
            """
            )
        else:
            help_message = dals(
                """
            An HTTP error occurred when trying to retrieve this URL.
            HTTP errors are often intermittent, and a simple retry will get you on your way.
            """
            )
        raise CondaHTTPError(
            help_message,
            url,
            status_code,
            getattr(e.response, "reason", None),
            getattr(e.response, "elapsed", None),
            e.response,
            caused_by=e,
        )
    return response.text


class TmpDownload:
    """Context manager to handle downloads to a tempfile."""

    def __init__(self, url, verbose=True):
        self.url = url
        self.verbose = verbose

    def __enter__(self):
        if "://" not in self.url:
            # if we provide the file itself, no tmp dir is created
            self.tmp_dir = None
            return self.url
        else:
            self.tmp_dir = tempfile.mkdtemp()
            dst = join(self.tmp_dir, basename(self.url))
            download(self.url, dst)
            return dst

    def __exit__(self, exc_type, exc_value, traceback):
        if self.tmp_dir:
            rm_rf(self.tmp_dir)<|MERGE_RESOLUTION|>--- conflicted
+++ resolved
@@ -62,18 +62,13 @@
 
     try:
         timeout = context.remote_connect_timeout_secs, context.remote_read_timeout_secs
-<<<<<<< HEAD
-        session = CondaSession()
+        session = get_session(url)
         headers = {
             "Range": "bytes=%s-" % target_part_size
         }  # Attempt to resume downloading.
         resp = session.get(
             url, stream=True, proxies=session.proxies, timeout=timeout, headers=headers
         )
-=======
-        session = get_session(url)
-        resp = session.get(url, stream=True, proxies=session.proxies, timeout=timeout)
->>>>>>> 57042dcf
         if log.isEnabledFor(DEBUG):
             log.debug(stringify(resp, content_max_len=256))
         resp.raise_for_status()
