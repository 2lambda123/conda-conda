--- conflicted
+++ resolved
@@ -40,15 +40,15 @@
         self.submit(path)
 
     def submit(self, path):
-        rm_rf_wait(path)
-        # future = self.executor.submit(rm_rf_wait, path)
-        # self.queue.append(future)
+        # rm_rf_wait(path)
+        future = self.executor.submit(rm_rf_wait, path)
+        self.queue.append(future)
 
     def flush(self):
-        pass
-        # while self.queue:
-        #     future = self.queue.pop(0)
-        #     future.result()
+        # pass
+        while self.queue:
+            future = self.queue.pop(0)
+            future.result()
 
 
 rm_rf_queued = RM_RF_Queue()
@@ -123,18 +123,6 @@
     assert not lexists(path), "rm_rf_no_trash failed for %s" % path
     return True
 
-<<<<<<< HEAD
-=======
-        def rm(fn, childpath):
-            try:
-                fn(childpath)
-            except Exception:
-                if not ignore_errors:
-                    if onerror is None:
-                        raise
-                    else:
-                        onerror(fn, childpath, sys.exc_info()[0])
->>>>>>> 03e2fad1
 
 def _backoff_unlink(file_or_symlink_path, max_tries=MAX_TRIES):
     exp_backoff_fn(_do_unlink, file_or_symlink_path, max_tries=max_tries)
@@ -246,10 +234,10 @@
 
 
 def _move_path_to_trash(path):
+    trash_dir = context.trash_dir
+    trash_file = join(trash_dir, text_type(uuid4()))
     try:
-        trash_dir = context.trash_dir
         mkdir_p(trash_dir)
-        trash_file = join(trash_dir, text_type(uuid4()))
         if on_win:
             trash_file = _make_win_path(trash_file)
             path = _make_win_path(path)
@@ -258,7 +246,11 @@
         return trash_file
     except EnvironmentError as e:
         if on_win:
-            pass
+            log.debug("EnvironmentError in _move_path_to_trash:\n"
+                      "  path: %s\n"
+                      "  trash_file: %s\n"
+                      "  error: %r",
+                      path, trash_file, e)
         else:
             raise
 
@@ -301,64 +293,8 @@
             if sys.version_info > (3, 3):
                 args = 0, strerror, None, value
             else:
-<<<<<<< HEAD
                 args = value, strerror
             super(WindowsError, self).__init__(*args)
-=======
-                return HANDLE(value)
-
-        def close(self):
-            if bool(self):
-                try:
-                    CloseHandle(self)
-                except Exception:
-                    pass
-
-        def __enter__(self):
-            self.autoclose = True
-            return self
-
-        def __exit__(self, exc_typ, exc_val, trace):
-            self.close()
-            return False
-
-        def __del__(self):
-            if hasattr(self, 'autoclose') and self.autoclose:
-                CloseHandle(self)
-
-        def __nonzero__(self):
-            return super(HANDLE, self).__nonzero__() and self.value != HANDLE.INVALID.value
-
-    class GUID(Structure):
-        """ Borrowed small parts of this from the comtypes module. """
-        _fields_ = [
-            (ensure_binary('Data1'), DWORD),
-            (ensure_binary('Data2'), WORD),
-            (ensure_binary('Data3'), WORD),
-            (ensure_binary('Data4'), (BYTE * 8)),
-        ]
-
-    # Ctypes Structures
-    class LUID(Structure):
-        _fields_ = [
-            (ensure_binary('LowPart'), DWORD),
-            (ensure_binary('HighPart'), LONG),
-        ]
-
-    class LUID_AND_ATTRIBUTES(LUID):
-        _fields_ = [(ensure_binary('Attributes'), DWORD)]
-
-    class GenericReparseBuffer(Structure):
-        _fields_ = [(ensure_binary('PathBuffer'), UCHAR * MAX_GENERIC_REPARSE_BUFFER)]
-
-    class ReparsePoint(Structure):
-        """
-        Originally, Buffer was a union made up of SymbolicLinkBuffer, MountpointBuffer,
-        and GenericReparseBuffer. Since we're not actually doing anything with the buffer
-        aside from passing it along to the native functions, however, I've gone ahead
-        and cleaned up some of of the unnecessary code.
-        """
->>>>>>> 03e2fad1
 
         @property
         def message(self):
