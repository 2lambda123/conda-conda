# -*- coding: utf-8 -*-
# Copyright (C) 2012 Anaconda, Inc
# SPDX-License-Identifier: BSD-3-Clause
from __future__ import absolute_import, division, print_function, unicode_literals

from errno import EACCES, EEXIST, ENOENT, ENOTEMPTY, EPERM
from logging import getLogger
import os
<<<<<<< HEAD
from os import makedirs, mkdir
from os.path import basename, dirname, isdir
=======
from os.path import basename, isdir, dirname
>>>>>>> 03e2fad1
import sys
from time import sleep

from ...common.compat import on_win

log = getLogger(__name__)

MAX_TRIES = 7


def exp_backoff_fn(fn, *args, **kwargs):
    """Mostly for retrying file operations that fail on Windows due to virus scanners"""
    max_tries = kwargs.pop('max_tries', MAX_TRIES)
    if not on_win:
        return fn(*args, **kwargs)

    import random
    # with max_tries = 6, max total time ~= 3.2 sec
    # with max_tries = 7, max total time ~= 6.5 sec
    for n in range(max_tries):
        try:
            result = fn(*args, **kwargs)
        except EnvironmentError as e:
            log.trace(repr(e))
            if e.errno in (EPERM, EACCES):
                if n == max_tries-1:
                    raise
                sleep_time = ((2 ** n) + random.random()) * 0.1
                caller_frame = sys._getframe(1)
                log.info("retrying %s/%s %s() in %g sec %r",
                         basename(caller_frame.f_code.co_filename),
                         caller_frame.f_lineno,
                         fn.__name__,
                         sleep_time,
                         args)
                sleep(sleep_time)
            elif e.errno in (ENOENT, ENOTEMPTY):
                # errno.ENOENT File not found error / No such file or directory
                # errno.ENOTEMPTY OSError(41, 'The directory is not empty')
                raise
            else:
                log.warn("Uncaught backoff with error: %r %r", e, vars(e))
                raise
        else:
            return result


def mkdir_p(path):
    # putting this here to help with circular imports
    try:
        log.trace('making directory %s', path)
        if path:
            os.makedirs(path)
            return isdir(path) and path
    except EnvironmentError as e:
        if e.errno == EEXIST and isdir(path):
            return path
        else:
            raise


def mkdir_p_sudo_safe(path):
    if isdir(path):
        return
    base_dir = dirname(path)
    if not isdir(base_dir):
        mkdir_p_sudo_safe(base_dir)
    log.trace('making directory %s', path)
    os.mkdir(path)
    # # per the following issues, removing this code as of 4.6.0:
    # #   - https://github.com/conda/conda/issues/6569
    # #   - https://github.com/conda/conda/issues/6576
    # #   - https://github.com/conda/conda/issues/7109
    # if not on_win and os.environ.get('SUDO_UID') is not None:
    #     uid = int(os.environ['SUDO_UID'])
    #     gid = int(os.environ.get('SUDO_GID', -1))
    #     log.trace("chowning %s:%s %s", uid, gid, path)
    #     os.chown(path, uid, gid)
    if not on_win:
        # set newly-created directory permissions to 02775
        # https://github.com/conda/conda/issues/6610#issuecomment-354478489
        os.chmod(path, 0o2775)<|MERGE_RESOLUTION|>--- conflicted
+++ resolved
@@ -6,13 +6,9 @@
 from errno import EACCES, EEXIST, ENOENT, ENOTEMPTY, EPERM
 from logging import getLogger
 import os
-<<<<<<< HEAD
-from os import makedirs, mkdir
 from os.path import basename, dirname, isdir
-=======
-from os.path import basename, isdir, dirname
->>>>>>> 03e2fad1
 import sys
+
 from time import sleep
 
 from ...common.compat import on_win
