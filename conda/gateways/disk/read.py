# -*- coding: utf-8 -*-
from __future__ import absolute_import, division, print_function, unicode_literals

from base64 import b64encode
from collections import namedtuple
from errno import ENOENT
from functools import partial
from glob import glob
import hashlib
from itertools import chain
import json
from logging import getLogger
from os import listdir
from os.path import isdir, isfile, join
import shlex
import tarfile

from .link import islink, lexists
from ..._vendor.auxlib.collection import first
from ..._vendor.auxlib.ish import dals
<<<<<<< HEAD
from ...base.constants import PREFIX_PLACEHOLDER, CONDA_TARBALL_EXTENSION
from ...common.compat import on_win, ensure_text_type
from ...exceptions import CondaFileNotFoundError, CondaUpgradeError
=======
from ...base.constants import PREFIX_PLACEHOLDER
from ...exceptions import CondaFileNotFoundError, CondaUpgradeError, CondaVerificationError
>>>>>>> 5d959117
from ...models.channel import Channel
from ...models.enums import FileMode, PathType
from ...models.index_record import IndexJsonRecord
from ...models.package_info import PackageInfo, PackageMetadata, PathData, PathDataV1, PathsData

log = getLogger(__name__)

listdir = listdir
lexists, isdir, isfile = lexists, isdir, isfile


def yield_lines(path):
    """Generator function for lines in file.  Empty generator if path does not exist.

    Args:
        path (str): path to file

    Returns:
        iterator: each line in file, not starting with '#'

    """
    try:
        with open(path) as fh:
            for line in fh:
                line = line.strip()
                if not line or line.startswith('#'):
                    continue
                yield line
    except (IOError, OSError) as e:
        if e.errno == ENOENT:
            raise StopIteration
        else:
            raise


def compute_md5sum(file_full_path):
    if not isfile(file_full_path):
        raise CondaFileNotFoundError(file_full_path)

    hash_md5 = hashlib.md5()
    with open(file_full_path, "rb") as fh:
        for chunk in iter(partial(fh.read, 8192), b''):
            hash_md5.update(chunk)
    return hash_md5.hexdigest()


def find_first_existing(*globs):
    for g in globs:
        for path in glob(g):
            if lexists(path):
                return path
    return None


# ####################################################
# functions supporting read_package_info()
# ####################################################

def read_package_info(record, extracted_package_directory):
    index_json_record = read_index_json(extracted_package_directory)
    icondata = read_icondata(extracted_package_directory)
    package_metadata = read_package_metadata(extracted_package_directory)
    paths_data = read_paths_json(extracted_package_directory)

    return PackageInfo(
        extracted_package_dir=extracted_package_directory,
        channel=Channel(record.schannel or record.channel),
        repodata_record=record,
        url=record.url,

        index_json_record=index_json_record,
        icondata=icondata,
        package_metadata=package_metadata,
        paths_data=paths_data,
    )


<<<<<<< HEAD
# ####################################################
# functions supporting read_package_info()
# ####################################################

def read_index_json(path):
    if isdir(path):
        with open(join(path, 'info', 'index.json')) as fh:
            return IndexJsonRecord(**json.load(fh))
    elif isfile(path) and path.endswith(CONDA_TARBALL_EXTENSION):
        with tarfile.open(path) as tf:
            tar_info = tf.getmember('info/index.json')
            fh = tf.extractfile(tar_info)
            json_str = ensure_text_type(fh.read())
            return IndexJsonRecord(**json.loads(json_str))
    else:
        raise RuntimeError()
=======
def read_index_json(extracted_package_directory):
    with open(join(extracted_package_directory, 'info', 'index.json')) as fi:
        record = IndexRecord(**json.load(fi))  # TODO: change to LinkedPackageData
    return record
>>>>>>> 5d959117


def read_icondata(extracted_package_directory):
    icon_file_path = join(extracted_package_directory, 'info', 'icon.png')
    if isfile(icon_file_path):
        with open(icon_file_path, 'rb') as f:
            data = f.read()
        return b64encode(data).decode('utf-8')
    else:
        return None


def read_package_metadata(extracted_package_directory):
    def _paths():
        yield join(extracted_package_directory, 'info', 'link.json')
        yield join(extracted_package_directory, 'info', 'package_metadata.json')

    path = first(_paths(), key=isfile)
    if not path:
        return None
    else:
        with open(path, 'r') as f:
            package_metadata = PackageMetadata(**json.loads(f.read()))
            if package_metadata.package_metadata_version != 1:
                raise CondaUpgradeError(dals("""
                The current version of conda is too old to install this package. (This version
                only supports link.json schema version 1.)  Please update conda to install
                this package."""))
        return package_metadata


def read_paths_json(extracted_package_directory):
    info_dir = join(extracted_package_directory, 'info')
    paths_json_path = join(info_dir, 'paths.json')
    if isfile(paths_json_path):
        with open(paths_json_path) as paths_json:
            data = json.load(paths_json)
        if data.get('paths_version') != 1:
            raise CondaUpgradeError(dals("""
            The current version of conda is too old to install this package. (This version
            only supports paths.json schema version 1.)  Please update conda to install
            this package."""))
        paths_data = PathsData(
            paths_version=1,
            paths=(PathDataV1(**f) for f in data['paths']),
        )
    else:
        has_prefix_files = read_has_prefix(join(info_dir, 'has_prefix'))
        no_link = read_no_link(info_dir)

        def read_files_file():
            files_path = join(info_dir, 'files')
            for f in (ln for ln in (line.strip() for line in yield_lines(files_path)) if ln):
                path_info = {"_path": f}
                if f in has_prefix_files.keys():
                    path_info["prefix_placeholder"] = has_prefix_files[f][0]
                    path_info["file_mode"] = has_prefix_files[f][1]
                if f in no_link:
                    path_info["no_link"] = True
                if islink(join(extracted_package_directory, f)):
                    path_info["path_type"] = PathType.softlink
                else:
                    path_info["path_type"] = PathType.hardlink
                yield PathData(**path_info)

        paths_data = PathsData(
            paths_version=0,
            paths=read_files_file(),
        )
    return paths_data


def read_has_prefix(path):
    """
    reads `has_prefix` file and return dict mapping filepaths to tuples(placeholder, FileMode)

    A line in `has_prefix` contains one of
      * filepath
      * placeholder mode filepath

    mode values are one of
      * text
      * binary
    """
    ParseResult = namedtuple('ParseResult', ('placeholder', 'filemode', 'filepath'))

    def parse_line(line):
        # placeholder, filemode, filepath
        parts = tuple(x.strip('"\'') for x in shlex.split(line, posix=False))
        if len(parts) == 1:
            return ParseResult(PREFIX_PLACEHOLDER, FileMode.text, parts[0])
        elif len(parts) == 3:
            return ParseResult(parts[0], FileMode(parts[1]), parts[2])
        else:
            raise CondaVerificationError("Invalid has_prefix file at path: %s" % path)

    parsed_lines = (parse_line(line) for line in yield_lines(path))
    return {pr.filepath: (pr.placeholder, pr.filemode) for pr in parsed_lines}


def read_files(path):
    ParseResult = namedtuple('ParseResult', ('filepath', 'hash', 'bytes', 'type'))

    def parse_line(line):
        # 'filepath', 'hash', 'bytes', 'type'
        parts = line.split(',')
        if len(parts) == 4:
            return ParseResult(*parts)
        elif len(parts) == 1:
            return ParseResult(parts[0], None, None, None)
        else:
            raise CondaVerificationError("Invalid files at path: %s" % path)

    return tuple(parse_line(line) for line in yield_lines(path))


def read_no_link(info_dir):
    return set(chain(yield_lines(join(info_dir, 'no_link')),
                     yield_lines(join(info_dir, 'no_softlink'))))


def read_soft_links(extracted_package_directory, files):
    return tuple(f for f in files if islink(join(extracted_package_directory, f)))


def get_json_content(path_to_json):
    if isfile(path_to_json):
        try:
            with open(path_to_json, "r") as f:
                json_content = json.load(f)
        except json.decoder.JSONDecodeError:
            json_content = {}
    else:
        json_content = {}
    return json_content<|MERGE_RESOLUTION|>--- conflicted
+++ resolved
@@ -18,14 +18,9 @@
 from .link import islink, lexists
 from ..._vendor.auxlib.collection import first
 from ..._vendor.auxlib.ish import dals
-<<<<<<< HEAD
-from ...base.constants import PREFIX_PLACEHOLDER, CONDA_TARBALL_EXTENSION
-from ...common.compat import on_win, ensure_text_type
-from ...exceptions import CondaFileNotFoundError, CondaUpgradeError
-=======
-from ...base.constants import PREFIX_PLACEHOLDER
+from ...base.constants import CONDA_TARBALL_EXTENSION, PREFIX_PLACEHOLDER
+from ...common.compat import ensure_text_type
 from ...exceptions import CondaFileNotFoundError, CondaUpgradeError, CondaVerificationError
->>>>>>> 5d959117
 from ...models.channel import Channel
 from ...models.enums import FileMode, PathType
 from ...models.index_record import IndexJsonRecord
@@ -103,7 +98,6 @@
     )
 
 
-<<<<<<< HEAD
 # ####################################################
 # functions supporting read_package_info()
 # ####################################################
@@ -120,12 +114,6 @@
             return IndexJsonRecord(**json.loads(json_str))
     else:
         raise RuntimeError()
-=======
-def read_index_json(extracted_package_directory):
-    with open(join(extracted_package_directory, 'info', 'index.json')) as fi:
-        record = IndexRecord(**json.load(fi))  # TODO: change to LinkedPackageData
-    return record
->>>>>>> 5d959117
 
 
 def read_icondata(extracted_package_directory):
