# Copyright (C) 2012 Anaconda, Inc
# SPDX-License-Identifier: BSD-3-Clause
"""Disk utility functions for creating new files or directories."""
import codecs
import os
import sys
import tempfile
import warnings as _warnings
<<<<<<< HEAD
import json
=======
from errno import EACCES, EPERM, EROFS
from logging import getLogger
from os.path import basename, dirname, isdir, isfile, join, splitext
from shutil import copyfileobj, copystat
>>>>>>> cd3ee976

from ... import CondaError
from ...auxlib.ish import dals
from ...base.constants import CONDA_PACKAGE_EXTENSION_V1, PACKAGE_CACHE_MAGIC_FILE
from ...base.context import context
from ...common.compat import on_win
from ...common.path import ensure_pad, expand, win_path_double_escape, win_path_ok
from ...common.serialize import json_dump
from ...exceptions import BasicClobberError, CondaOSError, maybe_raise
from ...models.enums import LinkType
from . import mkdir_p
from .delete import path_is_clean, rm_rf
from .link import islink, lexists, link, readlink, symlink
from .permissions import make_executable
from .update import touch


# we have our own TemporaryDirectory implementation both for historical reasons and because
#     using our rm_rf function is more robust than the shutil equivalent
class TemporaryDirectory:
    """Create and return a temporary directory.  This has the same
    behavior as mkdtemp but can be used as a context manager.  For
    example:

        with TemporaryDirectory() as tmpdir:
            ...

    Upon exiting the context, the directory and everything contained
    in it are removed.
    """

    # Handle mkdtemp raising an exception
    name = None
    _closed = False

    def __init__(self, suffix="", prefix="tmp", dir=None):
        self.name = tempfile.mkdtemp(suffix, prefix, dir)

    def __repr__(self):
        return f"<{self.__class__.__name__} {self.name!r}>"

    def __enter__(self):
        return self.name

    def cleanup(self, _warn=False, _warnings=_warnings):
        from .delete import rm_rf as _rm_rf

        if self.name and not self._closed:
            try:
                _rm_rf(self.name)
            except (TypeError, AttributeError) as ex:
                if "None" not in f"{ex}":
                    raise
                _rm_rf(self.name)
            self._closed = True

    def __exit__(self, exc, value, tb):
        self.cleanup()

    def __del__(self):
        # Issue a ResourceWarning if implicit cleanup needed
        self.cleanup(_warn=True)


log = getLogger(__name__)
stdoutlog = getLogger("conda.stdoutlog")

# in __init__.py to help with circular imports
mkdir_p = mkdir_p

python_entry_point_template = dals(
    r"""
# -*- coding: utf-8 -*-
import re
import sys

from %(module)s import %(import_name)s

if __name__ == '__main__':
    sys.argv[0] = re.sub(r'(-script\.pyw?|\.exe)?$', '', sys.argv[0])
    sys.exit(%(func)s())
"""
)  # NOQA

application_entry_point_template = dals(
    """
# -*- coding: utf-8 -*-
if __name__ == '__main__':
    import os
    import sys
    args = ["%(source_full_path)s"]
    if len(sys.argv) > 1:
        args += sys.argv[1:]
    os.execv(args[0], args)
"""
)


def write_as_json_to_file(file_path, obj):
    log.trace("writing json to file %s", file_path)
    with codecs.open(file_path, mode="wb", encoding="utf-8") as fo:
        json_str = json_dump(obj)
        fo.write(json_str)


def create_python_entry_point(target_full_path, python_full_path, module, func):
    if lexists(target_full_path):
        maybe_raise(
            BasicClobberError(
                source_path=None,
                target_path=target_full_path,
                context=context,
            ),
            context,
        )

    import_name = func.split(".")[0]
    pyscript = python_entry_point_template % {
        "module": module,
        "func": func,
        "import_name": import_name,
    }
    if python_full_path is not None:
        from ...core.portability import generate_shebang_for_entry_point

        shebang = generate_shebang_for_entry_point(python_full_path)
    else:
        shebang = None

    with codecs.open(target_full_path, mode="wb", encoding="utf-8") as fo:
        if shebang is not None:
            fo.write(shebang)
        fo.write(pyscript)

    if shebang is not None:
        make_executable(target_full_path)

    return target_full_path


def create_application_entry_point(
    source_full_path, target_full_path, python_full_path
):
    # source_full_path: where the entry point file points to
    # target_full_path: the location of the new entry point file being created
    if lexists(target_full_path):
        maybe_raise(
            BasicClobberError(
                source_path=None,
                target_path=target_full_path,
                context=context,
            ),
            context,
        )

    entry_point = application_entry_point_template % {
        "source_full_path": win_path_double_escape(source_full_path),
    }
    if not isdir(dirname(target_full_path)):
        mkdir_p(dirname(target_full_path))
    with open(target_full_path, "w") as fo:
        if " " in python_full_path:
            python_full_path = ensure_pad(python_full_path, '"')
        fo.write("#!%s\n" % python_full_path)
        fo.write(entry_point)
    make_executable(target_full_path)


class ProgressFileWrapper:
    def __init__(self, fileobj, progress_update_callback):
        self.progress_file = fileobj
        self.progress_update_callback = progress_update_callback
        self.progress_file_size = max(1, os.fstat(fileobj.fileno()).st_size)
        self.progress_max_pos = 0

    def __getattr__(self, name):
        return getattr(self.progress_file, name)

    def __setattr__(self, name, value):
        if name.startswith("progress_"):
            super().__setattr__(name, value)
        else:
            setattr(self.progress_file, name, value)

    def read(self, size=-1):
        data = self.progress_file.read(size)
        self.progress_update()
        return data

    def progress_update(self):
        pos = max(self.progress_max_pos, self.progress_file.tell())
        pos = min(pos, self.progress_file_size)
        self.progress_max_pos = pos
        rel_pos = pos / self.progress_file_size
        self.progress_update_callback(rel_pos)


def extract_tarball(
    tarball_full_path, destination_directory=None, progress_update_callback=None
):
    import conda_package_handling.api

    if destination_directory is None:
        if tarball_full_path[-8:] == CONDA_PACKAGE_EXTENSION_V1:
            destination_directory = tarball_full_path[:-8]
        else:
            destination_directory = tarball_full_path.splitext()[0]
    log.debug("extracting %s\n  to %s", tarball_full_path, destination_directory)

    # the most common reason this happens is due to hard-links, windows thinks
    #    files in the package cache are in-use. rm_rf should have moved them to
    #    have a .conda_trash extension though, so it's ok to just write into
    #    the same existing folder.
    if not path_is_clean(destination_directory):
        log.debug(
            "package folder %s was not empty, but we're writing there.",
            destination_directory,
        )

    conda_package_handling.api.extract(
        tarball_full_path, dest_dir=destination_directory
    )

    if hasattr(conda_package_handling.api, "THREADSAFE_EXTRACT"):
        return  # indicates conda-package-handling 2.x, which implements --no-same-owner

    if sys.platform.startswith("linux") and os.getuid() == 0:  # pragma: no cover
        # When extracting as root, tarfile will by restore ownership
        # of extracted files.  However, we want root to be the owner
        # (our implementation of --no-same-owner).
        for root, dirs, files in os.walk(destination_directory):
            for fn in files:
                p = join(root, fn)
                os.lchown(p, 0, 0)


def make_menu(prefix, file_path, remove=False):
    """
    Create cross-platform menu items (e.g. Windows Start Menu)

    Passes all menu config files %PREFIX%/Menu/*.json to ``menuinst.install``.
    ``remove=True`` will remove the menu items.
    """
<<<<<<< HEAD
    if basename(prefix).startswith('_'):
        log.warn("Environment name starts with underscore '_'. Skipping menu installation.")
=======
    if not on_win:
        return
    elif basename(prefix).startswith("_"):
        log.warn(
            "Environment name starts with underscore '_'. Skipping menu installation."
        )
>>>>>>> cd3ee976
        return

    try:
        import menuinst
<<<<<<< HEAD
        menuinst.install(
            join(prefix, win_path_ok(file_path)), 
            remove=remove, 
            prefix=prefix, 
            root_prefix=context.root_prefix
        )
=======

        menuinst.install(join(prefix, win_path_ok(file_path)), remove, prefix)
>>>>>>> cd3ee976
    except Exception:
        stdoutlog.error("menuinst Exception", exc_info=True)


def create_hard_link_or_copy(src, dst):
    if islink(src):
        message = dals(
            """
        Cannot hard link a soft link
          source: {source_path}
          destination: {destination_path}
        """.format(
                source_path=src,
                destination_path=dst,
            )
        )
        raise CondaOSError(message)

    try:
        log.trace("creating hard link %s => %s", src, dst)
        link(src, dst)
    except OSError:
        log.info("hard link failed, so copying %s => %s", src, dst)
        _do_copy(src, dst)


def _is_unix_executable_using_ORIGIN(path):
    if on_win:
        return False
    else:
        return isfile(path) and not islink(path) and os.access(path, os.X_OK)


def _do_softlink(src, dst):
    if _is_unix_executable_using_ORIGIN(src):
        # for extra details, see https://github.com/conda/conda/pull/4625#issuecomment-280696371
        # We only need to do this copy for executables which have an RPATH containing $ORIGIN
        #   on Linux, so `is_executable()` is currently overly aggressive.
        # A future optimization will be to copy code from @mingwandroid's virtualenv patch.
        copy(src, dst)
    else:
        log.trace("soft linking %s => %s", src, dst)
        symlink(src, dst)


def create_fake_executable_softlink(src, dst):
    assert on_win
    src_root, _ = splitext(src)
    # TODO: this open will clobber, consider raising
    with open(dst, "w") as f:
        f.write("@echo off\n" 'call "%s" %%*\n' "" % src_root)
    return dst


def copy(src, dst):
    # on unix, make sure relative symlinks stay symlinks
    if not on_win and islink(src):
        src_points_to = readlink(src)
        if not src_points_to.startswith("/"):
            # copy relative symlinks as symlinks
            log.trace("soft linking %s => %s", src, dst)
            symlink(src_points_to, dst)
            return
    _do_copy(src, dst)


def _do_copy(src, dst):
    log.trace("copying %s => %s", src, dst)
    # src and dst are always files. So we can bypass some checks that shutil.copy does.
    # Also shutil.copy calls shutil.copymode, which we can skip because we are explicitly
    # calling copystat.

    # Same size as used by Linux cp command (has performance advantage).
    # Python's default is 16k.
    buffer_size = 4194304  # 4 * 1024 * 1024  == 4 MB
    with open(src, "rb") as fsrc:
        with open(dst, "wb") as fdst:
            copyfileobj(fsrc, fdst, buffer_size)

    try:
        copystat(src, dst)
    except OSError as e:  # pragma: no cover
        # shutil.copystat gives a permission denied when using the os.setxattr function
        # on the security.selinux property.
        log.debug("%r", e)


def create_link(src, dst, link_type=LinkType.hardlink, force=False):
    if link_type == LinkType.directory:
        # A directory is technically not a link.  So link_type is a misnomer.
        #   Naming is hard.
        if lexists(dst) and not isdir(dst):
            if not force:
                maybe_raise(BasicClobberError(src, dst, context), context)
            log.info("file exists, but clobbering for directory: %r" % dst)
            rm_rf(dst)
        mkdir_p(dst)
        return

    if not lexists(src):
        raise CondaError(
            "Cannot link a source that does not exist. %s\n"
            "Running `conda clean --packages` may resolve your problem." % src
        )

    if lexists(dst):
        if not force:
            maybe_raise(BasicClobberError(src, dst, context), context)
        log.info("file exists, but clobbering: %r" % dst)
        rm_rf(dst)

    if link_type == LinkType.hardlink:
        if isdir(src):
            raise CondaError("Cannot hard link a directory. %s" % src)
        try:
            log.trace("hard linking %s => %s", src, dst)
            link(src, dst)
        except OSError as e:
            log.debug("%r", e)
            log.debug(
                "hard-link failed. falling back to copy\n"
                "  error: %r\n"
                "  src: %s\n"
                "  dst: %s",
                e,
                src,
                dst,
            )

            copy(src, dst)
    elif link_type == LinkType.softlink:
        _do_softlink(src, dst)
    elif link_type == LinkType.copy:
        copy(src, dst)
    else:
        raise CondaError("Did not expect linktype=%r" % link_type)


def compile_multiple_pyc(
    python_exe_full_path, py_full_paths, pyc_full_paths, prefix, py_ver
):
    py_full_paths = tuple(py_full_paths)
    pyc_full_paths = tuple(pyc_full_paths)
    if len(py_full_paths) == 0:
        return []

    fd, filename = tempfile.mkstemp()
    try:
        for f in py_full_paths:
            f = os.path.relpath(f, prefix)
            if hasattr(f, "encode"):
                f = f.encode(sys.getfilesystemencoding(), errors="replace")
            os.write(fd, f + b"\n")
        os.close(fd)
        command = ["-Wi", "-m", "compileall", "-q", "-l", "-i", filename]
        # if the python version in the prefix is 3.5+, we have some extra args.
        #    -j 0 will do the compilation in parallel, with os.cpu_count() cores
        if int(py_ver[0]) >= 3 and int(py_ver.split(".")[1]) > 5:
            command.extend(["-j", "0"])
        command[0:0] = [python_exe_full_path]
        # command[0:0] = ['--cwd', prefix, '--dev', '-p', prefix, python_exe_full_path]
        log.trace(command)
        from conda.gateways.subprocess import any_subprocess

        # from conda.common.io import env_vars
        # This stack does not maintain its _argparse_args correctly?
        # from conda.base.context import stack_context_default
        # with env_vars({}, stack_context_default):
        #     stdout, stderr, rc = run_command(Commands.RUN, *command)
        stdout, stderr, rc = any_subprocess(command, prefix)
    finally:
        os.remove(filename)

    created_pyc_paths = []
    for py_full_path, pyc_full_path in zip(py_full_paths, pyc_full_paths):
        if not isfile(pyc_full_path):
            message = dals(
                """
            pyc file failed to compile successfully (run_command failed)
            python_exe_full_path: %s
            py_full_path: %s
            pyc_full_path: %s
            compile rc: %s
            compile stdout: %s
            compile stderr: %s
            """
            )
            log.info(
                message,
                python_exe_full_path,
                py_full_path,
                pyc_full_path,
                rc,
                stdout,
                stderr,
            )
        else:
            created_pyc_paths.append(pyc_full_path)

    return created_pyc_paths


def create_package_cache_directory(pkgs_dir):
    # returns False if package cache directory cannot be created
    try:
        log.trace("creating package cache directory '%s'", pkgs_dir)
        sudo_safe = expand(pkgs_dir).startswith(expand("~"))
        touch(join(pkgs_dir, PACKAGE_CACHE_MAGIC_FILE), mkdir=True, sudo_safe=sudo_safe)
        touch(join(pkgs_dir, "urls"), sudo_safe=sudo_safe)
    except OSError as e:
        if e.errno in (EACCES, EPERM, EROFS):
            log.trace("cannot create package cache directory '%s'", pkgs_dir)
            return False
        else:
            raise
    return True


def create_envs_directory(envs_dir):
    # returns False if envs directory cannot be created

    # The magic file being used here could change in the future.  Don't write programs
    # outside this code base that rely on the presence of this file.
    # This value is duplicated in conda.base.context._first_writable_envs_dir().
    envs_dir_magic_file = join(envs_dir, ".conda_envs_dir_test")
    try:
        log.trace("creating envs directory '%s'", envs_dir)
        sudo_safe = expand(envs_dir).startswith(expand("~"))
        touch(join(envs_dir, envs_dir_magic_file), mkdir=True, sudo_safe=sudo_safe)
    except OSError as e:
        if e.errno in (EACCES, EPERM, EROFS):
            log.trace("cannot create envs directory '%s'", envs_dir)
            return False
        else:
            raise
    return True<|MERGE_RESOLUTION|>--- conflicted
+++ resolved
@@ -6,14 +6,10 @@
 import sys
 import tempfile
 import warnings as _warnings
-<<<<<<< HEAD
-import json
-=======
 from errno import EACCES, EPERM, EROFS
 from logging import getLogger
 from os.path import basename, dirname, isdir, isfile, join, splitext
 from shutil import copyfileobj, copystat
->>>>>>> cd3ee976
 
 from ... import CondaError
 from ...auxlib.ish import dals
@@ -257,32 +253,21 @@
     Passes all menu config files %PREFIX%/Menu/*.json to ``menuinst.install``.
     ``remove=True`` will remove the menu items.
     """
-<<<<<<< HEAD
     if basename(prefix).startswith('_'):
-        log.warn("Environment name starts with underscore '_'. Skipping menu installation.")
-=======
-    if not on_win:
-        return
-    elif basename(prefix).startswith("_"):
         log.warn(
             "Environment name starts with underscore '_'. Skipping menu installation."
         )
->>>>>>> cd3ee976
         return
 
     try:
         import menuinst
-<<<<<<< HEAD
+
         menuinst.install(
             join(prefix, win_path_ok(file_path)), 
             remove=remove, 
             prefix=prefix, 
             root_prefix=context.root_prefix
         )
-=======
-
-        menuinst.install(join(prefix, win_path_ok(file_path)), remove, prefix)
->>>>>>> cd3ee976
     except Exception:
         stdoutlog.error("menuinst Exception", exc_info=True)
 
