--- conflicted
+++ resolved
@@ -6,13 +6,8 @@
 import json
 from logging import getLogger
 import os
-<<<<<<< HEAD
 from os import chmod, getuid, makedirs
 from os.path import basename, exists, isdir, isfile, islink, join
-=======
-from os import chmod, makedirs
-from os.path import basename, exists, isdir, islink, join, isfile
->>>>>>> f652867b
 from shlex import split as shlex_split
 import shutil
 from subprocess import PIPE, Popen
@@ -49,12 +44,7 @@
 import os
 import sys
 if __name__ == '__main__':
-<<<<<<< HEAD
-    exec_path = os.path.join("%(private_env_path)s", "bin", "%(app_name)s")
-    os.execv(exec_path, sys.argv)
-=======
     os.execv(%(source_full_path)s, sys.argv)
->>>>>>> f652867b
 """)
 
 
@@ -254,18 +244,6 @@
 
 
 def create_private_envs_meta(pkg, prefix):
-<<<<<<< HEAD
-    # type: (str, str -> ()
-    path_to_conda_meta = join(context.root_prefix, "conda-meta")
-    path_to_private_envs = join(path_to_conda_meta, "private_envs")
-
-    if not isdir(path_to_conda_meta):
-        os.mkdir(path_to_conda_meta)
-
-    private_envs_json = get_json_content(path_to_private_envs)
-    private_envs_json[pkg] = prefix
-    with open(path_to_private_envs, "w") as f:
-=======
     # type: (str, str -> ())
     path_to_conda_meta = join(context.root_prefix, "conda-meta")
 
@@ -275,34 +253,10 @@
     private_envs_json = get_json_content(PRIVATE_ENVS)
     private_envs_json[pkg] = prefix
     with open(PRIVATE_ENVS, "w") as f:
->>>>>>> f652867b
         json.dump(private_envs_json, f)
 
 
 def remove_private_envs_meta(pkg):
-<<<<<<< HEAD
-    path_to_conda_meta = join(context.root_prefix, "conda-meta")
-    path_to_private_envs = join(path_to_conda_meta, "private_envs")
-
-    private_envs_json = get_json_content(path_to_private_envs)
-    if pkg in private_envs_json.keys():
-        private_envs_json.pop(pkg)
-    if private_envs_json == {}:
-        rm_rf(path_to_private_envs)
-    else:
-        with open(path_to_private_envs, "w") as f:
-            json.dump(private_envs_json, f)
-
-
-def create_private_pkg_entry_point(target_path, python_full_path, private_env_prefix,
-                                   app_name):
-    entry_point = private_pkg_entry_point_template % {"private_env_path": private_env_prefix,
-                                                      "app_name": app_name}
-    with open(target_path, "w") as fo:
-        fo.write('#!%s\n' % python_full_path)
-        fo.write(entry_point)
-    chmod(target_path, 0o755)
-=======
     private_envs_json = get_json_content(PRIVATE_ENVS)
     if pkg in private_envs_json.keys():
         private_envs_json.pop(pkg)
@@ -318,5 +272,4 @@
     with open(target_path, "w") as fo:
         fo.write('#!%s\n' % python_full_path)
         fo.write(entry_point)
-    make_executable(target_path)
->>>>>>> f652867b
+    make_executable(target_path)