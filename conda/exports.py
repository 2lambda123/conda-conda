# Copyright (C) 2012 Anaconda, Inc
# SPDX-License-Identifier: BSD-3-Clause

from collections.abc import Hashable as _Hashable
import errno
import functools
import os
import sys
import threading
import warnings

# necessary for conda-build
from io import StringIO  # noqa: F401
from builtins import input  # noqa: F401

from . import CondaError  # noqa: F401
from .base.context import reset_context

reset_context()  # initialize context when conda.exports is imported

from . import plan  # noqa: F401
from .core.solve import Solver  # noqa: F401
from .cli.common import specs_from_args, spec_from_line, specs_from_url  # noqa: F401
from .cli.conda_argparse import add_parser_prefix, add_parser_channels  # noqa: F401
from .cli.conda_argparse import ArgumentParser  # noqa: F401
from .common import compat  # noqa: F401
from .common.compat import on_win  # noqa: F401
from .gateways.connection.session import CondaSession  # noqa: F401
from .gateways.disk.create import TemporaryDirectory  # noqa: F401
from .common.toposort import _toposort  # noqa: F401
from .gateways.disk.link import lchmod  # noqa: F401
from .gateways.connection.download import TmpDownload, download as _download  # noqa: F401

handle_proxy_407 = lambda x, y: warnings.warn(
    "The `conda.exports.handle_proxy_407` is pending deprecation and will be removed in a "
    "future release. Now handled by CondaSession.",
    PendingDeprecationWarning,
)

from .core.package_cache_data import rm_fetched  # noqa: F401
from .gateways.disk.delete import delete_trash, move_to_trash  # noqa: F401
from .misc import untracked, walk_prefix  # noqa: F401
from .resolve import MatchSpec, ResolvePackageNotFound, Resolve, Unsatisfiable  # noqa: F401

NoPackagesFound = NoPackagesFoundError = ResolvePackageNotFound

from .utils import hashsum_file, human_bytes, unix_path_to_win, url_path  # noqa: F401
from .common.path import win_path_to_unix  # noqa: F401
from .gateways.disk.read import compute_md5sum

md5_file = compute_md5sum

from .models.version import VersionOrder, normalized_version  # noqa: F401
from .models.channel import Channel  # noqa: F401
import conda.base.context
from .base.context import get_prefix, non_x86_machines, reset_context, sys_rc_path  # noqa: F401

non_x86_linux_machines = non_x86_machines

from .auxlib.entity import EntityEncoder  # noqa: F401
from .base.constants import (  # noqa: F401
    DEFAULT_CHANNELS,
    DEFAULT_CHANNELS_WIN,
    DEFAULT_CHANNELS_UNIX,
)

get_default_urls = lambda: DEFAULT_CHANNELS

from .base.constants import PREFIX_PLACEHOLDER

_PREFIX_PLACEHOLDER = prefix_placeholder = PREFIX_PLACEHOLDER

arch_name = conda.base.context.context.arch_name
binstar_upload = conda.base.context.context.anaconda_upload
bits = conda.base.context.context.bits
default_prefix = conda.base.context.context.default_prefix
default_python = conda.base.context.context.default_python
envs_dirs = conda.base.context.context.envs_dirs
pkgs_dirs = conda.base.context.context.pkgs_dirs
platform = conda.base.context.context.platform
root_dir = conda.base.context.context.root_prefix
root_writable = conda.base.context.context.root_writable
subdir = conda.base.context.context.subdir
conda_private = conda.base.context.context.conda_private
conda_build = conda.base.context.context.conda_build

from .models.channel import get_conda_build_local_url  # NOQA

get_rc_urls = lambda: list(conda.base.context.context.channels)
get_local_urls = lambda: list(get_conda_build_local_url()) or []
load_condarc = lambda fn: conda.base.context.reset_context([fn])

from .exceptions import PaddingError, LinkError, CondaOSError, PathNotFoundError  # NOQA

PaddingError = PaddingError
LinkError = LinkError
CondaOSError = CondaOSError
# PathNotFoundError is the conda 4.4.x name for it - let's plan ahead.
PathNotFoundError = CondaFileNotFoundError = PathNotFoundError

from .models.enums import FileMode  # noqa: F401
from .models.enums import PathType  # noqa: F401
from .models.records import PackageRecord

IndexRecord = PackageRecord

from .models.dist import Dist
from .gateways.subprocess import ACTIVE_SUBPROCESSES, subprocess_call  # noqa: F401
from .core.subdir_data import cache_fn_url  # noqa: F401
from .core.package_cache_data import ProgressiveFetchExtract  # noqa: F401
from .exceptions import CondaHTTPError, LockError, UnsatisfiableError  # noqa: F401

# Replacements for six exports for compatibility
PY3 = True  # noqa: F401
string_types = str  # noqa: F401
text_type = str  # noqa: F401

<<<<<<< HEAD
=======

def iteritems(d, **kw):
    return iter(d.items(**kw))


>>>>>>> c920162f
class Completer:  # pragma: no cover
    def get_items(self):
        return self._get_items()

    def __contains__(self, item):
        return True

    def __iter__(self):
        return iter(self.get_items())


class InstalledPackages:
    pass


class memoized:  # pragma: no cover
    """Decorator. Caches a function's return value each time it is called.
    If called later with the same arguments, the cached value is returned
    (not reevaluated).
    """
    def __init__(self, func):
        warnings.warn(
            "The `conda.exports.memoized` decorator is pending deprecation and will be removed in "
            "a future release. Please use `functools.lru_cache` instead.",
            PendingDeprecationWarning,
            stacklevel=2,
        )

        self.func = func
        self.cache = {}
        self.lock = threading.Lock()

    def __call__(self, *args, **kw):
        newargs = []
        for arg in args:
            if isinstance(arg, list):
                newargs.append(tuple(arg))
            elif not isinstance(arg, _Hashable):
                # uncacheable. a list, for instance.
                # better to not cache than blow up.
                return self.func(*args, **kw)
            else:
                newargs.append(arg)
        newargs = tuple(newargs)
        key = (newargs, frozenset(sorted(kw.items())))
        with self.lock:
            if key in self.cache:
                return self.cache[key]
            else:
                value = self.func(*args, **kw)
                self.cache[key] = value
                return value


from .gateways.disk.delete import rm_rf as _rm_rf
from .core.prefix_data import delete_prefix_from_linked_data


def rm_rf(path, max_retries=5, trash=True):
    _rm_rf(path, max_retries, trash)
    delete_prefix_from_linked_data(path)


# ######################
# signature.py
# ######################
KEYS = None
KEYS_DIR = None


def hash_file(_):
    return None  # pragma: no cover


def verify(_):
    return False  # pragma: no cover


from .plan import (  # noqa: F401
    execute_actions,
    execute_instructions,
    execute_plan,
    install_actions,
)
from .plan import display_actions as _display_actions


def display_actions(actions, index, show_channel_urls=None, specs_to_remove=(), specs_to_add=()):
    if 'FETCH' in actions:
        actions['FETCH'] = [index[d] for d in actions['FETCH']]
    if 'LINK' in actions:
        actions['LINK'] = [index[d] for d in actions['LINK']]
    if 'UNLINK' in actions:
        actions['UNLINK'] = [index[d] for d in actions['UNLINK']]
    index = {prec: prec for prec in index.values()}
    return _display_actions(actions, index, show_channel_urls, specs_to_remove, specs_to_add)


from .core.index import (  # noqa: F401
    dist_str_in_index,
    fetch_index as _fetch_index,
    get_index as _get_index,
)


def get_index(channel_urls=(), prepend=True, platform=None,
              use_local=False, use_cache=False, unknown=None, prefix=None):
    index = _get_index(channel_urls, prepend, platform, use_local, use_cache, unknown, prefix)
    return {Dist(prec): prec for prec in index.values()}


def fetch_index(channel_urls, use_cache=False, index=None):
    index = _fetch_index(channel_urls, use_cache, index)
    return {Dist(prec): prec for prec in index.values()}


def package_cache():
    from .core.package_cache_data import PackageCacheData

    class package_cache:

        def __contains__(self, dist):
            return bool(PackageCacheData.first_writable().get(Dist(dist).to_package_ref(), None))

        def keys(self):
            return (Dist(v) for v in PackageCacheData.first_writable().values())

        def __delitem__(self, dist):
            PackageCacheData.first_writable().remove(Dist(dist).to_package_ref())

    return package_cache()


def symlink_conda(prefix, root_dir, shell=None):  # pragma: no cover
    print("WARNING: symlink_conda() is deprecated.", file=sys.stderr)
    # do not symlink root env - this clobbers activate incorrectly.
    # prefix should always be longer than, or outside the root dir.
    if os.path.normcase(os.path.normpath(prefix)) in os.path.normcase(os.path.normpath(root_dir)):
        return
    if on_win:
        where = 'condabin'
        symlink_fn = functools.partial(win_conda_bat_redirect, shell=shell)
    else:
        where = 'bin'
        symlink_fn = os.symlink
    if not os.path.isdir(os.path.join(prefix, where)):
        os.makedirs(os.path.join(prefix, where))
    _symlink_conda_hlp(prefix, root_dir, where, symlink_fn)


def _symlink_conda_hlp(prefix, root_dir, where, symlink_fn):  # pragma: no cover
    scripts = ["conda", "activate", "deactivate"]
    prefix_where = os.path.join(prefix, where)
    if not os.path.isdir(prefix_where):
        os.makedirs(prefix_where)
    for f in scripts:
        root_file = os.path.join(root_dir, where, f)
        prefix_file = os.path.join(prefix_where, f)
        try:
            # try to kill stale links if they exist
            if os.path.lexists(prefix_file):
                rm_rf(prefix_file)
            # if they're in use, they won't be killed.  Skip making new symlink.
            if not os.path.lexists(prefix_file):
                symlink_fn(root_file, prefix_file)
        except OSError as e:
            if (os.path.lexists(prefix_file) and (e.errno in (
                    errno.EPERM, errno.EACCES, errno.EROFS, errno.EEXIST
            ))):
                # Cannot symlink root_file to prefix_file. Ignoring since link already exists
                pass
            else:
                raise


if on_win:  # pragma: no cover
    def win_conda_bat_redirect(src, dst, shell):
        """Special function for Windows XP where the `CreateSymbolicLink`
        function is not available.

        Simply creates a `.bat` file at `dst` which calls `src` together with
        all command line arguments.

        Works of course only with callable files, e.g. `.bat` or `.exe` files.
        """
        from .utils import shells
        try:
            os.makedirs(os.path.dirname(dst))
        except OSError as exc:  # Python >2.5
            if exc.errno == errno.EEXIST and os.path.isdir(os.path.dirname(dst)):
                pass
            else:
                raise

        # bat file redirect
        if not os.path.isfile(dst + '.bat'):
            with open(dst + '.bat', 'w') as f:
                f.write('@echo off\ncall "%s" %%*\n' % src)

        # TODO: probably need one here for powershell at some point

        # This one is for bash/cygwin/msys
        # set default shell to bash.exe when not provided, as that's most common
        if not shell:
            shell = "bash.exe"

        # technically these are "links" - but islink doesn't work on win
        if not os.path.isfile(dst):
            with open(dst, "w") as f:
                f.write("#!/usr/bin/env bash \n")
                if src.endswith("conda"):
                    f.write('%s "$@"' % shells[shell]['path_to'](src+".exe"))
                else:
                    f.write('source %s "$@"' % shells[shell]['path_to'](src))
            # Make the new file executable
            # http://stackoverflow.com/a/30463972/1170370
            mode = os.stat(dst).st_mode
            mode |= (mode & 292) >> 2    # copy R bits to X
            os.chmod(dst, mode)


def linked_data(prefix, ignore_channels=False):
    """
    Return a dictionary of the linked packages in prefix.
    """
    from .core.prefix_data import PrefixData
    from .models.dist import Dist
    pd = PrefixData(prefix)
    return {Dist(prefix_record): prefix_record for prefix_record in pd._prefix_records.values()}


def linked(prefix, ignore_channels=False):
    """
    Return the Dists of linked packages in prefix.
    """
    from .models.enums import PackageType
    conda_package_types = PackageType.conda_package_types()
    ld = linked_data(prefix, ignore_channels=ignore_channels).items()
    return {dist for dist, prefix_rec in ld if prefix_rec.package_type in conda_package_types}


# exports
def is_linked(prefix, dist):
    """
    Return the install metadata for a linked package in a prefix, or None
    if the package is not linked in the prefix.
    """
    # FIXME Functions that begin with `is_` should return True/False
    from .core.prefix_data import PrefixData
    pd = PrefixData(prefix)
    prefix_record = pd.get(dist.name, None)
    if prefix_record is None:
        return None
    elif MatchSpec(dist).match(prefix_record):
        return prefix_record
    else:
        return None


def download(url, dst_path, session=None, md5sum=None, urlstxt=False, retries=3,
             sha256=None, size=None):
    return _download(url, dst_path, md5=md5sum, sha256=sha256, size=size)<|MERGE_RESOLUTION|>--- conflicted
+++ resolved
@@ -115,14 +115,11 @@
 string_types = str  # noqa: F401
 text_type = str  # noqa: F401
 
-<<<<<<< HEAD
-=======
 
 def iteritems(d, **kw):
     return iter(d.items(**kw))
 
 
->>>>>>> c920162f
 class Completer:  # pragma: no cover
     def get_items(self):
         return self._get_items()
