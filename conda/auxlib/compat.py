--- conflicted
+++ resolved
@@ -11,11 +11,7 @@
 def isiterable(obj):
     # and not a string
     from collections.abc import Iterable
-<<<<<<< HEAD
-    return not isinstance(obj, string_types) and isinstance(obj, Iterable)
-=======
     return not isinstance(obj, str) and isinstance(obj, Iterable)
->>>>>>> c920162f
 
 
 # shlex.split() is a poor function to use for anything general purpose (like calling subprocess).
