# -*- coding: utf-8 -*-
from __future__ import absolute_import, division, print_function, unicode_literals

import bz2
from conda import CondaError
from contextlib import closing
from functools import wraps
import hashlib
import json
from logging import DEBUG, getLogger
from mmap import ACCESS_READ, mmap
from os import makedirs
from os.path import getmtime, join
import re
from requests.exceptions import ConnectionError, HTTPError, SSLError
from requests.packages.urllib3.exceptions import InsecureRequestWarning
from textwrap import dedent
from time import time
import warnings

from .linked_data import linked_data
from .package_cache import PackageCache
from .._vendor.auxlib.entity import EntityEncoder
from .._vendor.auxlib.ish import dals
from .._vendor.auxlib.logz import stringify
from ..base.constants import (CONDA_HOMEPAGE_URL, MAX_CHANNEL_PRIORITY)
from ..base.context import context
from ..common.compat import ensure_text_type, ensure_unicode, iteritems, iterkeys, itervalues
from ..common.url import join_url
from ..connection import CondaSession
from ..exceptions import CondaHTTPError, CondaRuntimeError
from ..gateways.disk.read import read_index_json
from ..gateways.disk.update import touch
from ..models.channel import Channel, prioritize_channels
from ..models.dist import Dist
from ..models.index_record import EMPTY_LINK, IndexRecord

try:
    from cytoolz.itertoolz import take
except ImportError:
    from .._vendor.toolz.itertoolz import take


log = getLogger(__name__)
dotlog = getLogger('dotupdate')
stdoutlog = getLogger('stdoutlog')
stderrlog = getLogger('stderrlog')

fail_unknown_host = False

REPODATA_HEADER_RE = b'"(_etag|_mod|_cache_control)":[ ]?"(.*)"'

def supplement_index_with_prefix(index, prefix, channels):
    # type: (Dict[Dist, IndexRecord], str, Set[canonical_channel]) -> None
    # supplement index with information from prefix/conda-meta
    assert prefix
    maxp = len(channels) + 1
    for dist, info in iteritems(linked_data(prefix)):
<<<<<<< HEAD
        if dist in index:
            # The downloaded repodata takes priority, so we do not overwrite.
            # We do, however, copy the link information so that the solver
            # knows this package is installed.
            old_record = index[dist]
            link = info.get('link') or EMPTY_LINK
            record = IndexRecord.from_objects(old_record, link=link)
            index[record.pkey] = record
        else:
=======
        if dist not in index:
>>>>>>> 62134987
            # If the package is not in the repodata, use the local data. If
            # the 'depends' field is not present, we need to set it; older
            # installations are likely to have this.
            depends = info.get('depends') or ()
            # If the channel is known but the package is not in the index, it
            # is because 1) the channel is unavailable offline, or 2) it no
            # longer contains this package. Either way, we should prefer any
            # other version of the package to this one. On the other hand, if
            # it is in a channel we don't know about, assign it a value just
            # above the priority of all known channels.
            priority = MAX_CHANNEL_PRIORITY if dist.channel in channels else maxp
            record = IndexRecord.from_objects(info, depends=depends, priority=priority)
            index[record.pkey] = record


def supplement_index_with_cache(index, channels):
    # type: (Dict[Dist, IndexRecord], Set[canonical_channel]) -> None
    # supplement index with packages from the cache
    maxp = len(channels) + 1
    for pc_entry in PackageCache.get_all_extracted_entries():
        dist = pc_entry.dist
        if dist in index:
            # The downloaded repodata takes priority
            continue
        pkg_dir = pc_entry.extracted_package_dir
        meta = read_index_json(pkg_dir)
        # See the discussion above about priority assignments.
        priority = MAX_CHANNEL_PRIORITY if dist.channel in channels else maxp
        rec = IndexRecord.from_objects(meta,
                                       fn=dist.to_filename(),
                                       schannel=dist.channel,
                                       priority=priority,
                                       url=dist.to_url())
        index[rec.pkey] = rec


def get_index(channel_urls=(), prepend=True, platform=None,
              use_local=False, use_cache=False, unknown=None, prefix=None):
    """
    Return the index of packages available on the channels

    If prepend=False, only the channels passed in as arguments are used.
    If platform=None, then the current platform is used.
    If prefix is supplied, then the packages installed in that prefix are added.
    """
    if use_local:
        channel_urls = ['local'] + list(channel_urls)
    if prepend:
        channel_urls += context.channels
    if context.offline and unknown is None:
        unknown = True

    channel_priority_map = prioritize_channels(channel_urls, platform=platform)
    index = fetch_index(channel_priority_map, use_cache=use_cache)

    if prefix or unknown:
        known_channels = {chnl for chnl, _ in itervalues(channel_priority_map)}
    if prefix:
        supplement_index_with_prefix(index, prefix, known_channels)
    if unknown:
        supplement_index_with_cache(index, known_channels)
    if context.add_pip_as_python_dependency:
        add_pip_dependency(index)
    return index


# We need a decorator so that the dot gets printed *after* the repodata is fetched
class dotlog_on_return(object):
    def __init__(self, msg):
        self.msg = msg

    def __call__(self, f):
        @wraps(f)
        def func(*args, **kwargs):
            res = f(*args, **kwargs)
            dotlog.debug("%s args %s kwargs %s" % (self.msg, args, kwargs))
            return res
        return func


def read_mod_and_etag(path):
    with open(path, 'rb') as f:
        try:
            with closing(mmap(f.fileno(), 0, access=ACCESS_READ)) as m:
                match_objects = take(3, re.finditer(REPODATA_HEADER_RE, m))
                result = dict(map(ensure_unicode, mo.groups()) for mo in match_objects)
                return result
        except ValueError:
            # ValueError: cannot mmap an empty file
            return {}


def get_cache_control_max_age(cache_control_value):
    max_age = re.search(r"max-age=(\d+)", cache_control_value)
    return int(max_age.groups()[0]) if max_age else 0


class Response304ContentUnchanged(Exception):
    pass


def fetch_repodata_remote_request(session, url, etag, mod_stamp):
    if not context.ssl_verify:
        warnings.simplefilter('ignore', InsecureRequestWarning)

    session = session or CondaSession()

    headers = {}
    if etag:
        headers["If-None-Match"] = etag
    if mod_stamp:
        headers["If-Modified-Since"] = mod_stamp

    if 'repo.continuum.io' in url or url.startswith("file://"):
        filename = 'repodata.json.bz2'
        headers['Accept-Encoding'] = 'identity'
    else:
        headers['Accept-Encoding'] = 'gzip, deflate, compress, identity'
        headers['Content-Type'] = 'application/json'
        filename = 'repodata.json'

    try:
        timeout = context.remote_connect_timeout_secs, context.remote_read_timeout_secs
        resp = session.get(join_url(url, filename), headers=headers, proxies=session.proxies,
                           timeout=timeout)
        if log.isEnabledFor(DEBUG):
            log.debug(stringify(resp))
        resp.raise_for_status()

        if resp.status_code == 304:
            raise Response304ContentUnchanged()

        def maybe_decompress(filename, resp_content):
            return ensure_text_type(bz2.decompress(resp_content)
                                    if filename.endswith('.bz2')
                                    else resp_content).strip()
        json_str = maybe_decompress(filename, resp.content)
        fetched_repodata = json.loads(json_str) if json_str else {}
        fetched_repodata['_url'] = url
        add_http_value_to_dict(resp, 'Etag', fetched_repodata, '_etag')
        add_http_value_to_dict(resp, 'Last-Modified', fetched_repodata, '_mod')
        add_http_value_to_dict(resp, 'Cache-Control', fetched_repodata, '_cache_control')
        return fetched_repodata

    except ValueError as e:
        raise CondaRuntimeError("Invalid index file: {0}: {1}".format(join_url(url, filename), e))

    except (ConnectionError, HTTPError, SSLError) as e:
        # status_code might not exist on SSLError
        status_code = getattr(e.response, 'status_code', None)
        if status_code == 404:
            if not url.endswith('/noarch'):
                return None
            else:
                # help_message = dals("""
                # The remote server could not find the channel you requested.
                #
                # As of conda 4.3, a valid channel *must* contain a `noarch/repodata.json` and
                # associated `noarch/repodata.json.bz2` file, even if `noarch/repodata.json` is
                # empty.
                #
                # You will need to adjust your conda configuration to proceed.
                # Use `conda config --show` to view your configuration's current state.
                # Further configuration help can be found at <%s>.
                # """ % join_url(CONDA_HOMEPAGE_URL, 'docs/config.html'))
                help_message = dedent("""
                WARNING: The remote server could not find the noarch directory for the requested
                channel with url: %s

                It is possible you have given conda an invalid channel. Please double-check
                your conda configuration using `conda config --show`.

                If the requested url is in fact a valid conda channel, please request that the
                channel administrator create `noarch/repodata.json` and associated
                `noarch/repodata.json.bz2` files, even if `noarch/repodata.json` is empty.
                """ % url)
                stderrlog.warn(help_message)
                return None

        elif status_code == 403:
            if not url.endswith('/noarch'):
                return None
            else:
                # help_message = dals("""
                # The channel you requested is not available on the remote server.
                #
                # As of conda 4.3, a valid channel *must* contain a `noarch/repodata.json` and
                # associated `noarch/repodata.json.bz2` file, even if `noarch/repodata.json` is
                # empty.
                #
                # You will need to adjust your conda configuration to proceed.
                # Use `conda config --show` to view your configuration's current state.
                # Further configuration help can be found at <%s>.
                # """ % join_url(CONDA_HOMEPAGE_URL, 'docs/config.html'))
                help_message = dedent("""
                WARNING: The remote server could not find the noarch directory for the requested
                channel with url: %s

                It is possible you have given conda an invalid channel. Please double-check
                your conda configuration using `conda config --show`.

                If the requested url is in fact a valid conda channel, please request that the
                channel administrator create `noarch/repodata.json` and associated
                `noarch/repodata.json.bz2` files, even if `noarch/repodata.json` is empty.
                """ % url)
                stderrlog.warn(help_message)
                return None

        elif status_code == 401:
            channel = Channel(url)
            if channel.token:
                help_message = dals("""
                The token '%s' given for the URL is invalid.

                If this token was pulled from anaconda-client, you will need to use
                anaconda-client to reauthenticate.

                If you supplied this token to conda directly, you will need to adjust your
                conda configuration to proceed.

                Use `conda config --show` to view your configuration's current state.
                Further configuration help can be found at <%s>.
               """ % (channel.token, join_url(CONDA_HOMEPAGE_URL, 'docs/config.html')))

            elif context.channel_alias.location in url:
                # Note, this will not trigger if the binstar configured url does
                # not match the conda configured one.
                help_message = dals("""
                The remote server has indicated you are using invalid credentials for this channel.

                If the remote site is anaconda.org or follows the Anaconda Server API, you
                will need to
                  (a) login to the site with `anaconda login`, or
                  (b) provide conda with a valid token directly.

                Further configuration help can be found at <%s>.
               """ % join_url(CONDA_HOMEPAGE_URL, 'docs/config.html'))

            else:
                help_message = dals("""
                The credentials you have provided for this URL are invalid.

                You will need to modify your conda configuration to proceed.
                Use `conda config --show` to view your configuration's current state.
                Further configuration help can be found at <%s>.
                """ % join_url(CONDA_HOMEPAGE_URL, 'docs/config.html'))

        elif status_code is not None and 500 <= status_code < 600:
            help_message = dals("""
            An remote server error occurred when trying to retrieve this URL.

            A 500-type error (e.g. 500, 501, 502, 503, etc.) indicates the server failed to
            fulfill a valid request.  The problem may be spurious, and will resolve itself if you
            try your request again.  If the problem persists, consider notifying the maintainer
            of the remote server.
            """)

        else:
            help_message = "An HTTP error occurred when trying to retrieve this URL.\n%r" % e

        raise CondaHTTPError(help_message,
                             getattr(e.response, 'url', None),
                             status_code,
                             getattr(e.response, 'reason', None),
                             getattr(e.response, 'elapsed', None))


def read_local_repodata(cache_path):
    with open(cache_path) as f:
        try:
            local_repodata = json.load(f)
        except ValueError as e:
            # ValueError: Expecting object: line 11750 column 6 (char 303397)
            log.debug("Error for cache path: '%s'\n%r", cache_path, e)
            message = dals("""
            An error occurred when loading cached repodata.  Executing
            `conda clean --index-cache` will remove cached repodata files
            so they can be downloaded again.
            """)
            raise CondaError(message)
        else:
            return local_repodata


@dotlog_on_return("fetching repodata:")
def fetch_repodata(url, cache_dir=None, use_cache=False, session=None):
    cache_path = join(cache_dir or create_cache_dir(), cache_fn_url(url))

    try:
        mtime = getmtime(cache_path)
    except (IOError, OSError):
        log.debug("No local cache found for %s at %s", url, cache_path)
        if use_cache:
            return {'packages': {}}
        else:
            mod_etag_headers = {}
    else:
        mod_etag_headers = read_mod_and_etag(cache_path)

        if context.local_repodata_ttl > 1:
            max_age = context.local_repodata_ttl
        elif context.local_repodata_ttl == 1:
            max_age = get_cache_control_max_age(mod_etag_headers.get('_cache_control', ''))
        else:
            max_age = 0

        timeout = mtime + max_age - time()
        if (timeout > 0 or context.offline) and not url.startswith('file://'):
            log.debug("Using cached repodata for %s at %s. Timeout in %d sec",
                      url, cache_path, timeout)
            return read_local_repodata(cache_path)

        log.debug("Locally invalidating cached repodata for %s at %s", url, cache_path)

    try:
        assert url is not None, url
        fetched_repodata = fetch_repodata_remote_request(session, url,
                                                         mod_etag_headers.get('_etag'),
                                                         mod_etag_headers.get('_mod'))
    except Response304ContentUnchanged:
        log.debug("304 NOT MODIFIED for '%s'. Updating mtime and loading from disk", url)
        touch(cache_path)
        return read_local_repodata(cache_path)

    with open(cache_path, 'w') as fo:
        json.dump(fetched_repodata, fo, indent=2, sort_keys=True, cls=EntityEncoder)

    return fetched_repodata or None


def _collect_repodatas_serial(use_cache, urls):
    # type: (bool, List[str]) -> List[Sequence[str, Option[Dict[Dist, IndexRecord]]]]
    session = CondaSession()
    repodatas = [(url, fetch_repodata(url, use_cache=use_cache, session=session))
                 for url in urls]
    return repodatas


def _collect_repodatas_concurrent(executor, use_cache, urls):
    futures = tuple(executor.submit(fetch_repodata, url, use_cache=use_cache,
                                    session=CondaSession()) for url in urls)
    repodatas = [(u, f.result()) for u, f in zip(urls, futures)]
    return repodatas


def _collect_repodatas(use_cache, urls):
    # TODO: there HAS to be a way to clean up this logic
    if context.concurrent:
        try:
            import concurrent.futures
            executor = concurrent.futures.ThreadPoolExecutor(10)
        except (ImportError, RuntimeError) as e:
            log.debug(repr(e))
            # concurrent.futures is only available in Python >= 3.2 or if futures is installed
            # RuntimeError is thrown if number of threads are limited by OS
            repodatas = _collect_repodatas_serial(use_cache, urls)
        else:
            try:
                repodatas = _collect_repodatas_concurrent(executor, use_cache, urls)
            except RuntimeError as e:
                # Cannot start new thread, then give up parallel execution
                log.debug(repr(e))
                repodatas = _collect_repodatas_serial(use_cache, urls)
            finally:
                executor.shutdown(wait=True)
    else:
        repodatas = _collect_repodatas_serial(use_cache, urls)

    return repodatas


def fetch_index(channel_urls, use_cache=False, index=None):
    # type: (prioritize_channels(), bool, bool, Dict[Dist, IndexRecord]) -> Dict[Dist, IndexRecord]
    log.debug('channel_urls=' + repr(channel_urls))
    if not context.json:
        stdoutlog.info("Fetching package metadata ...")

    urls = tuple(iterkeys(channel_urls))
    repodatas = _collect_repodatas(use_cache, urls)
    # type: List[Sequence[str, Option[Dict[Dist, IndexRecord]]]]
    #   this is sorta a lie; actually more primitve types

    def make_index(repodatas):
        result = dict()

        for channel_url, repodata in repodatas:
            if not repodata or not repodata.get('packages', {}):
                continue
            canonical_name, priority = channel_urls[channel_url]
            channel = Channel(channel_url)
            repodata_info = repodata.get('info', {})
            arch = repodata_info.get('arch')
            platform = repodata_info.get('platform')
            for fn, info in iteritems(repodata['packages']):
                rec = IndexRecord.from_objects(info,
                                               fn=fn,
                                               arch=arch,
                                               platform=platform,
                                               schannel=canonical_name,
                                               channel=channel_url,
                                               priority=priority,
                                               url=join_url(channel_url, fn),
                                               auth=channel.auth)
                result[rec.pkey] = rec
        return result

    index = make_index(repodatas)

    if not context.json:
        stdoutlog.info('\n')
    return index


def cache_fn_url(url):
    # url must be right-padded with '/' to not invalidate any existing caches
    if not url.endswith('/'):
        url += '/'
    # subdir = url.rsplit('/', 1)[-1]
    # assert subdir in PLATFORM_DIRECTORIES or context.subdir != context._subdir, subdir
    md5 = hashlib.md5(url.encode('utf-8')).hexdigest()
    return '%s.json' % (md5[:8],)


def add_http_value_to_dict(resp, http_key, d, dict_key):
    value = resp.headers.get(http_key)
    if value:
        d[dict_key] = value


def add_pip_dependency(index):
    # TODO: discuss with @mcg1969 and document
    for info in itervalues(index):
        if info['name'] == 'python' and info['version'].startswith(('2.', '3.')):
            record = IndexRecord.from_objects(info, depends=info['depends'] + ('pip',))
            index[record.pkey] = record


def create_cache_dir():
    cache_dir = join(context.pkgs_dirs[0], 'cache')
    try:
        makedirs(cache_dir)
    except OSError:
        pass
    return cache_dir


def dist_str_in_index(index, dist_str):
    return dist_str in index<|MERGE_RESOLUTION|>--- conflicted
+++ resolved
@@ -56,19 +56,7 @@
     assert prefix
     maxp = len(channels) + 1
     for dist, info in iteritems(linked_data(prefix)):
-<<<<<<< HEAD
-        if dist in index:
-            # The downloaded repodata takes priority, so we do not overwrite.
-            # We do, however, copy the link information so that the solver
-            # knows this package is installed.
-            old_record = index[dist]
-            link = info.get('link') or EMPTY_LINK
-            record = IndexRecord.from_objects(old_record, link=link)
-            index[record.pkey] = record
-        else:
-=======
         if dist not in index:
->>>>>>> 62134987
             # If the package is not in the repodata, use the local data. If
             # the 'depends' field is not present, we need to set it; older
             # installations are likely to have this.
