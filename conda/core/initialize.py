# Copyright (C) 2012 Anaconda, Inc
# SPDX-License-Identifier: BSD-3-Clause
"""Backend logic for `conda init`.

Sections in this module are

  1. top-level functions
  2. plan creators
  3. plan runners
  4. individual operations
  5. helper functions

The top-level functions compose and execute full plans.

A plan is created by composing various individual operations.  The plan data structure is a
list of dicts, where each dict represents an individual operation.  The dict contains two
keys--`function` and `kwargs`--where function is the name of the individual operation function
within this module.

Each individual operation must

  a) return a `Result` (i.e. NEEDS_SUDO, MODIFIED, or NO_CHANGE)
  b) have no side effects if context.dry_run is True
  c) be verbose and descriptive about the changes being made or proposed is context.verbosity >= 1

The plan runner functions take the plan (list of dicts) as an argument, and then coordinate the
execution of each individual operation.  The docstring for `run_plan_elevated()` has details on
how that strategy is implemented.

"""

import json
import os
import re
import struct
import sys
from difflib import unified_diff
from errno import ENOENT
from glob import glob
from itertools import chain
from logging import getLogger
from os.path import abspath, basename, dirname, exists, expanduser, isdir, isfile, join
from pathlib import Path
from random import randint

from .. import CONDA_PACKAGE_ROOT, CondaError
from .. import __version__ as CONDA_VERSION
from ..activate import (
    CshActivator,
    FishActivator,
    PosixActivator,
    PowerShellActivator,
    XonshActivator,
)
from ..auxlib.compat import Utf8NamedTemporaryFile
from ..auxlib.ish import dals
from ..base.context import context
from ..common.compat import (
    ensure_binary,
    ensure_text_type,
    ensure_utf8_encoding,
    on_mac,
    on_win,
    open,
)
from ..common.path import (
    expand,
    get_bin_directory_short_path,
    get_python_short_path,
    get_python_site_packages_short_path,
    win_path_ok,
)
from ..exceptions import CondaValueError
from ..gateways.disk.create import copy, mkdir_p
from ..gateways.disk.delete import rm_rf
from ..gateways.disk.link import lexists
from ..gateways.disk.permissions import make_executable
from ..gateways.disk.read import compute_sum
from ..gateways.subprocess import subprocess_call
from .portability import generate_shebang_for_entry_point

if on_win:  # pragma: no cover
    import winreg
<<<<<<< HEAD
    try:
        from menuinst.platforms.win_utils.knownfolders import get_folder_path, FOLDERID
        from menuinst.platforms.win_utils.winshortcut import create_shortcut
    except ImportError:  # menuinst <2
        from menuinst.knownfolders import get_folder_path, FOLDERID
        from menuinst.winshortcut import create_shortcut
=======

    from menuinst.knownfolders import FOLDERID, get_folder_path
    from menuinst.winshortcut import create_shortcut
>>>>>>> cd3ee976


log = getLogger(__name__)

CONDA_INITIALIZE_RE_BLOCK = (
    r"^# >>> conda initialize >>>(?:\n|\r\n)"
    r"([\s\S]*?)"
    r"# <<< conda initialize <<<(?:\n|\r\n)?"
)

CONDA_INITIALIZE_PS_RE_BLOCK = (
    r"^#region conda initialize(?:\n|\r\n)" r"([\s\S]*?)" r"#endregion(?:\n|\r\n)?"
)


class Result:
    NEEDS_SUDO = "needs sudo"
    MODIFIED = "modified"
    NO_CHANGE = "no change"


# #####################################################
# top-level functions
# #####################################################


def install(conda_prefix):
    plan = make_install_plan(conda_prefix)
    run_plan(plan)
    if not context.dry_run:
        assert not any(step["result"] == Result.NEEDS_SUDO for step in plan)
    print_plan_results(plan)
    return 0


def initialize(
    conda_prefix, shells, for_user, for_system, anaconda_prompt, reverse=False
):
    plan1 = []
    if os.getenv("CONDA_PIP_UNINITIALIZED") == "true":
        plan1 = make_install_plan(conda_prefix)
        run_plan(plan1)
        if not context.dry_run:
            run_plan_elevated(plan1)

    plan2 = make_initialize_plan(
        conda_prefix, shells, for_user, for_system, anaconda_prompt, reverse=reverse
    )
    run_plan(plan2)
    if not context.dry_run:
        run_plan_elevated(plan2)

    plan = plan1 + plan2
    print_plan_results(plan)

    if any(step["result"] == Result.NEEDS_SUDO for step in plan):
        print("Operation failed.", file=sys.stderr)
        return 1


def initialize_dev(shell, dev_env_prefix=None, conda_source_root=None):
    # > alias conda-dev='eval "$(python -m conda init --dev)"'
    # > eval "$(python -m conda init --dev)"

    prefix = expand(dev_env_prefix or sys.prefix)
    conda_source_root = expand(conda_source_root or os.getcwd())

    python_exe, python_version, site_packages_dir = _get_python_info(prefix)

    if not isfile(join(conda_source_root, "conda", "__main__.py")):
        raise CondaValueError(
            "Directory is not a conda source root: %s" % conda_source_root
        )

    plan = make_install_plan(prefix)
    plan.append(
        {
            "function": remove_conda_in_sp_dir.__name__,
            "kwargs": {
                "target_path": site_packages_dir,
            },
        }
    )
    plan.append(
        {
            "function": make_conda_egg_link.__name__,
            "kwargs": {
                "target_path": join(site_packages_dir, "conda.egg-link"),
                "conda_source_root": conda_source_root,
            },
        }
    )
    plan.append(
        {
            "function": modify_easy_install_pth.__name__,
            "kwargs": {
                "target_path": join(site_packages_dir, "easy-install.pth"),
                "conda_source_root": conda_source_root,
            },
        }
    )
    plan.append(
        {
            "function": make_dev_egg_info_file.__name__,
            "kwargs": {
                "target_path": join(conda_source_root, "conda.egg-info"),
            },
        }
    )

    run_plan(plan)

    if context.dry_run or context.verbosity:
        print_plan_results(plan, sys.stderr)

    if any(step["result"] == Result.NEEDS_SUDO for step in plan):  # pragma: no cover
        raise CondaError(
            "Operation failed. Privileged install disallowed for 'conda init --dev'."
        )

    env_vars = {
        "PYTHONHASHSEED": randint(0, 4294967296),
        "PYTHON_MAJOR_VERSION": python_version[0],
        "TEST_PLATFORM": "win" if on_win else "unix",
    }
    unset_env_vars = (
        "CONDA_DEFAULT_ENV",
        "CONDA_EXE",
        "_CE_M",
        "_CE_CONDA",
        "CONDA_PREFIX",
        "CONDA_PREFIX_1",
        "CONDA_PREFIX_2",
        "CONDA_PYTHON_EXE",
        "CONDA_PROMPT_MODIFIER",
        "CONDA_SHLVL",
    )

    if shell == "bash":
        print("\n".join(_initialize_dev_bash(prefix, env_vars, unset_env_vars)))
    elif shell == "cmd.exe":
        script = _initialize_dev_cmdexe(prefix, env_vars, unset_env_vars)
        if not context.dry_run:
            with open("dev-init.bat", "w") as fh:
                fh.write("\n".join(script))
        if context.verbosity:
            print("\n".join(script))
        print("now run  > .\\dev-init.bat")
    else:
        raise NotImplementedError()
    return 0


def _initialize_dev_bash(prefix, env_vars, unset_env_vars):
    sys_executable = abspath(sys.executable)
    if on_win:
        sys_executable = f"$(cygpath '{sys_executable}')"

    # unset/set environment variables
    yield from (f"unset {envvar}" for envvar in unset_env_vars)
    yield from (
        f"export {envvar}='{value}'" for envvar, value in sorted(env_vars.items())
    )

    # initialize shell interface
    yield f'eval "$("{sys_executable}" -m conda shell.bash hook)"'

    # optionally activate environment
    if context.auto_activate_base:
        yield f"conda activate '{prefix}'"


def _initialize_dev_cmdexe(prefix, env_vars, unset_env_vars):
    dev_arg = ""
    if context.dev:
        dev_arg = "--dev"
    condabin = Path(prefix, "condabin")

    yield (
        '@IF NOT "%CONDA_PROMPT_MODIFIER%" == "" '
        '@CALL SET "PROMPT=%%PROMPT:%CONDA_PROMPT_MODIFIER%=%_empty_not_set_%%%"'
    )

    # unset/set environment variables
    yield from (f"@SET {envvar}=" for envvar in unset_env_vars)
    yield from (
        f'@SET "{envvar}={value}"' for envvar, value in sorted(env_vars.items())
    )

    # initialize shell interface
    yield f'@CALL "{condabin / "conda_hook.bat"}" {dev_arg}'
    yield "@IF %ERRORLEVEL% NEQ 0 @EXIT /B %ERRORLEVEL%"

    # optionally activate environment
    if context.auto_activate_base:
        yield f'@CALL "{condabin / "conda.bat"}" activate {dev_arg} "{prefix}"'
        yield "@IF %ERRORLEVEL% NEQ 0 @EXIT /B %ERRORLEVEL%"


# #####################################################
# plan creators
# #####################################################


def make_install_plan(conda_prefix):
    try:
        python_exe, python_version, site_packages_dir = _get_python_info(conda_prefix)
    except OSError:
        python_exe, python_version, site_packages_dir = None, None, None  # NOQA

    plan = []

    # ######################################
    # executables
    # ######################################
    if on_win:
        conda_exe_path = join(conda_prefix, "Scripts", "conda-script.py")
        conda_env_exe_path = join(conda_prefix, "Scripts", "conda-env-script.py")
        plan.append(
            {
                "function": make_entry_point_exe.__name__,
                "kwargs": {
                    "target_path": join(conda_prefix, "Scripts", "conda.exe"),
                    "conda_prefix": conda_prefix,
                },
            }
        )
        plan.append(
            {
                "function": make_entry_point_exe.__name__,
                "kwargs": {
                    "target_path": join(conda_prefix, "Scripts", "conda-env.exe"),
                    "conda_prefix": conda_prefix,
                },
            }
        )
    else:
        # We can't put a conda.exe in condabin on Windows. It'll conflict with conda.bat.
        plan.append(
            {
                "function": make_entry_point.__name__,
                "kwargs": {
                    "target_path": join(conda_prefix, "condabin", "conda"),
                    "conda_prefix": conda_prefix,
                    "module": "conda.cli",
                    "func": "main",
                },
            }
        )
        conda_exe_path = join(conda_prefix, "bin", "conda")
        conda_env_exe_path = join(conda_prefix, "bin", "conda-env")

    plan.append(
        {
            "function": make_entry_point.__name__,
            "kwargs": {
                "target_path": conda_exe_path,
                "conda_prefix": conda_prefix,
                "module": "conda.cli",
                "func": "main",
            },
        }
    )
    plan.append(
        {
            "function": make_entry_point.__name__,
            "kwargs": {
                "target_path": conda_env_exe_path,
                "conda_prefix": conda_prefix,
                "module": "conda_env.cli.main",
                "func": "main",
            },
        }
    )

    # ######################################
    # shell wrappers
    # ######################################
    if on_win:
        plan.append(
            {
                "function": install_condabin_conda_bat.__name__,
                "kwargs": {
                    "target_path": join(conda_prefix, "condabin", "conda.bat"),
                    "conda_prefix": conda_prefix,
                },
            }
        )
        plan.append(
            {
                "function": install_library_bin_conda_bat.__name__,
                "kwargs": {
                    "target_path": join(conda_prefix, "Library", "bin", "conda.bat"),
                    "conda_prefix": conda_prefix,
                },
            }
        )
        plan.append(
            {
                "function": install_condabin_conda_activate_bat.__name__,
                "kwargs": {
                    "target_path": join(
                        conda_prefix, "condabin", "_conda_activate.bat"
                    ),
                    "conda_prefix": conda_prefix,
                },
            }
        )
        plan.append(
            {
                "function": install_condabin_rename_tmp_bat.__name__,
                "kwargs": {
                    "target_path": join(conda_prefix, "condabin", "rename_tmp.bat"),
                    "conda_prefix": conda_prefix,
                },
            }
        )
        plan.append(
            {
                "function": install_condabin_conda_auto_activate_bat.__name__,
                "kwargs": {
                    "target_path": join(
                        conda_prefix, "condabin", "conda_auto_activate.bat"
                    ),
                    "conda_prefix": conda_prefix,
                },
            }
        )
        plan.append(
            {
                "function": install_condabin_hook_bat.__name__,
                "kwargs": {
                    "target_path": join(conda_prefix, "condabin", "conda_hook.bat"),
                    "conda_prefix": conda_prefix,
                },
            }
        )
        plan.append(
            {
                "function": install_Scripts_activate_bat.__name__,
                "kwargs": {
                    "target_path": join(conda_prefix, "Scripts", "activate.bat"),
                    "conda_prefix": conda_prefix,
                },
            }
        )
        plan.append(
            {
                "function": install_activate_bat.__name__,
                "kwargs": {
                    "target_path": join(conda_prefix, "condabin", "activate.bat"),
                    "conda_prefix": conda_prefix,
                },
            }
        )
        plan.append(
            {
                "function": install_deactivate_bat.__name__,
                "kwargs": {
                    "target_path": join(conda_prefix, "condabin", "deactivate.bat"),
                    "conda_prefix": conda_prefix,
                },
            }
        )

    plan.append(
        {
            "function": install_activate.__name__,
            "kwargs": {
                "target_path": join(
                    conda_prefix, get_bin_directory_short_path(), "activate"
                ),
                "conda_prefix": conda_prefix,
            },
        }
    )
    plan.append(
        {
            "function": install_deactivate.__name__,
            "kwargs": {
                "target_path": join(
                    conda_prefix, get_bin_directory_short_path(), "deactivate"
                ),
                "conda_prefix": conda_prefix,
            },
        }
    )

    plan.append(
        {
            "function": install_conda_sh.__name__,
            "kwargs": {
                "target_path": join(conda_prefix, "etc", "profile.d", "conda.sh"),
                "conda_prefix": conda_prefix,
            },
        }
    )
    plan.append(
        {
            "function": install_conda_fish.__name__,
            "kwargs": {
                "target_path": join(
                    conda_prefix, "etc", "fish", "conf.d", "conda.fish"
                ),
                "conda_prefix": conda_prefix,
            },
        }
    )
    plan.append(
        {
            "function": install_conda_psm1.__name__,
            "kwargs": {
                "target_path": join(conda_prefix, "shell", "condabin", "Conda.psm1"),
                "conda_prefix": conda_prefix,
            },
        }
    )
    plan.append(
        {
            "function": install_conda_hook_ps1.__name__,
            "kwargs": {
                "target_path": join(
                    conda_prefix, "shell", "condabin", "conda-hook.ps1"
                ),
                "conda_prefix": conda_prefix,
            },
        }
    )
    if site_packages_dir:
        plan.append(
            {
                "function": install_conda_xsh.__name__,
                "kwargs": {
                    "target_path": join(site_packages_dir, "xontrib", "conda.xsh"),
                    "conda_prefix": conda_prefix,
                },
            }
        )
    else:
        print(
            "WARNING: Cannot install xonsh wrapper without a python interpreter in prefix: "
            "%s" % conda_prefix,
            file=sys.stderr,
        )
    plan.append(
        {
            "function": install_conda_csh.__name__,
            "kwargs": {
                "target_path": join(conda_prefix, "etc", "profile.d", "conda.csh"),
                "conda_prefix": conda_prefix,
            },
        }
    )
    return plan


def make_initialize_plan(
    conda_prefix, shells, for_user, for_system, anaconda_prompt, reverse=False
):
    """
    Creates a plan for initializing conda in shells.

    Bash:
    On Linux, when opening the terminal, .bashrc is sourced (because it is an interactive shell).
    On macOS on the other hand, the .bash_profile gets sourced by default when executing it in
    Terminal.app. Some other programs do the same on macOS so that's why we're initializing conda
    in .bash_profile.
    On Windows, there are multiple ways to open bash depending on how it was installed. Git Bash,
    Cygwin, and MSYS2 all use .bash_profile by default.

    PowerShell:
    There's several places PowerShell can store its path, depending on if it's Windows PowerShell,
    PowerShell Core on Windows, or PowerShell Core on macOS/Linux. The easiest way to resolve it
    is to just ask different possible installations of PowerShell where their profiles are.
    """
    plan = make_install_plan(conda_prefix)
    shells = set(shells)
    if shells & {"bash", "zsh"}:
        if "bash" in shells and for_user:
            bashrc_path = expand(
                join("~", ".bash_profile" if (on_mac or on_win) else ".bashrc")
            )
            plan.append(
                {
                    "function": init_sh_user.__name__,
                    "kwargs": {
                        "target_path": bashrc_path,
                        "conda_prefix": conda_prefix,
                        "shell": "bash",
                        "reverse": reverse,
                    },
                }
            )

        if "zsh" in shells and for_user:
            if "ZDOTDIR" in os.environ:
                zshrc_path = expand(join("$ZDOTDIR", ".zshrc"))
            else:
                zshrc_path = expand(join("~", ".zshrc"))
            plan.append(
                {
                    "function": init_sh_user.__name__,
                    "kwargs": {
                        "target_path": zshrc_path,
                        "conda_prefix": conda_prefix,
                        "shell": "zsh",
                        "reverse": reverse,
                    },
                }
            )

        if for_system:
            plan.append(
                {
                    "function": init_sh_system.__name__,
                    "kwargs": {
                        "target_path": "/etc/profile.d/conda.sh",
                        "conda_prefix": conda_prefix,
                        "reverse": reverse,
                    },
                }
            )

    if "fish" in shells:
        if for_user:
            config_fish_path = expand(join("~", ".config", "fish", "config.fish"))
            plan.append(
                {
                    "function": init_fish_user.__name__,
                    "kwargs": {
                        "target_path": config_fish_path,
                        "conda_prefix": conda_prefix,
                        "reverse": reverse,
                    },
                }
            )

        if for_system:
            config_fish_path = expand(join("~", ".config", "fish", "config.fish"))
            plan.append(
                {
                    "function": init_fish_user.__name__,
                    "kwargs": {
                        "target_path": config_fish_path,
                        "conda_prefix": conda_prefix,
                        "reverse": reverse,
                    },
                }
            )

    if "xonsh" in shells:
        if for_user:
            config_xonsh_path = expand(join("~", ".xonshrc"))
            plan.append(
                {
                    "function": init_xonsh_user.__name__,
                    "kwargs": {
                        "target_path": config_xonsh_path,
                        "conda_prefix": conda_prefix,
                        "reverse": reverse,
                    },
                }
            )

        if for_system:
            if on_win:
                config_xonsh_path = expand(
                    join("%ALLUSERSPROFILE%", "xonsh", "xonshrc")
                )
            else:
                config_xonsh_path = "/etc/xonshrc"
            plan.append(
                {
                    "function": init_xonsh_user.__name__,
                    "kwargs": {
                        "target_path": config_xonsh_path,
                        "conda_prefix": conda_prefix,
                        "reverse": reverse,
                    },
                }
            )

    if "tcsh" in shells and for_user:
        tcshrc_path = expand(join("~", ".tcshrc"))
        plan.append(
            {
                "function": init_sh_user.__name__,
                "kwargs": {
                    "target_path": tcshrc_path,
                    "conda_prefix": conda_prefix,
                    "shell": "tcsh",
                    "reverse": reverse,
                },
            }
        )

    if "powershell" in shells:
        if for_user:
            profile = "$PROFILE.CurrentUserAllHosts"

        if for_system:
            profile = "$PROFILE.AllUsersAllHosts"

        def find_powershell_paths(*exe_names):
            for exe_name in exe_names:
                try:
                    yield subprocess_call(
                        (exe_name, "-NoProfile", "-Command", profile)
                    ).stdout.strip()
                except Exception:
                    pass

        config_powershell_paths = set(
            find_powershell_paths("powershell", "pwsh", "pwsh-preview")
        )

        for config_path in config_powershell_paths:
            if config_path is not None:
                plan.append(
                    {
                        "function": init_powershell_user.__name__,
                        "kwargs": {
                            "target_path": config_path,
                            "conda_prefix": conda_prefix,
                            "reverse": reverse,
                        },
                    }
                )

    if "cmd.exe" in shells:
        if for_user:
            plan.append(
                {
                    "function": init_cmd_exe_registry.__name__,
                    "kwargs": {
                        "target_path": "HKEY_CURRENT_USER\\Software\\Microsoft\\"
                        "Command Processor\\AutoRun",
                        "conda_prefix": conda_prefix,
                        "reverse": reverse,
                    },
                }
            )
        if for_system:
            plan.append(
                {
                    "function": init_cmd_exe_registry.__name__,
                    "kwargs": {
                        "target_path": "HKEY_LOCAL_MACHINE\\Software\\Microsoft\\"
                        "Command Processor\\AutoRun",
                        "conda_prefix": conda_prefix,
                        "reverse": reverse,
                    },
                }
            )
            # it would be nice to enable this on a user-level basis, but unfortunately, it is
            #    a system-level key only.
            plan.append(
                {
                    "function": init_long_path.__name__,
                    "kwargs": {
                        "target_path": "HKEY_LOCAL_MACHINE\\SYSTEM\\CurrentControlSet\\Control\\"
                        "FileSystem\\LongPathsEnabled"
                    },
                }
            )
        if anaconda_prompt:
            plan.append(
                {
                    "function": install_anaconda_prompt.__name__,
                    "kwargs": {
                        "target_path": join(
                            conda_prefix, "condabin", "Anaconda Prompt.lnk"
                        ),
                        "conda_prefix": conda_prefix,
                        "reverse": reverse,
                    },
                }
            )
            if on_win:
                desktop_dir, exception = get_folder_path(FOLDERID.Desktop)
                assert not exception
            else:
                desktop_dir = join(expanduser("~"), "Desktop")
            plan.append(
                {
                    "function": install_anaconda_prompt.__name__,
                    "kwargs": {
                        "target_path": join(desktop_dir, "Anaconda Prompt.lnk"),
                        "conda_prefix": conda_prefix,
                        "reverse": reverse,
                    },
                }
            )

    return plan


# #####################################################
# plan runners
# #####################################################


def run_plan(plan):
    for step in plan:
        previous_result = step.get("result", None)
        if previous_result in (Result.MODIFIED, Result.NO_CHANGE):
            continue
        try:
            result = globals()[step["function"]](
                *step.get("args", ()), **step.get("kwargs", {})
            )
        except OSError as e:
            log.info("%s: %r", step["function"], e, exc_info=True)
            result = Result.NEEDS_SUDO
        step["result"] = result


def run_plan_elevated(plan):
    """
    The strategy of this function differs between unix and Windows.  Both strategies use a
    subprocess call, where the subprocess is run with elevated privileges.  The executable
    invoked with the subprocess is `python -m conda.core.initialize`, so see the
    `if __name__ == "__main__"` at the bottom of this module.

    For unix platforms, we convert the plan list to json, and then call this module with
    `sudo python -m conda.core.initialize` while piping the plan json to stdin.  We collect json
    from stdout for the results of the plan execution with elevated privileges.

    For Windows, we create a temporary file that holds the json content of the plan.  The
    subprocess reads the content of the file, modifies the content of the file with updated
    execution status, and then closes the file.  This process then reads the content of that file
    for the individual operation execution results, and then deletes the file.
    """
    if any(step["result"] == Result.NEEDS_SUDO for step in plan):
        if on_win:
            from ..common._os.windows import run_as_admin

            temp_path = None
            try:
                with Utf8NamedTemporaryFile("w+", suffix=".json", delete=False) as tf:
                    # the default mode is 'w+b', and universal new lines don't work in that mode
                    tf.write(
                        json.dumps(
                            plan, ensure_ascii=False, default=lambda x: x.__dict__
                        )
                    )
                    temp_path = tf.name
                python_exe = '"%s"' % abspath(sys.executable)
                hinstance, error_code = run_as_admin(
                    (python_exe, "-m", "conda.core.initialize", '"%s"' % temp_path)
                )
                if error_code is not None:
                    print(
                        "ERROR during elevated execution.\n  rc: %s" % error_code,
                        file=sys.stderr,
                    )

                with open(temp_path) as fh:
                    _plan = json.loads(ensure_text_type(fh.read()))

            finally:
                if temp_path and lexists(temp_path):
                    rm_rf(temp_path)

        else:
            stdin = json.dumps(plan, ensure_ascii=False, default=lambda x: x.__dict__)
            result = subprocess_call(
                "sudo %s -m conda.core.initialize" % sys.executable,
                env={},
                path=os.getcwd(),
                stdin=stdin,
            )
            stderr = result.stderr.strip()
            if stderr:
                print(stderr, file=sys.stderr)
            _plan = json.loads(result.stdout.strip())

        del plan[:]
        plan.extend(_plan)


def run_plan_from_stdin():
    stdin = sys.stdin.read().strip()
    plan = json.loads(stdin)
    run_plan(plan)
    sys.stdout.write(json.dumps(plan))


def run_plan_from_temp_file(temp_path):
    with open(temp_path) as fh:
        plan = json.loads(ensure_text_type(fh.read()))
    run_plan(plan)
    with open(temp_path, "w+b") as fh:
        fh.write(ensure_binary(json.dumps(plan, ensure_ascii=False)))


def print_plan_results(plan, stream=None):
    if not stream:
        stream = sys.stdout
    for step in plan:
        print(
            "%-14s%s" % (step.get("result"), step["kwargs"]["target_path"]), file=stream
        )

    changed = any(step.get("result") == Result.MODIFIED for step in plan)
    if changed:
        print(
            "\n==> For changes to take effect, close and re-open your current shell. <==\n",
            file=stream,
        )
    else:
        print("No action taken.", file=stream)


# #####################################################
# individual operations
# #####################################################


def make_entry_point(target_path, conda_prefix, module, func):
    # 'ep' in this function refers to 'entry point'
    # target_path: join(conda_prefix, 'bin', 'conda')
    conda_ep_path = target_path

    if isfile(conda_ep_path):
        with open(conda_ep_path) as fh:
            original_ep_content = fh.read()
    else:
        original_ep_content = ""

    if on_win:
        # no shebang needed on windows
        new_ep_content = ""
    else:
        python_path = join(conda_prefix, get_python_short_path())
        new_ep_content = generate_shebang_for_entry_point(
            python_path, with_usr_bin_env=True
        )

    conda_extra = dals(
        """
    # Before any more imports, leave cwd out of sys.path for internal 'conda shell.*' commands.
    # see https://github.com/conda/conda/issues/6549
    if len(sys.argv) > 1 and sys.argv[1].startswith('shell.') and sys.path and sys.path[0] == '':
        # The standard first entry in sys.path is an empty string,
        # and os.path.abspath('') expands to os.getcwd().
        del sys.path[0]
    """
    )

    new_ep_content += (
        dals(
            """
    # -*- coding: utf-8 -*-
    import sys
    %(extra)s
    if __name__ == '__main__':
        from %(module)s import %(func)s
        sys.exit(%(func)s())
    """
        )
        % {
            "extra": conda_extra if module == "conda.cli" else "",
            "module": module,
            "func": func,
        }
    )

    if new_ep_content != original_ep_content:
        if context.verbosity:
            print("\n")
            print(target_path)
            print(make_diff(original_ep_content, new_ep_content))
        if not context.dry_run:
            mkdir_p(dirname(conda_ep_path))
            with open(conda_ep_path, "w") as fdst:
                fdst.write(new_ep_content)
            if not on_win:
                make_executable(conda_ep_path)
        return Result.MODIFIED
    else:
        return Result.NO_CHANGE


def make_entry_point_exe(target_path, conda_prefix):
    # target_path: join(conda_prefix, 'Scripts', 'conda.exe')
    exe_path = target_path
    bits = 8 * struct.calcsize("P")
    source_exe_path = join(CONDA_PACKAGE_ROOT, "shell", "cli-%d.exe" % bits)
    if isfile(exe_path):
        if compute_sum(exe_path, "md5") == compute_sum(source_exe_path, "md5"):
            return Result.NO_CHANGE

    if not context.dry_run:
        if not isdir(dirname(exe_path)):
            mkdir_p(dirname(exe_path))
        # prefer copy() over create_hard_link_or_copy() because of windows file deletion issues
        # with open processes
        copy(source_exe_path, exe_path)
    return Result.MODIFIED


def install_anaconda_prompt(target_path, conda_prefix, reverse):
    # target_path: join(conda_prefix, 'condabin', 'Anaconda Prompt.lnk')
    # target: join(os.environ["HOMEPATH"], "Desktop", "Anaconda Prompt.lnk")
    icon_path = join(CONDA_PACKAGE_ROOT, "shell", "conda_icon.ico")
    target = join(os.environ["HOMEPATH"], "Desktop", "Anaconda Prompt.lnk")

    args = (
        "/K",
        '""{}" && "{}""'.format(
            join(conda_prefix, "condabin", "conda_hook.bat"),
            join(conda_prefix, "condabin", "conda_auto_activate.bat"),
        ),
    )
    # The API for the call to 'create_shortcut' has 3
    # required arguments (path, description, filename)
    # and 4 optional ones (args, working_dir, icon_path, icon_index).
    result = Result.NO_CHANGE
    if not context.dry_run:
        create_shortcut(
            "%windir%\\System32\\cmd.exe",
            "Anconda Prompt",
            "" + target_path,
            " ".join(args),
            "" + expanduser("~"),
            "" + icon_path,
        )
        result = Result.MODIFIED
    if reverse:
        if os.path.isfile(target):
            os.remove(target)
            result = Result.MODIFIED
    return result


def _install_file(target_path, file_content):
    if isfile(target_path):
        with open(target_path) as fh:
            original_content = fh.read()
    else:
        original_content = ""

    new_content = file_content

    if new_content != original_content:
        if context.verbosity:
            print("\n")
            print(target_path)
            print(make_diff(original_content, new_content))
        if not context.dry_run:
            mkdir_p(dirname(target_path))
            with open(target_path, "w") as fdst:
                fdst.write(new_content)
        return Result.MODIFIED
    else:
        return Result.NO_CHANGE


def install_conda_sh(target_path, conda_prefix):
    # target_path: join(conda_prefix, 'etc', 'profile.d', 'conda.sh')
    file_content = PosixActivator().hook(auto_activate_base=False)
    return _install_file(target_path, file_content)


def install_Scripts_activate_bat(target_path, conda_prefix):
    # target_path: join(conda_prefix, 'Scripts', 'activate.bat')
    src_path = join(CONDA_PACKAGE_ROOT, "shell", "Scripts", "activate.bat")
    with open(src_path) as fsrc:
        file_content = fsrc.read()
    return _install_file(target_path, file_content)


def install_activate_bat(target_path, conda_prefix):
    # target_path: join(conda_prefix, 'condabin', 'activate.bat')
    src_path = join(CONDA_PACKAGE_ROOT, "shell", "condabin", "activate.bat")
    with open(src_path) as fsrc:
        file_content = fsrc.read()
    return _install_file(target_path, file_content)


def install_deactivate_bat(target_path, conda_prefix):
    # target_path: join(conda_prefix, 'condabin', 'deactivate.bat')
    src_path = join(CONDA_PACKAGE_ROOT, "shell", "condabin", "deactivate.bat")
    with open(src_path) as fsrc:
        file_content = fsrc.read()
    return _install_file(target_path, file_content)


def install_activate(target_path, conda_prefix):
    # target_path: join(conda_prefix, get_bin_directory_short_path(), 'activate')
    src_path = join(CONDA_PACKAGE_ROOT, "shell", "bin", "activate")
    file_content = ("#!/bin/sh\n" '_CONDA_ROOT="%s"\n') % conda_prefix
    with open(src_path) as fsrc:
        file_content += fsrc.read()
    return _install_file(target_path, file_content)


def install_deactivate(target_path, conda_prefix):
    # target_path: join(conda_prefix, get_bin_directory_short_path(), 'deactivate')
    src_path = join(CONDA_PACKAGE_ROOT, "shell", "bin", "deactivate")
    file_content = ("#!/bin/sh\n" '_CONDA_ROOT="%s"\n') % conda_prefix
    with open(src_path) as fsrc:
        file_content += fsrc.read()
    return _install_file(target_path, file_content)


def install_condabin_conda_bat(target_path, conda_prefix):
    # target_path: join(conda_prefix, 'condabin', 'conda.bat')
    conda_bat_src_path = join(CONDA_PACKAGE_ROOT, "shell", "condabin", "conda.bat")
    with open(conda_bat_src_path) as fsrc:
        file_content = fsrc.read()
    return _install_file(target_path, file_content)


def install_library_bin_conda_bat(target_path, conda_prefix):
    # target_path: join(conda_prefix, 'Library', 'bin', 'conda.bat')
    conda_bat_src_path = join(
        CONDA_PACKAGE_ROOT, "shell", "Library", "bin", "conda.bat"
    )
    with open(conda_bat_src_path) as fsrc:
        file_content = fsrc.read()
    return _install_file(target_path, file_content)


def install_condabin_conda_activate_bat(target_path, conda_prefix):
    # target_path: join(conda_prefix, 'condabin', '_conda_activate.bat')
    conda_bat_src_path = join(
        CONDA_PACKAGE_ROOT, "shell", "condabin", "_conda_activate.bat"
    )
    with open(conda_bat_src_path) as fsrc:
        file_content = fsrc.read()
    return _install_file(target_path, file_content)


def install_condabin_rename_tmp_bat(target_path, conda_prefix):
    # target_path: join(conda_prefix, 'condabin', 'rename_tmp.bat')
    conda_bat_src_path = join(CONDA_PACKAGE_ROOT, "shell", "condabin", "rename_tmp.bat")
    with open(conda_bat_src_path) as fsrc:
        file_content = fsrc.read()
    return _install_file(target_path, file_content)


def install_condabin_conda_auto_activate_bat(target_path, conda_prefix):
    # target_path: join(conda_prefix, 'condabin', 'conda_auto_activate.bat')
    conda_bat_src_path = join(
        CONDA_PACKAGE_ROOT, "shell", "condabin", "conda_auto_activate.bat"
    )
    with open(conda_bat_src_path) as fsrc:
        file_content = fsrc.read()
    return _install_file(target_path, file_content)


def install_condabin_hook_bat(target_path, conda_prefix):
    # target_path: join(conda_prefix, 'condabin', 'conda_hook.bat')
    conda_bat_src_path = join(CONDA_PACKAGE_ROOT, "shell", "condabin", "conda_hook.bat")
    with open(conda_bat_src_path) as fsrc:
        file_content = fsrc.read()
    return _install_file(target_path, file_content)


def install_conda_fish(target_path, conda_prefix):
    # target_path: join(conda_prefix, 'etc', 'fish', 'conf.d', 'conda.fish')
    file_content = FishActivator().hook(auto_activate_base=False)
    return _install_file(target_path, file_content)


def install_conda_psm1(target_path, conda_prefix):
    # target_path: join(conda_prefix, 'shell', 'condabin', 'Conda.psm1')
    conda_psm1_path = join(CONDA_PACKAGE_ROOT, "shell", "condabin", "Conda.psm1")
    with open(conda_psm1_path) as fsrc:
        file_content = fsrc.read()
    return _install_file(target_path, file_content)


def install_conda_hook_ps1(target_path, conda_prefix):
    # target_path: join(conda_prefix, 'shell', 'condabin', 'conda-hook.ps1')
    file_content = PowerShellActivator().hook(auto_activate_base=False)
    return _install_file(target_path, file_content)


def install_conda_xsh(target_path, conda_prefix):
    # target_path: join(site_packages_dir, 'xonsh', 'conda.xsh')
    file_content = XonshActivator().hook(auto_activate_base=False)
    return _install_file(target_path, file_content)


def install_conda_csh(target_path, conda_prefix):
    # target_path: join(conda_prefix, 'etc', 'profile.d', 'conda.csh')
    file_content = CshActivator().hook(auto_activate_base=False)
    return _install_file(target_path, file_content)


def _config_fish_content(conda_prefix):
    if on_win:
        from ..activate import native_path_to_unix

        conda_exe = native_path_to_unix(join(conda_prefix, "Scripts", "conda.exe"))
    else:
        conda_exe = join(conda_prefix, "bin", "conda")
    conda_initialize_content = (
        dals(
            """
    # >>> conda initialize >>>
    # !! Contents within this block are managed by 'conda init' !!
    if test -f %(conda_exe)s
        eval %(conda_exe)s "shell.fish" "hook" $argv | source
    end
    # <<< conda initialize <<<
    """
        )
        % {
            "conda_exe": conda_exe,
        }
    )
    return conda_initialize_content


def init_fish_user(target_path, conda_prefix, reverse):
    # target_path: ~/.config/config.fish
    user_rc_path = target_path

    try:
        with open(user_rc_path) as fh:
            rc_content = fh.read()
    except FileNotFoundError:
        rc_content = ""
    except:
        raise

    rc_original_content = rc_content

    conda_init_comment = "# commented out by conda initialize"
    conda_initialize_content = _config_fish_content(conda_prefix)
    if reverse:
        # uncomment any lines that were commented by prior conda init run
        rc_content = re.sub(
            rf"#\s(.*?)\s*{conda_init_comment}",
            r"\1",
            rc_content,
            flags=re.MULTILINE,
        )

        # remove any conda init sections added
        rc_content = re.sub(
            r"^\s*" + CONDA_INITIALIZE_RE_BLOCK,
            "",
            rc_content,
            flags=re.DOTALL | re.MULTILINE,
        )
    else:
        if not on_win:
            rc_content = re.sub(
                r"^[ \t]*?(set -gx PATH ([\'\"]?).*?%s\/bin\2 [^\n]*?\$PATH)"
                r"" % basename(conda_prefix),
                rf"# \1  {conda_init_comment}",
                rc_content,
                flags=re.MULTILINE,
            )

        rc_content = re.sub(
            r"^[ \t]*[^#\n]?[ \t]*((?:source|\.) .*etc\/fish\/conf\.d\/conda\.fish.*?)\n"
            r"(conda activate.*?)$",
            r"# \1  {0}\n# \2  {0}".format(conda_init_comment),
            rc_content,
            flags=re.MULTILINE,
        )
        rc_content = re.sub(
            r"^[ \t]*[^#\n]?[ \t]*((?:source|\.) .*etc\/fish\/conda\.d\/conda\.fish.*?)$",
            rf"# \1  {conda_init_comment}",
            rc_content,
            flags=re.MULTILINE,
        )

        replace_str = "__CONDA_REPLACE_ME_123__"
        rc_content = re.sub(
            CONDA_INITIALIZE_RE_BLOCK,
            replace_str,
            rc_content,
            flags=re.MULTILINE,
        )
        # TODO: maybe remove all but last of replace_str, if there's more than one occurrence
        rc_content = rc_content.replace(replace_str, conda_initialize_content)

        if "# >>> conda initialize >>>" not in rc_content:
            rc_content += "\n%s\n" % conda_initialize_content

    if rc_content != rc_original_content:
        if context.verbosity:
            print("\n")
            print(target_path)
            print(make_diff(rc_original_content, rc_content))
        if not context.dry_run:
            # Make the directory if needed.
            if not exists(dirname(user_rc_path)):
                mkdir_p(dirname(user_rc_path))
            with open(user_rc_path, "w") as fh:
                fh.write(rc_content)
        return Result.MODIFIED
    else:
        return Result.NO_CHANGE


def _config_xonsh_content(conda_prefix):
    if on_win:
        from ..activate import native_path_to_unix

        conda_exe = native_path_to_unix(join(conda_prefix, "Scripts", "conda.exe"))
    else:
        conda_exe = join(conda_prefix, "bin", "conda")
    conda_initialize_content = dals(
        """
    # >>> conda initialize >>>
    # !! Contents within this block are managed by 'conda init' !!
    if !(test -f "{conda_exe}"):
        import sys as _sys
        from types import ModuleType as _ModuleType
        _mod = _ModuleType("xontrib.conda",
                        "Autogenerated from $({conda_exe} shell.xonsh hook)")
        __xonsh__.execer.exec($("{conda_exe}" "shell.xonsh" "hook"),
                            glbs=_mod.__dict__,
                            filename="$({conda_exe} shell.xonsh hook)")
        _sys.modules["xontrib.conda"] = _mod
        del _sys, _mod, _ModuleType
    # <<< conda initialize <<<
    """
    ).format(conda_exe=conda_exe)
    return conda_initialize_content


def init_xonsh_user(target_path, conda_prefix, reverse):
    # target_path: ~/.xonshrc
    user_rc_path = target_path

    try:
        with open(user_rc_path) as fh:
            rc_content = fh.read()
    except FileNotFoundError:
        rc_content = ""
    except:
        raise

    rc_original_content = rc_content

    conda_init_comment = "# commented out by conda initialize"
    conda_initialize_content = _config_xonsh_content(conda_prefix)
    if reverse:
        # uncomment any lines that were commented by prior conda init run
        rc_content = re.sub(
            rf"#\s(.*?)\s*{conda_init_comment}",
            r"\1",
            rc_content,
            flags=re.MULTILINE,
        )

        # remove any conda init sections added
        rc_content = re.sub(
            r"^\s*" + CONDA_INITIALIZE_RE_BLOCK,
            "",
            rc_content,
            flags=re.DOTALL | re.MULTILINE,
        )
    else:
        replace_str = "__CONDA_REPLACE_ME_123__"
        rc_content = re.sub(
            CONDA_INITIALIZE_RE_BLOCK,
            replace_str,
            rc_content,
            flags=re.MULTILINE,
        )
        # TODO: maybe remove all but last of replace_str, if there's more than one occurrence
        rc_content = rc_content.replace(replace_str, conda_initialize_content)

        if "# >>> conda initialize >>>" not in rc_content:
            rc_content += f"\n{conda_initialize_content}\n"

    if rc_content != rc_original_content:
        if context.verbosity:
            print("\n")
            print(target_path)
            print(make_diff(rc_original_content, rc_content))
        if not context.dry_run:
            # Make the directory if needed.
            if not exists(dirname(user_rc_path)):
                mkdir_p(dirname(user_rc_path))
            with open(user_rc_path, "w") as fh:
                fh.write(rc_content)
        return Result.MODIFIED
    else:
        return Result.NO_CHANGE


def _bashrc_content(conda_prefix, shell):
    if on_win:
        from ..activate import native_path_to_unix

        conda_exe = native_path_to_unix(join(conda_prefix, "Scripts", "conda.exe"))
        conda_initialize_content = (
            dals(
                """
        # >>> conda initialize >>>
        # !! Contents within this block are managed by 'conda init' !!
        if [ -f '%(conda_exe)s' ]; then
            eval "$('%(conda_exe)s' 'shell.%(shell)s' 'hook')"
        fi
        # <<< conda initialize <<<
        """
            )
            % {
                "conda_exe": conda_exe,
                "shell": shell,
            }
        )
    else:
        conda_exe = join(conda_prefix, "bin", "conda")
        if shell in ("csh", "tcsh"):
            conda_initialize_content = (
                dals(
                    """
            # >>> conda initialize >>>
            # !! Contents within this block are managed by 'conda init' !!
            if ( -f "%(conda_prefix)s/etc/profile.d/conda.csh" ) then
                source "%(conda_prefix)s/etc/profile.d/conda.csh"
            else
                setenv PATH "%(conda_bin)s:$PATH"
            endif
            # <<< conda initialize <<<
            """
                )
                % {
                    "conda_exe": conda_exe,
                    "shell": shell,
                    "conda_bin": dirname(conda_exe),
                    "conda_prefix": conda_prefix,
                }
            )
        else:
            conda_initialize_content = (
                dals(
                    """
            # >>> conda initialize >>>
            # !! Contents within this block are managed by 'conda init' !!
            __conda_setup="$('%(conda_exe)s' 'shell.%(shell)s' 'hook' 2> /dev/null)"
            if [ $? -eq 0 ]; then
                eval "$__conda_setup"
            else
                if [ -f "%(conda_prefix)s/etc/profile.d/conda.sh" ]; then
                    . "%(conda_prefix)s/etc/profile.d/conda.sh"
                else
                    export PATH="%(conda_bin)s:$PATH"
                fi
            fi
            unset __conda_setup
            # <<< conda initialize <<<
            """
                )
                % {
                    "conda_exe": conda_exe,
                    "shell": shell,
                    "conda_bin": dirname(conda_exe),
                    "conda_prefix": conda_prefix,
                }
            )
    return conda_initialize_content


def init_sh_user(target_path, conda_prefix, shell, reverse=False):
    # target_path: ~/.bash_profile
    user_rc_path = target_path

    try:
        with open(user_rc_path) as fh:
            rc_content = fh.read()
    except FileNotFoundError:
        rc_content = ""
    except:
        raise

    rc_original_content = rc_content

    conda_initialize_content = _bashrc_content(conda_prefix, shell)
    conda_init_comment = "# commented out by conda initialize"

    if reverse:
        # uncomment any lines that were commented by prior conda init run
        rc_content = re.sub(
            rf"#\s(.*?)\s*{conda_init_comment}",
            r"\1",
            rc_content,
            flags=re.MULTILINE,
        )

        # remove any conda init sections added
        rc_content = re.sub(
            r"^\s*" + CONDA_INITIALIZE_RE_BLOCK,
            "",
            rc_content,
            flags=re.DOTALL | re.MULTILINE,
        )
    else:
        if not on_win:
            rc_content = re.sub(
                r"^[ \t]*?(export PATH=[\'\"].*?%s\/bin:\$PATH[\'\"])"
                r"" % basename(conda_prefix),
                rf"# \1  {conda_init_comment}",
                rc_content,
                flags=re.MULTILINE,
            )

        rc_content = re.sub(
            r"^[ \t]*[^#\n]?[ \t]*((?:source|\.) .*etc\/profile\.d\/conda\.sh.*?)\n"
            r"(conda activate.*?)$",
            r"# \1  {0}\n# \2  {0}".format(conda_init_comment),
            rc_content,
            flags=re.MULTILINE,
        )
        rc_content = re.sub(
            r"^[ \t]*[^#\n]?[ \t]*((?:source|\.) .*etc\/profile\.d\/conda\.sh.*?)$",
            rf"# \1  {conda_init_comment}",
            rc_content,
            flags=re.MULTILINE,
        )

        if on_win:
            rc_content = re.sub(
                r"^[ \t]*^[ \t]*[^#\n]?[ \t]*((?:source|\.) .*Scripts[/\\]activate.*?)$",
                r"# \1  # commented out by conda initialize",
                rc_content,
                flags=re.MULTILINE,
            )
        else:
            rc_content = re.sub(
                r"^[ \t]*^[ \t]*[^#\n]?[ \t]*((?:source|\.) .*bin/activate.*?)$",
                r"# \1  # commented out by conda initialize",
                rc_content,
                flags=re.MULTILINE,
            )

        replace_str = "__CONDA_REPLACE_ME_123__"
        rc_content = re.sub(
            CONDA_INITIALIZE_RE_BLOCK,
            replace_str,
            rc_content,
            flags=re.MULTILINE,
        )
        # TODO: maybe remove all but last of replace_str, if there's more than one occurrence
        rc_content = rc_content.replace(replace_str, conda_initialize_content)

        if "# >>> conda initialize >>>" not in rc_content:
            rc_content += "\n%s\n" % conda_initialize_content

    if rc_content != rc_original_content:
        if context.verbosity:
            print("\n")
            print(target_path)
            print(make_diff(rc_original_content, rc_content))
        if not context.dry_run:
            with open(user_rc_path, "w") as fh:
                fh.write(rc_content)
        return Result.MODIFIED
    else:
        return Result.NO_CHANGE


def init_sh_system(target_path, conda_prefix, reverse=False):
    # target_path: '/etc/profile.d/conda.sh'
    conda_sh_system_path = target_path

    if exists(conda_sh_system_path):
        with open(conda_sh_system_path) as fh:
            conda_sh_system_contents = fh.read()
    else:
        conda_sh_system_contents = ""
    if reverse:
        if exists(conda_sh_system_path):
            os.remove(conda_sh_system_path)
            return Result.MODIFIED
    else:
        conda_sh_contents = _bashrc_content(conda_prefix, "posix")
        if conda_sh_system_contents != conda_sh_contents:
            if context.verbosity:
                print("\n")
                print(target_path)
                print(make_diff(conda_sh_contents, conda_sh_system_contents))
            if not context.dry_run:
                if lexists(conda_sh_system_path):
                    rm_rf(conda_sh_system_path)
                mkdir_p(dirname(conda_sh_system_path))
                with open(conda_sh_system_path, "w") as fh:
                    fh.write(conda_sh_contents)
            return Result.MODIFIED
    return Result.NO_CHANGE


def _read_windows_registry(target_path):  # pragma: no cover
    # HKEY_LOCAL_MACHINE\Software\Microsoft\Command Processor\AutoRun
    # HKEY_CURRENT_USER\Software\Microsoft\Command Processor\AutoRun
    # returns value_value, value_type  -or-  None, None if target does not exist
    main_key, the_rest = target_path.split("\\", 1)
    subkey_str, value_name = the_rest.rsplit("\\", 1)
    main_key = getattr(winreg, main_key)

    try:
        key = winreg.OpenKey(main_key, subkey_str, 0, winreg.KEY_READ)
    except OSError as e:
        if e.errno != ENOENT:
            raise
        return None, None

    try:
        value_tuple = winreg.QueryValueEx(key, value_name)
        value_value = value_tuple[0]
        if isinstance(value_value, str):
            value_value = value_value.strip()
        value_type = value_tuple[1]
        return value_value, value_type
    except Exception:
        # [WinError 2] The system cannot find the file specified
        winreg.CloseKey(key)
        return None, None
    finally:
        winreg.CloseKey(key)


def _write_windows_registry(target_path, value_value, value_type):  # pragma: no cover
    main_key, the_rest = target_path.split("\\", 1)
    subkey_str, value_name = the_rest.rsplit("\\", 1)
    main_key = getattr(winreg, main_key)
    try:
        key = winreg.OpenKey(main_key, subkey_str, 0, winreg.KEY_WRITE)
    except OSError as e:
        if e.errno != ENOENT:
            raise
        key = winreg.CreateKey(main_key, subkey_str)
    try:
        winreg.SetValueEx(key, value_name, 0, value_type, value_value)
    finally:
        winreg.CloseKey(key)


def init_cmd_exe_registry(target_path, conda_prefix, reverse=False):
    # HKEY_LOCAL_MACHINE\Software\Microsoft\Command Processor\AutoRun
    # HKEY_CURRENT_USER\Software\Microsoft\Command Processor\AutoRun

    prev_value, value_type = _read_windows_registry(target_path)
    if prev_value is None:
        prev_value = ""
        value_type = winreg.REG_EXPAND_SZ

    old_hook_path = '"{}"'.format(join(conda_prefix, "condabin", "conda_hook.bat"))
    new_hook = "if exist {hp} {hp}".format(hp=old_hook_path)
    if reverse:
        # we can't just reset it to None and remove it, because there may be other contents here.
        #   We need to strip out our part, and if there's nothing left, remove the key.
        # Break up string by parts joined with "&"
        autorun_parts = prev_value.split("&")
        autorun_parts = [part.strip() for part in autorun_parts if new_hook not in part]
        # We must remove the old hook path too if it is there
        autorun_parts = [
            part.strip() for part in autorun_parts if old_hook_path not in part
        ]
        new_value = " & ".join(autorun_parts)
    else:
        replace_str = "__CONDA_REPLACE_ME_123__"
        # Replace new (if exist checked) hook
        new_value = re.sub(
            r"(if exist \"[^\"]*?conda[-_]hook\.bat\" \"[^\"]*?conda[-_]hook\.bat\")",
            replace_str,
            prev_value,
            count=1,
            flags=re.IGNORECASE | re.UNICODE,
        )
        # Replace old hook
        new_value = re.sub(
            r"(\"[^\"]*?conda[-_]hook\.bat\")",
            replace_str,
            new_value,
            flags=re.IGNORECASE | re.UNICODE,
        )

        # Fold repeats of 'HOOK & HOOK'
        new_value_2 = new_value.replace(replace_str + " & " + replace_str, replace_str)
        while new_value_2 != new_value:
            new_value = new_value_2
            new_value_2 = new_value.replace(
                replace_str + " & " + replace_str, replace_str
            )
        new_value = new_value_2.replace(replace_str, new_hook)
        if new_hook not in new_value:
            if new_value:
                new_value += " & " + new_hook
            else:
                new_value = new_hook

    if prev_value != new_value:
        if context.verbosity:
            print("\n")
            print(target_path)
            print(make_diff(prev_value, new_value))
        if not context.dry_run:
            _write_windows_registry(target_path, new_value, value_type)
        return Result.MODIFIED
    else:
        return Result.NO_CHANGE


def init_long_path(target_path):
    win_ver, _, win_rev = context.os_distribution_name_version[1].split(".")
    # win10, build 14352 was the first preview release that supported this
    if int(win_ver) >= 10 and int(win_rev) >= 14352:
        prev_value, value_type = _read_windows_registry(target_path)
        if str(prev_value) != "1":
            if context.verbosity:
                print("\n")
                print(target_path)
                print(make_diff(str(prev_value), "1"))
            if not context.dry_run:
                _write_windows_registry(target_path, 1, winreg.REG_DWORD)
            return Result.MODIFIED
        else:
            return Result.NO_CHANGE
    else:
        if context.verbosity:
            print("\n")
            print(
                "Not setting long path registry key; Windows version must be at least 10 with "
                'the fall 2016 "Anniversary update" or newer.'
            )
            return Result.NO_CHANGE


def _powershell_profile_content(conda_prefix):
    if on_win:
        conda_exe = join(conda_prefix, "Scripts", "conda.exe")
    else:
        conda_exe = join(conda_prefix, "bin", "conda")

    conda_powershell_module = dals(
        """
    #region conda initialize
    # !! Contents within this block are managed by 'conda init' !!
    If (Test-Path "{conda_exe}") {{
        (& "{conda_exe}" "shell.powershell" "hook") | Out-String | ?{{$_}} | Invoke-Expression
    }}
    #endregion
    """.format(
            conda_exe=conda_exe
        )
    )

    return conda_powershell_module


def init_powershell_user(target_path, conda_prefix, reverse):
    # target_path: $PROFILE
    profile_path = target_path

    # NB: the user may not have created a profile. We need to check
    #     if the file exists first.
    if os.path.exists(profile_path):
        with open(profile_path) as fp:
            profile_content = fp.read()
    else:
        profile_content = ""

    profile_original_content = profile_content

    # TODO: comment out old ipmos and Import-Modules.

    if reverse:
        profile_content = re.sub(
            CONDA_INITIALIZE_PS_RE_BLOCK,
            "",
            profile_content,
            count=1,
            flags=re.DOTALL | re.MULTILINE,
        )
    else:
        # Find what content we need to add.
        conda_initialize_content = _powershell_profile_content(conda_prefix)

        if "#region conda initialize" not in profile_content:
            profile_content += f"\n{conda_initialize_content}\n"
        else:
            profile_content = re.sub(
                CONDA_INITIALIZE_PS_RE_BLOCK,
                "__CONDA_REPLACE_ME_123__",
                profile_content,
                count=1,
                flags=re.DOTALL | re.MULTILINE,
            ).replace("__CONDA_REPLACE_ME_123__", conda_initialize_content)

    if profile_content != profile_original_content:
        if context.verbosity:
            print("\n")
            print(target_path)
            print(make_diff(profile_original_content, profile_content))
        if not context.dry_run:
            # Make the directory if needed.
            if not exists(dirname(profile_path)):
                mkdir_p(dirname(profile_path))
            with open(profile_path, "w") as fp:
                fp.write(profile_content)
        return Result.MODIFIED
    else:
        return Result.NO_CHANGE


def remove_conda_in_sp_dir(target_path):
    # target_path: site_packages_dir
    modified = False
    site_packages_dir = target_path
    rm_rf_these = chain.from_iterable(
        (
            glob(join(site_packages_dir, "conda-*info")),
            glob(join(site_packages_dir, "conda.*")),
            glob(join(site_packages_dir, "conda-*.egg")),
        )
    )
    rm_rf_these = (p for p in rm_rf_these if not p.endswith("conda.egg-link"))
    for fn in rm_rf_these:
        print("rm -rf %s" % join(site_packages_dir, fn), file=sys.stderr)
        if not context.dry_run:
            rm_rf(join(site_packages_dir, fn))
        modified = True
    others = (
        "conda",
        "conda_env",
    )
    for other in others:
        path = join(site_packages_dir, other)
        if lexists(path):
            print("rm -rf %s" % path, file=sys.stderr)
            if not context.dry_run:
                rm_rf(path)
            modified = True
    if modified:
        return Result.MODIFIED
    else:
        return Result.NO_CHANGE


def make_conda_egg_link(target_path, conda_source_root):
    # target_path: join(site_packages_dir, 'conda.egg-link')
    conda_egg_link_contents = conda_source_root + os.linesep

    if isfile(target_path):
        with open(target_path, "rb") as fh:
            conda_egg_link_contents_old = fh.read()
    else:
        conda_egg_link_contents_old = ""

    if conda_egg_link_contents_old != conda_egg_link_contents:
        if context.verbosity:
            print("\n", file=sys.stderr)
            print(target_path, file=sys.stderr)
            print(
                make_diff(conda_egg_link_contents_old, conda_egg_link_contents),
                file=sys.stderr,
            )
        if not context.dry_run:
            with open(target_path, "wb") as fh:
                fh.write(ensure_utf8_encoding(conda_egg_link_contents))
        return Result.MODIFIED
    else:
        return Result.NO_CHANGE


def modify_easy_install_pth(target_path, conda_source_root):
    # target_path: join(site_packages_dir, 'easy-install.pth')
    easy_install_new_line = conda_source_root

    if isfile(target_path):
        with open(target_path) as fh:
            old_contents = fh.read()
    else:
        old_contents = ""

    old_contents_lines = old_contents.splitlines()
    if easy_install_new_line in old_contents_lines:
        return Result.NO_CHANGE

    ln_end = os.sep + "conda"
    old_contents_lines = tuple(
        ln for ln in old_contents_lines if not ln.endswith(ln_end)
    )
    new_contents = (
        easy_install_new_line
        + os.linesep
        + os.linesep.join(old_contents_lines)
        + os.linesep
    )

    if context.verbosity:
        print("\n", file=sys.stderr)
        print(target_path, file=sys.stderr)
        print(make_diff(old_contents, new_contents), file=sys.stderr)
    if not context.dry_run:
        with open(target_path, "wb") as fh:
            fh.write(ensure_utf8_encoding(new_contents))
    return Result.MODIFIED


def make_dev_egg_info_file(target_path):
    # target_path: join(conda_source_root, 'conda.egg-info')

    if isfile(target_path):
        with open(target_path) as fh:
            old_contents = fh.read()
    else:
        old_contents = ""

    new_contents = (
        dals(
            """
    Metadata-Version: 1.1
    Name: conda
    Version: %s
    Platform: UNKNOWN
    Summary: OS-agnostic, system-level binary package manager.
    """
        )
        % CONDA_VERSION
    )

    if old_contents == new_contents:
        return Result.NO_CHANGE

    if context.verbosity:
        print("\n", file=sys.stderr)
        print(target_path, file=sys.stderr)
        print(make_diff(old_contents, new_contents), file=sys.stderr)
    if not context.dry_run:
        if lexists(target_path):
            rm_rf(target_path)
        with open(target_path, "w") as fh:
            fh.write(new_contents)
    return Result.MODIFIED


# #####################################################
# helper functions
# #####################################################


def make_diff(old, new):
    return "\n".join(unified_diff(old.splitlines(), new.splitlines()))


def _get_python_info(prefix):
    python_exe = join(prefix, get_python_short_path())
    result = subprocess_call("%s --version" % python_exe)
    stdout, stderr = result.stdout.strip(), result.stderr.strip()
    if stderr:
        python_version = stderr.split()[1]
    elif stdout:  # pragma: no cover
        python_version = stdout.split()[1]
    else:  # pragma: no cover
        raise ValueError("No python version information available.")

    site_packages_dir = join(
        prefix, win_path_ok(get_python_site_packages_short_path(python_version))
    )
    return python_exe, python_version, site_packages_dir


if __name__ == "__main__":
    if on_win:
        temp_path = sys.argv[1]
        run_plan_from_temp_file(temp_path)
    else:
        run_plan_from_stdin()<|MERGE_RESOLUTION|>--- conflicted
+++ resolved
@@ -81,18 +81,12 @@
 
 if on_win:  # pragma: no cover
     import winreg
-<<<<<<< HEAD
     try:
-        from menuinst.platforms.win_utils.knownfolders import get_folder_path, FOLDERID
+        from menuinst.platforms.win_utils.knownfolders import FOLDERID, get_folder_path
         from menuinst.platforms.win_utils.winshortcut import create_shortcut
     except ImportError:  # menuinst <2
-        from menuinst.knownfolders import get_folder_path, FOLDERID
+        from menuinst.knownfolders import FOLDERID, get_folder_path
         from menuinst.winshortcut import create_shortcut
-=======
-
-    from menuinst.knownfolders import FOLDERID, get_folder_path
-    from menuinst.winshortcut import create_shortcut
->>>>>>> cd3ee976
 
 
 log = getLogger(__name__)
