--- conflicted
+++ resolved
@@ -1,9 +1,6 @@
 # Copyright (C) 2012 Anaconda, Inc
 # SPDX-License-Identifier: BSD-3-Clause
-<<<<<<< HEAD
-from __future__ import absolute_import, annotations, division, print_function, unicode_literals
-=======
->>>>>>> 5035d267
+from __future__ import annotations
 
 from logging import getLogger
 from os.path import realpath
@@ -89,7 +86,6 @@
         subprocess.run(['/usr/bin/codesign', '-s', '-', '-f', realpath(path)], capture_output=True)
 
 
-<<<<<<< HEAD
 def replace_prefix(mode: FileMode, data: bytes, placeholder: str, new_prefix: str) -> bytes:
     """
     Replaces `placeholder` text with the `new_prefix` provided. The `mode` provided can
@@ -124,28 +120,6 @@
             )
         else:
             raise CondaIOError("Invalid mode: %r" % mode)
-=======
-def replace_prefix(mode, data, placeholder, new_prefix):
-    if mode == FileMode.text:
-        if not on_win:
-            # if new_prefix contains spaces, it might break the shebang!
-            # handle this by escaping the spaces early, which will trigger a
-            # /usr/bin/env replacement later on
-            newline_pos = data.find(b"\n")
-            if newline_pos > -1:
-                shebang_line, rest_of_data = data[:newline_pos], data[newline_pos:]
-                shebang_placeholder = f"#!{placeholder}".encode()
-                if shebang_placeholder in shebang_line:
-                    escaped_shebang = f"#!{new_prefix}".replace(" ", "\\ ").encode('utf-8')
-                    shebang_line = shebang_line.replace(shebang_placeholder, escaped_shebang)
-                    data = shebang_line + rest_of_data
-        # the rest of the file can be replaced normally
-        data = data.replace(placeholder.encode('utf-8'), new_prefix.encode('utf-8'))
-    elif mode == FileMode.binary:
-        data = binary_replace(data, placeholder.encode('utf-8'), new_prefix.encode('utf-8'))
-    else:
-        raise CondaIOError("Invalid mode: %r" % mode)
->>>>>>> 5035d267
     return data
 
 
