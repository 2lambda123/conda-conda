# -*- coding: utf-8 -*-
# Copyright (C) 2012 Anaconda, Inc
# SPDX-License-Identifier: BSD-3-Clause
from __future__ import absolute_import, division, print_function, unicode_literals

from logging import getLogger
from os.path import realpath
import re
import struct
import subprocess
import sys

from ..auxlib.ish import dals
from ..base.constants import PREFIX_PLACEHOLDER
from ..base.context import context
from ..common.compat import on_win, on_linux
from ..exceptions import CondaIOError, BinaryPrefixReplacementError
from ..gateways.disk.update import CancelOperation, update_file_in_place_as_binary
from ..models.enums import FileMode

log = getLogger(__name__)


# three capture groups: whole_shebang, executable, options
SHEBANG_REGEX = (br'^(#!'  # pretty much the whole match string
                 br'(?:[ ]*)'  # allow spaces between #! and beginning of the executable path
                 br'(/(?:\\ |[^ \n\r\t])*)'  # the executable is the next text block without an escaped space or non-space whitespace character  # NOQA
                 br'(.*)'  # the rest of the line can contain option flags
                 br')$')  # end whole_shebang group

<<<<<<< HEAD
popular_encodings = [
    'utf-8',
    # Make sure to specify -le and -be so that the UTF endian prefix
    # doesn't show up in the string
    'utf-16-le', 'utf-16-be',
    'utf-32-le', 'utf-32-be'
]
=======
MAX_SHEBANG_LENGTH = 127 if on_linux else 512  # Not used on Windows
>>>>>>> dbf08f0f


class _PaddingError(Exception):
    pass


def update_prefix(
    path,
    new_prefix,
    placeholder=PREFIX_PLACEHOLDER,
    mode=FileMode.text,
    subdir=context.subdir,
):
    if on_win and mode == FileMode.text:
        # force all prefix replacements to forward slashes to simplify need to escape backslashes
        # replace with unix-style path separators
        new_prefix = new_prefix.replace("\\", "/")

    def _update_prefix(original_data):

        # Step 1. do all prefix replacement
        data = replace_prefix(mode, original_data, placeholder, new_prefix)

        # Step 2. if the shebang is too long or the new prefix contains spaces, shorten it using
        # /usr/bin/env trick -- NOTE: this trick assumes the environment WILL BE activated
        if not on_win:
            data = replace_long_shebang(mode, data)

        # Step 3. if the before and after content is the same, skip writing
        if data == original_data:
            raise CancelOperation()

        # Step 4. if we have a binary file, make sure the byte size is the same before
        #         and after the update
        if mode == FileMode.binary and len(data) != len(original_data):
            raise BinaryPrefixReplacementError(path, placeholder, new_prefix,
                                               len(original_data), len(data))

        return data

    updated = update_file_in_place_as_binary(realpath(path), _update_prefix)

    if updated and mode == FileMode.binary and subdir == "osx-arm64" and sys.platform == "darwin":
        # Apple arm64 needs signed executables
        subprocess.run(['/usr/bin/codesign', '-s', '-', '-f', realpath(path)], capture_output=True)


def replace_prefix(mode, data, placeholder, new_prefix):
    if mode == FileMode.text:
<<<<<<< HEAD
        for encoding in popular_encodings:
            data = data.replace(placeholder.encode(encoding),
                                new_prefix.encode(encoding))
=======
        if not on_win:
            # if new_prefix contains spaces, it might break the shebang!
            # handle this by escaping the spaces early, which will trigger a
            # /usr/bin/env replacement later on
            newline_pos = data.find(b"\n")
            if newline_pos > -1:
                shebang_line, rest_of_data = data[:newline_pos], data[newline_pos:]
                shebang_placeholder = f"#!{placeholder}".encode('utf-8')
                if shebang_placeholder in shebang_line:
                    escaped_shebang = f"#!{new_prefix}".replace(" ", "\\ ").encode('utf-8')
                    shebang_line = shebang_line.replace(shebang_placeholder, escaped_shebang)
                    data = shebang_line + rest_of_data
        # the rest of the file can be replaced normally
        data = data.replace(placeholder.encode('utf-8'), new_prefix.encode('utf-8'))
>>>>>>> dbf08f0f
    elif mode == FileMode.binary:
        data = binary_replace(data, placeholder, new_prefix)
    else:
        raise CondaIOError("Invalid mode: %r" % mode)
    return data


def binary_replace(data, a, b):
    """
    Perform a binary replacement of `data`, where the placeholder `a` is
    replaced with `b` and the remaining string is padded with null characters.
    All input arguments are expected to be bytes objects.

    Parameters
    ----------
    encoding: str
        The encoding of the expected string in the binary.
    """
    if on_win:
        # on Windows for binary files, we currently only replace a pyzzer-type entry point
        #   we skip all other prefix replacement
        if has_pyzzer_entry_point(data):
            return replace_pyzzer_entry_point_shebang(data, a, b)
        else:
            return data

    a_encoded = {}
    b_encoded = {}
    replacement_patterns = {}

    for encoding in popular_encodings:
        a_encoded[encoding] = a.encode(encoding)
        b_encoded[encoding] = b.encode(encoding)
        zeros = '\0'.encode(encoding)
        original_data_len = len(data)
        pat = (re.escape(a_encoded[encoding]) +
               b'(?:(?!(?:' + zeros + b')).)*' + zeros)

        replacement_patterns[pat] = encoding

    regex = re.compile(
        b"(" +
        b"|".join(k for k in replacement_patterns) +
        b")"
    )

    def replace(match):
        match_key = match.string[match.start():match.end()]
        for encoding, a in a_encoded.items():
            if match_key.startswith(a):
                break
        else:
            raise RuntimeError('match key not found')
        b = b_encoded[encoding]

        occurrences = match.group().count(a)
        padding = (len(a) - len(b)) * occurrences
        if padding < 0:
            raise _PaddingError
        return match.group().replace(a, b) + b'\0' * padding
    data = regex.sub(replace, data)
    assert len(data) == original_data_len

    return data


def has_pyzzer_entry_point(data):
    pos = data.rfind(b'PK\x05\x06')
    return pos >= 0


def replace_pyzzer_entry_point_shebang(all_data, placeholder, new_prefix):
    """Code adapted from pyzzer.  This is meant to deal with entry point exe's created by distlib,
    which consist of a launcher, then a shebang, then a zip archive of the entry point code to run.
    We need to change the shebang.
    https://bitbucket.org/vinay.sajip/pyzzer/src/5d5740cb04308f067d5844a56fbe91e7a27efccc/pyzzer/__init__.py?at=default&fileviewer=file-view-default#__init__.py-112  # NOQA
    """
    # Copyright (c) 2013 Vinay Sajip.
    #
    # Permission is hereby granted, free of charge, to any person obtaining a copy
    # of this software and associated documentation files (the "Software"), to deal
    # in the Software without restriction, including without limitation the rights
    # to use, copy, modify, merge, publish, distribute, sublicense, and/or sell
    # copies of the Software, and to permit persons to whom the Software is
    # furnished to do so, subject to the following conditions:
    #
    # The above copyright notice and this permission notice shall be included in
    # all copies or substantial portions of the Software.
    #
    # THE SOFTWARE IS PROVIDED "AS IS", WITHOUT WARRANTY OF ANY KIND, EXPRESS OR
    # IMPLIED, INCLUDING BUT NOT LIMITED TO THE WARRANTIES OF MERCHANTABILITY,
    # FITNESS FOR A PARTICULAR PURPOSE AND NONINFRINGEMENT. IN NO EVENT SHALL THE
    # AUTHORS OR COPYRIGHT HOLDERS BE LIABLE FOR ANY CLAIM, DAMAGES OR OTHER
    # LIABILITY, WHETHER IN AN ACTION OF CONTRACT, TORT OR OTHERWISE, ARISING FROM,
    # OUT OF OR IN CONNECTION WITH THE SOFTWARE OR THE USE OR OTHER DEALINGS IN
    # THE SOFTWARE.
    launcher = shebang = None
    pos = all_data.rfind(b'PK\x05\x06')
    if pos >= 0:
        end_cdr = all_data[pos + 12:pos + 20]
        cdr_size, cdr_offset = struct.unpack('<LL', end_cdr)
        arc_pos = pos - cdr_size - cdr_offset
        data = all_data[arc_pos:]
        if arc_pos > 0:
            pos = all_data.rfind(b'#!', 0, arc_pos)
            if pos >= 0:
                shebang = all_data[pos:arc_pos]
                if pos > 0:
                    launcher = all_data[:pos]

        if data and shebang and launcher:
            if hasattr(placeholder, 'encode'):
                placeholder = placeholder.encode('utf-8')
            if hasattr(new_prefix, 'encode'):
                new_prefix = new_prefix.encode('utf-8')
            shebang = shebang.replace(placeholder, new_prefix)
            all_data = b"".join([launcher, shebang, data])
    return all_data


def replace_long_shebang(mode, data):
    # this function only changes a shebang line if it exists and is greater than 127 characters
    if mode == FileMode.text:
        if not isinstance(data, bytes):
            try:
                data = bytes(data, encoding="utf-8")
            except:
                data = data.encode("utf-8")

        shebang_match = re.match(SHEBANG_REGEX, data, re.MULTILINE)
        if shebang_match:
            whole_shebang, executable, options = shebang_match.groups()
            prefix, executable_name = executable.decode("utf-8").rsplit("/", 1)
            if len(whole_shebang) > MAX_SHEBANG_LENGTH or "\\ " in prefix:
                new_shebang = f"#!/usr/bin/env {executable_name}{options.decode('utf-8')}"
                data = data.replace(whole_shebang, new_shebang.encode("utf-8"))

    else:
        # TODO: binary shebangs exist; figure this out in the future if text works well
        pass
    return data


def generate_shebang_for_entry_point(executable):
    shebang = f"#!{executable}\n"
    # In principle, this shebang ^ will work as long as the path
    # to the python executable does not contain spaces AND it's not
    # longer than 127 characters. But if it does, we can fix it.
    # Following method inspired by `pypa/distlib`
    # https://github.com/pypa/distlib/blob/91aa92e64/distlib/scripts.py#L129
    # Explanation: these lines are both valid Python and shell :)
    # 1. Python will read it as a triple-quoted multiline string; end of story
    # 2. The shell will see:
    #       * '' (empty string)
    #       * 'exec' "path/with spaces/to/python" "this file" "arguments"
    #       * ' ''' (quoted space followed by empty string)
    if len(shebang) > MAX_SHEBANG_LENGTH or " " in shebang:
        shebang = dals(
            f"""
            #!/bin/sh
            '''exec' "{executable}" "$0" "$@"
            ' '''
            """
        )

    return shebang<|MERGE_RESOLUTION|>--- conflicted
+++ resolved
@@ -28,7 +28,6 @@
                  br'(.*)'  # the rest of the line can contain option flags
                  br')$')  # end whole_shebang group
 
-<<<<<<< HEAD
 popular_encodings = [
     'utf-8',
     # Make sure to specify -le and -be so that the UTF endian prefix
@@ -36,9 +35,8 @@
     'utf-16-le', 'utf-16-be',
     'utf-32-le', 'utf-32-be'
 ]
-=======
+
 MAX_SHEBANG_LENGTH = 127 if on_linux else 512  # Not used on Windows
->>>>>>> dbf08f0f
 
 
 class _PaddingError(Exception):
@@ -87,35 +85,41 @@
 
 
 def replace_prefix(mode, data, placeholder, new_prefix):
-    if mode == FileMode.text:
-<<<<<<< HEAD
-        for encoding in popular_encodings:
-            data = data.replace(placeholder.encode(encoding),
-                                new_prefix.encode(encoding))
-=======
-        if not on_win:
-            # if new_prefix contains spaces, it might break the shebang!
-            # handle this by escaping the spaces early, which will trigger a
-            # /usr/bin/env replacement later on
-            newline_pos = data.find(b"\n")
-            if newline_pos > -1:
-                shebang_line, rest_of_data = data[:newline_pos], data[newline_pos:]
-                shebang_placeholder = f"#!{placeholder}".encode('utf-8')
-                if shebang_placeholder in shebang_line:
-                    escaped_shebang = f"#!{new_prefix}".replace(" ", "\\ ").encode('utf-8')
-                    shebang_line = shebang_line.replace(shebang_placeholder, escaped_shebang)
-                    data = shebang_line + rest_of_data
-        # the rest of the file can be replaced normally
-        data = data.replace(placeholder.encode('utf-8'), new_prefix.encode('utf-8'))
->>>>>>> dbf08f0f
-    elif mode == FileMode.binary:
-        data = binary_replace(data, placeholder, new_prefix)
-    else:
-        raise CondaIOError("Invalid mode: %r" % mode)
+    popular_encodings = [
+        "utf-8",
+        # Make sure to specify -le and -be so that the UTF endian prefix
+        # doesn't show up in the string
+        "utf-16-le",
+        "utf-16-be",
+        "utf-32-le",
+        "utf-32-be",
+    ]
+    for encoding in popular_encodings:
+        if mode == FileMode.text:
+            if not on_win:
+                # if new_prefix contains spaces, it might break the shebang!
+                # handle this by escaping the spaces early, which will trigger a
+                # /usr/bin/env replacement later on
+                newline_pos = data.find(b"\n")
+                if newline_pos > -1:
+                    shebang_line, rest_of_data = data[:newline_pos], data[newline_pos:]
+                    shebang_placeholder = f"#!{placeholder}".encode(encoding)
+                    if shebang_placeholder in shebang_line:
+                        escaped_shebang = f"#!{new_prefix}".replace(" ", "\\ ").encode(encoding)
+                        shebang_line = shebang_line.replace(shebang_placeholder, escaped_shebang)
+                        data = shebang_line + rest_of_data
+            # the rest of the file can be replaced normally
+            data = data.replace(placeholder.encode(encoding), new_prefix.encode(encoding))
+        elif mode == FileMode.binary:
+            data = binary_replace(
+                data, placeholder.encode(encoding), new_prefix.encode(encoding), encoding=encoding
+            )
+        else:
+            raise CondaIOError("Invalid mode: %r" % mode)
     return data
 
 
-def binary_replace(data, a, b):
+def binary_replace(data, a, b, encoding="utf-8"):
     """
     Perform a binary replacement of `data`, where the placeholder `a` is
     replaced with `b` and the remaining string is padded with null characters.
@@ -126,6 +130,7 @@
     encoding: str
         The encoding of the expected string in the binary.
     """
+    zeros = "\0".encode(encoding)
     if on_win:
         # on Windows for binary files, we currently only replace a pyzzer-type entry point
         #   we skip all other prefix replacement
@@ -134,44 +139,17 @@
         else:
             return data
 
-    a_encoded = {}
-    b_encoded = {}
-    replacement_patterns = {}
-
-    for encoding in popular_encodings:
-        a_encoded[encoding] = a.encode(encoding)
-        b_encoded[encoding] = b.encode(encoding)
-        zeros = '\0'.encode(encoding)
-        original_data_len = len(data)
-        pat = (re.escape(a_encoded[encoding]) +
-               b'(?:(?!(?:' + zeros + b')).)*' + zeros)
-
-        replacement_patterns[pat] = encoding
-
-    regex = re.compile(
-        b"(" +
-        b"|".join(k for k in replacement_patterns) +
-        b")"
-    )
-
     def replace(match):
-        match_key = match.string[match.start():match.end()]
-        for encoding, a in a_encoded.items():
-            if match_key.startswith(a):
-                break
-        else:
-            raise RuntimeError('match key not found')
-        b = b_encoded[encoding]
-
         occurrences = match.group().count(a)
         padding = (len(a) - len(b)) * occurrences
         if padding < 0:
             raise _PaddingError
         return match.group().replace(a, b) + b'\0' * padding
-    data = regex.sub(replace, data)
+
+    original_data_len = len(data)
+    pat = re.compile(re.escape(a) + b"(?:(?!(?:" + zeros + b")).)*" + zeros)
+    data = pat.sub(replace, data)
     assert len(data) == original_data_len
-
-    return data
 
 
 def has_pyzzer_entry_point(data):
