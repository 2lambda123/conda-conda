--- conflicted
+++ resolved
@@ -127,7 +127,6 @@
     )
 
     def replace(match):
-<<<<<<< HEAD
         match_key = match.string[match.start():match.end()]
         for encoding, a in a_encoded.items():
             if match_key.startswith(a):
@@ -136,12 +135,8 @@
             raise RuntimeError('match key not found')
         b = b_encoded[encoding]
 
-        occurances = match.group().count(a)
-        padding = (len(a) - len(b)) * occurances
-=======
         occurrences = match.group().count(a)
         padding = (len(a) - len(b)) * occurrences
->>>>>>> e126a09d
         if padding < 0:
             raise _PaddingError
         return match.group().replace(a, b) + b'\0' * padding
