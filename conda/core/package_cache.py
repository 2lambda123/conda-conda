--- conflicted
+++ resolved
@@ -84,7 +84,6 @@
         self.url = url
         self.package_tarball_full_path = package_tarball_full_path
         self.extracted_package_dir = extracted_package_dir
-<<<<<<< HEAD
 
         channel = Channel(url)
         if not channel.platform:
@@ -115,9 +114,6 @@
     def __eq__(self, other):
         return hash(self) == hash(other)
 
-=======
-        self.channel = Channel(dist.channel)
->>>>>>> ece02215
 
     @property
     def is_fetched(self):
