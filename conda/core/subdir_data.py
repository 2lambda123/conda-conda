# Copyright (C) 2012 Anaconda, Inc
# SPDX-License-Identifier: BSD-3-Clause

from __future__ import annotations

import json
import pickle
import re
from collections import UserList, defaultdict
from contextlib import closing
from errno import ENODEV
from functools import partial
from itertools import chain, islice
from logging import getLogger
from mmap import ACCESS_READ, mmap
<<<<<<< HEAD
from os.path import exists, join, splitext
=======
from os.path import dirname, exists, isdir, join, splitext
>>>>>>> 61fb2cbb
from pathlib import Path
from time import time

from genericpath import getmtime, isfile

<<<<<<< HEAD
from conda.gateways.repodata import (
    CACHE_STATE_SUFFIX,
    CondaRepoInterface,
    RepodataCache,
    RepodataFetch,
    RepodataIsEmpty,
    RepodataState,
    RepoInterface,
    cache_fn_url,
    get_repo_interface,
=======
from conda._vendor.boltons.setutils import IndexedSet
from conda.gateways.repodata import (
    CondaRepoInterface,
    RepodataCache,
    RepodataIsEmpty,
    RepodataOnDisk,
    RepodataState,
    RepoInterface,
    Response304ContentUnchanged,
    cache_fn_url,
>>>>>>> 61fb2cbb
)

from .._vendor.boltons.setutils import IndexedSet
from ..auxlib.ish import dals
from ..base.constants import CONDA_PACKAGE_EXTENSION_V1, REPODATA_FN
from ..base.context import context
from ..common.compat import ensure_unicode
from ..common.io import DummyExecutor, ThreadLimitedThreadPoolExecutor, dashlist
from ..common.iterators import groupby_to_dict as groupby
from ..common.path import url_to_path
from ..common.url import join_url
from ..core.package_cache_data import PackageCacheData
from ..deprecations import deprecated
<<<<<<< HEAD
from ..exceptions import CondaUpgradeError, UnavailableInvalidChannel
from ..gateways.disk import mkdir_p_sudo_safe
=======
from ..exceptions import CondaUpgradeError, NotWritableError, UnavailableInvalidChannel
from ..gateways.disk import mkdir_p, mkdir_p_sudo_safe
>>>>>>> 61fb2cbb
from ..gateways.disk.delete import rm_rf
from ..models.channel import Channel, all_channel_urls
from ..models.match_spec import MatchSpec
from ..models.records import PackageRecord
from ..trust.signature_verification import signature_verification

log = getLogger(__name__)

REPODATA_PICKLE_VERSION = 30
MAX_REPODATA_VERSION = 1
REPODATA_HEADER_RE = b'"(_etag|_mod|_cache_control)":[ ]?"(.*?[^\\\\])"[,}\\s]'  # NOQA


def get_repo_interface() -> type[RepoInterface]:
    if "jlap" in context.experimental:
        try:
            from conda.gateways.repodata.jlap.interface import JlapRepoInterface

            return JlapRepoInterface
        except ImportError as e:  # pragma: no cover
            warnings.warn(
                "Could not load the configured jlap repo interface. "
                f"Is the required jsonpatch package installed?  {e}"
            )

    return CondaRepoInterface


class SubdirDataType(type):
    def __call__(cls, channel, repodata_fn=REPODATA_FN):
        assert channel.subdir
        assert not channel.package_filename
        assert type(channel) is Channel
        now = time()
        repodata_fn = repodata_fn or REPODATA_FN
        cache_key = channel.url(with_credentials=True), repodata_fn
        if cache_key in SubdirData._cache_:
            cache_entry = SubdirData._cache_[cache_key]
            if cache_key[0] and cache_key[0].startswith("file://"):
                channel_url = channel.url()
                if channel_url:
                    file_path = url_to_path(channel_url + "/" + repodata_fn)
                    if exists(file_path) and cache_entry._mtime >= getmtime(file_path):
                        return cache_entry
            else:
                return cache_entry
        subdir_data_instance = super().__call__(
            channel, repodata_fn, RepoInterface=get_repo_interface()
        )
        subdir_data_instance._mtime = now
        SubdirData._cache_[cache_key] = subdir_data_instance
        return subdir_data_instance


class PackageRecordList(UserList):
    """
    Lazily convert dicts to PackageRecord.
    """

    def __getitem__(self, i):
        if isinstance(i, slice):
            return self.__class__(self.data[i])
        else:
            record = self.data[i]
            if not isinstance(record, PackageRecord):
                record = PackageRecord(**record)
                self.data[i] = record
            return record


class SubdirData(metaclass=SubdirDataType):
    _cache_ = {}

    @classmethod
    def clear_cached_local_channel_data(cls, exclude_file=True):
        # This should only ever be needed during unit tests, when
        # CONDA_USE_ONLY_TAR_BZ2 may change during process lifetime.
        if exclude_file:
            cls._cache_ = {k: v for k, v in cls._cache_.items() if not k[0].startswith("file://")}
        else:
            cls._cache_.clear()

    @staticmethod
    def query_all(package_ref_or_match_spec, channels=None, subdirs=None, repodata_fn=REPODATA_FN):
        from .index import check_allowlist  # TODO: fix in-line import

        # ensure that this is not called by threaded code
        create_cache_dir()
        if channels is None:
            channels = context.channels
        if subdirs is None:
            subdirs = context.subdirs
        channel_urls = all_channel_urls(channels, subdirs=subdirs)
        if context.offline:
            grouped_urls = groupby(lambda url: url.startswith("file://"), channel_urls)
            ignored_urls = grouped_urls.get(False, ())
            if ignored_urls:
                log.info(
                    "Ignoring the following channel urls because mode is offline.%s",
                    dashlist(ignored_urls),
                )
            channel_urls = IndexedSet(grouped_urls.get(True, ()))

        check_allowlist(channel_urls)

        def subdir_query(url):
            return tuple(
                SubdirData(Channel(url), repodata_fn=repodata_fn).query(package_ref_or_match_spec)
            )

        # TODO test timing with ProcessPoolExecutor
        Executor = (
            DummyExecutor
            if context.debug or context.repodata_threads == 1
            else partial(ThreadLimitedThreadPoolExecutor, max_workers=context.repodata_threads)
        )
        with Executor() as executor:
            result = tuple(chain.from_iterable(executor.map(subdir_query, channel_urls)))
        return result

    def query(self, package_ref_or_match_spec):
        if not self._loaded:
            self.load()
        param = package_ref_or_match_spec
        if isinstance(param, str):
            param = MatchSpec(param)  # type: ignore
        if isinstance(param, MatchSpec):
            if param.get_exact_value("name"):
                package_name = param.get_exact_value("name")
                for prec in self._iter_records_by_name(package_name):
                    if param.match(prec):
                        yield prec
            else:
                for prec in self.iter_records():
                    if param.match(prec):
                        yield prec
        else:
            assert isinstance(param, PackageRecord)
            for prec in self._iter_records_by_name(param.name):
                if prec == param:
                    yield prec

    def __init__(self, channel, repodata_fn=REPODATA_FN, RepoInterface=CondaRepoInterface):
        assert channel.subdir
        # metaclass __init__ asserts no package_filename
        if channel.package_filename:  # pragma: no cover
            parts = channel.dump()
            del parts["package_filename"]
            channel = Channel(**parts)
        self.channel = channel
        # disallow None (typing)
        self.url_w_subdir = self.channel.url(with_credentials=False) or ""
        self.url_w_credentials = self.channel.url(with_credentials=True) or ""
        # whether or not to try using the new, trimmed-down repodata
        self.repodata_fn = repodata_fn
        self.RepoInterface = RepoInterface
        self._loaded = False
        self._key_mgr = None

    @property
    def _repo(self) -> RepoInterface:
        """
        Changes as we mutate self.repodata_fn.
        """
<<<<<<< HEAD
        return self.repo_fetch._repo

    @property
    def repo_cache(self) -> RepodataCache:
        return self.repo_fetch.repo_cache

    @property
    def repo_fetch(self) -> RepodataFetch:
        """
        Most modern "exactly what we need" interface.
        """
        return RepodataFetch(
            Path(self.cache_path_base),
            self.channel,
=======
        return self.RepoInterface(
            self.url_w_credentials,
>>>>>>> 61fb2cbb
            self.repodata_fn,
            repo_interface_cls=self.RepoInterface,
        )

    @property
    def repo_cache(self) -> RepodataCache:
        return RepodataCache(self.cache_path_base, self.repodata_fn)

    def reload(self):
        self._loaded = False
        self.load()
        return self

    @property
    def cache_path_base(self):
<<<<<<< HEAD
        # XXX should this move to RepodataFetch, removing all Path from SubdirData?
=======
>>>>>>> 61fb2cbb
        if not hasattr(self, "_cache_dir"):
            # searches for writable directory; memoize per-instance.
            self._cache_dir = create_cache_dir()
        # self.repodata_fn may change
        return join(
            self._cache_dir, splitext(cache_fn_url(self.url_w_credentials, self.repodata_fn))[0]
        )

    @property
    def url_w_repodata_fn(self):
        return self.url_w_subdir + "/" + self.repodata_fn

    @property
    def cache_path_json(self):
        return Path(self.cache_path_base + ("1" if context.use_only_tar_bz2 else "") + ".json")

    @property
    def cache_path_state(self):
        """
        Out-of-band etag and other state needed by the RepoInterface.
        """
        return Path(
<<<<<<< HEAD
            self.cache_path_base + ("1" if context.use_only_tar_bz2 else "") + CACHE_STATE_SUFFIX
=======
            self.cache_path_base + ("1" if context.use_only_tar_bz2 else "") + ".state.json"
>>>>>>> 61fb2cbb
        )

    @property
    def cache_path_pickle(self):
        return self.cache_path_base + ("1" if context.use_only_tar_bz2 else "") + ".q"

    def load(self):
        _internal_state = self._load()
        if _internal_state.get("repodata_version", 0) > MAX_REPODATA_VERSION:
            raise CondaUpgradeError(
                dals(
                    """
                The current version of conda is too old to read repodata from

                    %s

                (This version only supports repodata_version 1.)
                Please update conda to use this channel.
                """
                )
                % self.url_w_repodata_fn
            )

        self._internal_state = _internal_state
        self._package_records = _internal_state["_package_records"]
        self._names_index = _internal_state["_names_index"]
        # Unused since early 2023:
        self._track_features_index = _internal_state["_track_features_index"]
        self._loaded = True
        return self

    def iter_records(self):
        if not self._loaded:
            self.load()
        return iter(self._package_records)
        # could replace self._package_records with fully-converted UserList.data
        # after going through entire list

    def _iter_records_by_name(self, name):
        for i in self._names_index[name]:
            yield self._package_records[i]

    def _load_state(self):
        """
        Cache headers and additional data needed to keep track of the cache are
        stored separately, instead of the previous "added to repodata.json"
        arrangement.
        """
        return self.repo_cache.load_state()

    def _save_state(self, state: RepodataState):
        assert Path(state.cache_path_json) == Path(self.cache_path_json)
        assert Path(state.cache_path_state) == Path(self.cache_path_state)
        assert state.repodata_fn == self.repodata_fn
        return state.save()

    def _load(self):
<<<<<<< HEAD
        """
        Try to load repodata. If e.g. we are downloading
        `current_repodata.json`, fall back to `repodata.json` when the former is
        unavailable.
        """
        try:
            repodata, state = self.repo_fetch.fetch_latest_parsed()
            return self._process_raw_repodata(repodata, state)
=======
        cache = self.repo_cache
        cache.load_state()  # XXX should this succeed even if FileNotFound?

        # XXX cache_path_json and cache_path_state must exist; just try loading
        # it and fall back to this on error?
        if not cache.cache_path_json.exists():
            log.debug(
                "No local cache found for %s at %s", self.url_w_repodata_fn, self.cache_path_json
            )
            if context.use_index_cache or (
                context.offline and not self.url_w_subdir.startswith("file://")
            ):
                log.debug(
                    "Using cached data for %s at %s forced. Returning empty repodata.",
                    self.url_w_repodata_fn,
                    self.cache_path_json,
                )
                return {
                    "_package_records": (),
                    "_names_index": defaultdict(list),
                    "_track_features_index": defaultdict(list),  # Unused since early 2023
                }

        else:
            if context.use_index_cache:
                log.debug(
                    "Using cached repodata for %s at %s because use_cache=True",
                    self.url_w_repodata_fn,
                    self.cache_path_json,
                )

                _internal_state = self._read_local_repodata(cache.state)
                return _internal_state

            stale = cache.stale()
            if (not stale or context.offline) and not self.url_w_subdir.startswith("file://"):
                timeout = cache.timeout()
                log.debug(
                    "Using cached repodata for %s at %s. Timeout in %d sec",
                    self.url_w_repodata_fn,
                    self.cache_path_json,
                    timeout,
                )
                _internal_state = self._read_local_repodata(cache.state)
                return _internal_state

            log.debug(
                "Local cache timed out for %s at %s", self.url_w_repodata_fn, self.cache_path_json
            )

        try:
            try:
                raw_repodata_str = self._repo.repodata(cache.state)  # type: ignore
            except RepodataIsEmpty:
                if self.repodata_fn != REPODATA_FN:
                    raise  # is UnavailableInvalidChannel subclass
                # the surrounding try/except/else will cache "{}"
                raw_repodata_str = None
            except RepodataOnDisk:
                # used as a sentinel, not the raised exception object
                raw_repodata_str = RepodataOnDisk

>>>>>>> 61fb2cbb
        except UnavailableInvalidChannel:
            if self.repodata_fn != REPODATA_FN:
                self.repodata_fn = REPODATA_FN
                return self._load()
            else:
                raise
<<<<<<< HEAD
=======
        except Response304ContentUnchanged:
            log.debug(
                "304 NOT MODIFIED for '%s'. Updating mtime and loading from disk",
                self.url_w_repodata_fn,
            )
            cache.refresh()
            # touch(self.cache_path_json) # not anymore, or the .state.json is invalid
            # self._save_state(mod_etag_headers)
            _internal_state = self._read_local_repodata(cache.state)
            return _internal_state
        else:
            # uses isdir() like "exists"; mkdir_p always raises if the path
            # exists
            if not isdir(dirname(self.cache_path_json)):
                mkdir_p(dirname(self.cache_path_json))
            try:
                if raw_repodata_str is RepodataOnDisk:
                    # this is handled very similar to a 304. Can the cases be merged?
                    # we may need to read_bytes() and compare a hash to the state, instead.
                    # XXX use self._repo_cache.load() or replace after passing temp path to jlap
                    raw_repodata_str = self.cache_path_json.read_text()
                    cache.state["size"] = len(raw_repodata_str)  # type: ignore
                    stat = self.cache_path_json.stat()
                    mtime_ns = stat.st_mtime_ns
                    cache.state["mtime_ns"] = mtime_ns  # type: ignore
                    cache.refresh()
                elif isinstance(raw_repodata_str, (str, type(None))):
                    # XXX skip this if self._repo already wrote the data
                    # Can we pass this information in state or with a sentinel/special exception?
                    cache.save(raw_repodata_str or "{}")
                else:  # pragma: no cover
                    # it can be a dict?
                    assert False, f"Unreachable {raw_repodata_str}"
            except OSError as e:
                if e.errno in (EACCES, EPERM, EROFS):
                    raise NotWritableError(self.cache_path_json, e.errno, caused_by=e)
                else:
                    raise
            _internal_state = self._process_raw_repodata_str(raw_repodata_str, cache.state)
            self._internal_state = _internal_state
            self._pickle_me()
            return _internal_state
>>>>>>> 61fb2cbb

    def _pickle_me(self):
        try:
            log.debug(
                "Saving pickled state for %s at %s", self.url_w_repodata_fn, self.cache_path_pickle
            )
            with open(self.cache_path_pickle, "wb") as fh:
                pickle.dump(self._internal_state, fh, pickle.HIGHEST_PROTOCOL)
        except Exception:
            log.debug("Failed to dump pickled repodata.", exc_info=True)

    def _read_local_repodata(self, state: RepodataState):
        # first try reading pickled data
        _pickled_state = self._read_pickled(state)
        if _pickled_state:
            return _pickled_state

<<<<<<< HEAD
        raw_repodata_str, state = self.repo_fetch.read_local_repodata()
        _internal_state = self._process_raw_repodata_str(raw_repodata_str, state)
        # taken care of by _process_raw_repodata():
        assert self._internal_state is _internal_state
        self._pickle_me()
        return _internal_state
=======
        # pickled data is bad or doesn't exist; load cached json
        log.debug("Loading raw json for %s at %s", self.url_w_repodata_fn, self.cache_path_json)

        cache = self.repo_cache

        try:
            raw_repodata_str = cache.load()
        except ValueError as e:
            # OSError (locked) may happen here
            # ValueError: Expecting object: line 11750 column 6 (char 303397)
            log.debug("Error for cache path: '%s'\n%r", self.cache_path_json, e)
            message = dals(
                """
            An error occurred when loading cached repodata.  Executing
            `conda clean --index-cache` will remove cached repodata files
            so they can be downloaded again.
            """
            )
            raise CondaError(message)
        else:
            _internal_state = self._process_raw_repodata_str(raw_repodata_str, cache.state)
            # taken care of by _process_raw_repodata():
            assert self._internal_state is _internal_state
            self._pickle_me()
            return _internal_state
>>>>>>> 61fb2cbb

    def _pickle_valid_checks(self, pickled_state, mod, etag):
        """
        Throw away the pickle if these don't all match.
        """
        yield "_url", pickled_state.get("_url"), self.url_w_credentials
        yield "_schannel", pickled_state.get("_schannel"), self.channel.canonical_name
        yield "_add_pip", pickled_state.get("_add_pip"), context.add_pip_as_python_dependency
        yield "_mod", pickled_state.get("_mod"), mod
        yield "_etag", pickled_state.get("_etag"), etag
        yield "_pickle_version", pickled_state.get("_pickle_version"), REPODATA_PICKLE_VERSION
        yield "fn", pickled_state.get("fn"), self.repodata_fn

    def _read_pickled(self, state: RepodataState):
        if not isinstance(state, RepodataState):
            state = RepodataState(
                self.cache_path_json, self.cache_path_state, self.repodata_fn, dict=state
            )

        if not isfile(self.cache_path_pickle) or not isfile(self.cache_path_json):
            # Don't trust pickled data if there is no accompanying json data
            return None

        try:
            if isfile(self.cache_path_pickle):
                log.debug("found pickle file %s", self.cache_path_pickle)
            with open(self.cache_path_pickle, "rb") as fh:
                _pickled_state = pickle.load(fh)
        except Exception:
            log.debug("Failed to load pickled repodata.", exc_info=True)
            rm_rf(self.cache_path_pickle)
            return None

        def checks():
            return self._pickle_valid_checks(_pickled_state, state.mod, state.etag)

        def _check_pickled_valid():
            for _, left, right in checks():
                yield left == right

        if not all(_check_pickled_valid()):
            log.debug(
                "Pickle load validation failed for %s at %s. %r",
                self.url_w_repodata_fn,
                self.cache_path_json,
                tuple(checks()),
            )
            return None

        return _pickled_state

<<<<<<< HEAD
    def _process_raw_repodata_str(self, raw_repodata_str: str, state: RepodataState | None = None):
=======
    def _process_raw_repodata_str(self, raw_repodata_str, state: RepodataState | None = None):
>>>>>>> 61fb2cbb
        """
        state contains information that was previously in-band in raw_repodata_str.
        """
        json_obj = json.loads(raw_repodata_str or "{}")
        return self._process_raw_repodata(json_obj, state=state)

<<<<<<< HEAD
    def _process_raw_repodata(self, repodata: dict, state: RepodataState | None):
=======
    def _process_raw_repodata(self, repodata, state: RepodataState | None):
>>>>>>> 61fb2cbb
        if not isinstance(state, RepodataState):
            state = RepodataState(
                self.cache_path_json, self.cache_path_state, self.repodata_fn, dict=state
            )

        subdir = repodata.get("info", {}).get("subdir") or self.channel.subdir
        assert subdir == self.channel.subdir
        add_pip = context.add_pip_as_python_dependency
        schannel = self.channel.canonical_name

        self._package_records = _package_records = PackageRecordList()
        self._names_index = _names_index = defaultdict(list)
        self._track_features_index = _track_features_index = defaultdict(list)

        signatures = repodata.get("signatures", {})

        _internal_state = {
            "channel": self.channel,
            "url_w_subdir": self.url_w_subdir,
            "url_w_credentials": self.url_w_credentials,
            "cache_path_base": self.cache_path_base,
            "fn": self.repodata_fn,
            "_package_records": _package_records,
            "_names_index": _names_index,
            "_track_features_index": _track_features_index,
            "_etag": state.get("_etag"),
            "_mod": state.get("_mod"),
            "_cache_control": state.get("_cache_control"),
            "_url": state.get("_url"),
            "_add_pip": add_pip,
            "_pickle_version": REPODATA_PICKLE_VERSION,
            "_schannel": schannel,
            "repodata_version": state.get("repodata_version", 0),
        }
        if _internal_state["repodata_version"] > MAX_REPODATA_VERSION:
            raise CondaUpgradeError(
                dals(
                    """
                The current version of conda is too old to read repodata from

                    %s

                (This version only supports repodata_version 1.)
                Please update conda to use this channel.
                """
                )
                % self.url_w_subdir
            )

        meta_in_common = {  # just need to make this once, then apply with .update()
            "arch": repodata.get("info", {}).get("arch"),
            "channel": self.channel,
            "platform": repodata.get("info", {}).get("platform"),
            "schannel": schannel,
            "subdir": subdir,
        }

        channel_url = self.url_w_credentials
        legacy_packages = repodata.get("packages", {})
        conda_packages = {} if context.use_only_tar_bz2 else repodata.get("packages.conda", {})

        _tar_bz2 = CONDA_PACKAGE_EXTENSION_V1
        use_these_legacy_keys = set(legacy_packages.keys()) - {
            k[:-6] + _tar_bz2 for k in conda_packages.keys()
        }

        for group, copy_legacy_md5 in (
            (conda_packages.items(), True),
            (((k, legacy_packages[k]) for k in use_these_legacy_keys), False),
        ):
            for fn, info in group:

                # Verify metadata signature before anything else so run-time
                # updates to the info dictionary performed below do not
                # invalidate the signatures provided in metadata.json.
                signature_verification(info, fn, signatures)

                if copy_legacy_md5:
                    counterpart = fn.replace(".conda", ".tar.bz2")
                    if counterpart in legacy_packages:
                        info["legacy_bz2_md5"] = legacy_packages[counterpart].get("md5")
                        info["legacy_bz2_size"] = legacy_packages[counterpart].get("size")
                if (
                    add_pip
                    and info["name"] == "python"
                    and info["version"].startswith(("2.", "3."))
                ):
                    info["depends"].append("pip")
                info.update(meta_in_common)
                if info.get("record_version", 0) > 1:
                    log.debug(
                        "Ignoring record_version %d from %s", info["record_version"], info["url"]
                    )
                    continue

                # lazy
                # package_record = PackageRecord(**info)
                info["fn"] = fn
                info["url"] = join_url(channel_url, fn)
                _package_records.append(info)
                record_index = len(_package_records) - 1
                _names_index[info["name"]].append(record_index)

        self._internal_state = _internal_state
        return _internal_state


@deprecated("23.1", "23.5", addendum="Cache headers are now stored in a separate file.")
def read_mod_and_etag(path):
    # this function should no longer be used by conda but is kept for API
    # stability. Was used to read inlined cache information from json; now
    # stored in *.state.json
    with open(path, "rb") as f:
        try:
            with closing(mmap(f.fileno(), 0, access=ACCESS_READ)) as m:
                match_objects = islice(re.finditer(REPODATA_HEADER_RE, m), 3)
                result = dict(
                    map(ensure_unicode, mo.groups()) for mo in match_objects  # type: ignore
                )
                return result
        except (BufferError, ValueError):  # pragma: no cover
            # BufferError: cannot close exported pointers exist
            #   https://github.com/conda/conda/issues/4592
            # ValueError: cannot mmap an empty file
            return {}
        except OSError as e:  # pragma: no cover
            # OSError: [Errno 19] No such device
            if e.errno == ENODEV:
                return {}
            raise


def get_cache_control_max_age(cache_control_value):
    max_age = re.search(r"max-age=(\d+)", cache_control_value)
    return int(max_age.groups()[0]) if max_age else 0


def make_feature_record(feature_name):
    # necessary for the SAT solver to do the right thing with features
    pkg_name = "%s@" % feature_name
    return PackageRecord(
        name=pkg_name,
        version="0",
        build="0",
        channel="@",
        subdir=context.subdir,
        md5="12345678901234567890123456789012",
        track_features=(feature_name,),
        build_number=0,
        fn=pkg_name,
    )


<<<<<<< HEAD
@deprecated(
    "23.1",
    "24.1",
    addendum="The `conda.core.subdir_data.fetch_repodata_remote_request` function "
    "is pending deprecation and will be removed in the future. "
    "Please use `conda.core.subdir_data.SubdirData` instead.",
)
=======
>>>>>>> 61fb2cbb
def fetch_repodata_remote_request(url, etag, mod_stamp, repodata_fn=REPODATA_FN):
    """
    :param etag: cached etag header
    :param mod_stamp: cached last-modified header
    """
    # this function should no longer be used by conda but is kept for API stability

    subdir = SubdirData(Channel(url), repodata_fn=repodata_fn)

    try:
        cache_state = subdir._load_state()
        cache_state.etag = etag
        cache_state.mod = mod_stamp
        raw_repodata_str = subdir._repo.repodata(cache_state)  # type: ignore
    except RepodataIsEmpty:
        if repodata_fn != REPODATA_FN:
            raise  # is UnavailableInvalidChannel subclass
        # the surrounding try/except/else will cache "{}"
        raw_repodata_str = None

    return raw_repodata_str


def create_cache_dir():
    cache_dir = join(PackageCacheData.first_writable().pkgs_dir, "cache")
    mkdir_p_sudo_safe(cache_dir)
    return cache_dir<|MERGE_RESOLUTION|>--- conflicted
+++ resolved
@@ -13,17 +13,12 @@
 from itertools import chain, islice
 from logging import getLogger
 from mmap import ACCESS_READ, mmap
-<<<<<<< HEAD
 from os.path import exists, join, splitext
-=======
-from os.path import dirname, exists, isdir, join, splitext
->>>>>>> 61fb2cbb
 from pathlib import Path
 from time import time
 
 from genericpath import getmtime, isfile
 
-<<<<<<< HEAD
 from conda.gateways.repodata import (
     CACHE_STATE_SUFFIX,
     CondaRepoInterface,
@@ -34,18 +29,6 @@
     RepoInterface,
     cache_fn_url,
     get_repo_interface,
-=======
-from conda._vendor.boltons.setutils import IndexedSet
-from conda.gateways.repodata import (
-    CondaRepoInterface,
-    RepodataCache,
-    RepodataIsEmpty,
-    RepodataOnDisk,
-    RepodataState,
-    RepoInterface,
-    Response304ContentUnchanged,
-    cache_fn_url,
->>>>>>> 61fb2cbb
 )
 
 from .._vendor.boltons.setutils import IndexedSet
@@ -59,13 +42,8 @@
 from ..common.url import join_url
 from ..core.package_cache_data import PackageCacheData
 from ..deprecations import deprecated
-<<<<<<< HEAD
 from ..exceptions import CondaUpgradeError, UnavailableInvalidChannel
 from ..gateways.disk import mkdir_p_sudo_safe
-=======
-from ..exceptions import CondaUpgradeError, NotWritableError, UnavailableInvalidChannel
-from ..gateways.disk import mkdir_p, mkdir_p_sudo_safe
->>>>>>> 61fb2cbb
 from ..gateways.disk.delete import rm_rf
 from ..models.channel import Channel, all_channel_urls
 from ..models.match_spec import MatchSpec
@@ -77,21 +55,6 @@
 REPODATA_PICKLE_VERSION = 30
 MAX_REPODATA_VERSION = 1
 REPODATA_HEADER_RE = b'"(_etag|_mod|_cache_control)":[ ]?"(.*?[^\\\\])"[,}\\s]'  # NOQA
-
-
-def get_repo_interface() -> type[RepoInterface]:
-    if "jlap" in context.experimental:
-        try:
-            from conda.gateways.repodata.jlap.interface import JlapRepoInterface
-
-            return JlapRepoInterface
-        except ImportError as e:  # pragma: no cover
-            warnings.warn(
-                "Could not load the configured jlap repo interface. "
-                f"Is the required jsonpatch package installed?  {e}"
-            )
-
-    return CondaRepoInterface
 
 
 class SubdirDataType(type):
@@ -230,7 +193,6 @@
         """
         Changes as we mutate self.repodata_fn.
         """
-<<<<<<< HEAD
         return self.repo_fetch._repo
 
     @property
@@ -245,17 +207,9 @@
         return RepodataFetch(
             Path(self.cache_path_base),
             self.channel,
-=======
-        return self.RepoInterface(
-            self.url_w_credentials,
->>>>>>> 61fb2cbb
             self.repodata_fn,
             repo_interface_cls=self.RepoInterface,
         )
-
-    @property
-    def repo_cache(self) -> RepodataCache:
-        return RepodataCache(self.cache_path_base, self.repodata_fn)
 
     def reload(self):
         self._loaded = False
@@ -264,10 +218,6 @@
 
     @property
     def cache_path_base(self):
-<<<<<<< HEAD
-        # XXX should this move to RepodataFetch, removing all Path from SubdirData?
-=======
->>>>>>> 61fb2cbb
         if not hasattr(self, "_cache_dir"):
             # searches for writable directory; memoize per-instance.
             self._cache_dir = create_cache_dir()
@@ -290,11 +240,7 @@
         Out-of-band etag and other state needed by the RepoInterface.
         """
         return Path(
-<<<<<<< HEAD
             self.cache_path_base + ("1" if context.use_only_tar_bz2 else "") + CACHE_STATE_SUFFIX
-=======
-            self.cache_path_base + ("1" if context.use_only_tar_bz2 else "") + ".state.json"
->>>>>>> 61fb2cbb
         )
 
     @property
@@ -352,7 +298,6 @@
         return state.save()
 
     def _load(self):
-<<<<<<< HEAD
         """
         Try to load repodata. If e.g. we are downloading
         `current_repodata.json`, fall back to `repodata.json` when the former is
@@ -361,121 +306,12 @@
         try:
             repodata, state = self.repo_fetch.fetch_latest_parsed()
             return self._process_raw_repodata(repodata, state)
-=======
-        cache = self.repo_cache
-        cache.load_state()  # XXX should this succeed even if FileNotFound?
-
-        # XXX cache_path_json and cache_path_state must exist; just try loading
-        # it and fall back to this on error?
-        if not cache.cache_path_json.exists():
-            log.debug(
-                "No local cache found for %s at %s", self.url_w_repodata_fn, self.cache_path_json
-            )
-            if context.use_index_cache or (
-                context.offline and not self.url_w_subdir.startswith("file://")
-            ):
-                log.debug(
-                    "Using cached data for %s at %s forced. Returning empty repodata.",
-                    self.url_w_repodata_fn,
-                    self.cache_path_json,
-                )
-                return {
-                    "_package_records": (),
-                    "_names_index": defaultdict(list),
-                    "_track_features_index": defaultdict(list),  # Unused since early 2023
-                }
-
-        else:
-            if context.use_index_cache:
-                log.debug(
-                    "Using cached repodata for %s at %s because use_cache=True",
-                    self.url_w_repodata_fn,
-                    self.cache_path_json,
-                )
-
-                _internal_state = self._read_local_repodata(cache.state)
-                return _internal_state
-
-            stale = cache.stale()
-            if (not stale or context.offline) and not self.url_w_subdir.startswith("file://"):
-                timeout = cache.timeout()
-                log.debug(
-                    "Using cached repodata for %s at %s. Timeout in %d sec",
-                    self.url_w_repodata_fn,
-                    self.cache_path_json,
-                    timeout,
-                )
-                _internal_state = self._read_local_repodata(cache.state)
-                return _internal_state
-
-            log.debug(
-                "Local cache timed out for %s at %s", self.url_w_repodata_fn, self.cache_path_json
-            )
-
-        try:
-            try:
-                raw_repodata_str = self._repo.repodata(cache.state)  # type: ignore
-            except RepodataIsEmpty:
-                if self.repodata_fn != REPODATA_FN:
-                    raise  # is UnavailableInvalidChannel subclass
-                # the surrounding try/except/else will cache "{}"
-                raw_repodata_str = None
-            except RepodataOnDisk:
-                # used as a sentinel, not the raised exception object
-                raw_repodata_str = RepodataOnDisk
-
->>>>>>> 61fb2cbb
         except UnavailableInvalidChannel:
             if self.repodata_fn != REPODATA_FN:
                 self.repodata_fn = REPODATA_FN
                 return self._load()
             else:
                 raise
-<<<<<<< HEAD
-=======
-        except Response304ContentUnchanged:
-            log.debug(
-                "304 NOT MODIFIED for '%s'. Updating mtime and loading from disk",
-                self.url_w_repodata_fn,
-            )
-            cache.refresh()
-            # touch(self.cache_path_json) # not anymore, or the .state.json is invalid
-            # self._save_state(mod_etag_headers)
-            _internal_state = self._read_local_repodata(cache.state)
-            return _internal_state
-        else:
-            # uses isdir() like "exists"; mkdir_p always raises if the path
-            # exists
-            if not isdir(dirname(self.cache_path_json)):
-                mkdir_p(dirname(self.cache_path_json))
-            try:
-                if raw_repodata_str is RepodataOnDisk:
-                    # this is handled very similar to a 304. Can the cases be merged?
-                    # we may need to read_bytes() and compare a hash to the state, instead.
-                    # XXX use self._repo_cache.load() or replace after passing temp path to jlap
-                    raw_repodata_str = self.cache_path_json.read_text()
-                    cache.state["size"] = len(raw_repodata_str)  # type: ignore
-                    stat = self.cache_path_json.stat()
-                    mtime_ns = stat.st_mtime_ns
-                    cache.state["mtime_ns"] = mtime_ns  # type: ignore
-                    cache.refresh()
-                elif isinstance(raw_repodata_str, (str, type(None))):
-                    # XXX skip this if self._repo already wrote the data
-                    # Can we pass this information in state or with a sentinel/special exception?
-                    cache.save(raw_repodata_str or "{}")
-                else:  # pragma: no cover
-                    # it can be a dict?
-                    assert False, f"Unreachable {raw_repodata_str}"
-            except OSError as e:
-                if e.errno in (EACCES, EPERM, EROFS):
-                    raise NotWritableError(self.cache_path_json, e.errno, caused_by=e)
-                else:
-                    raise
-            _internal_state = self._process_raw_repodata_str(raw_repodata_str, cache.state)
-            self._internal_state = _internal_state
-            self._pickle_me()
-            return _internal_state
->>>>>>> 61fb2cbb
 
     def _pickle_me(self):
         try:
@@ -493,40 +329,12 @@
         if _pickled_state:
             return _pickled_state
 
-<<<<<<< HEAD
         raw_repodata_str, state = self.repo_fetch.read_local_repodata()
         _internal_state = self._process_raw_repodata_str(raw_repodata_str, state)
         # taken care of by _process_raw_repodata():
         assert self._internal_state is _internal_state
         self._pickle_me()
         return _internal_state
-=======
-        # pickled data is bad or doesn't exist; load cached json
-        log.debug("Loading raw json for %s at %s", self.url_w_repodata_fn, self.cache_path_json)
-
-        cache = self.repo_cache
-
-        try:
-            raw_repodata_str = cache.load()
-        except ValueError as e:
-            # OSError (locked) may happen here
-            # ValueError: Expecting object: line 11750 column 6 (char 303397)
-            log.debug("Error for cache path: '%s'\n%r", self.cache_path_json, e)
-            message = dals(
-                """
-            An error occurred when loading cached repodata.  Executing
-            `conda clean --index-cache` will remove cached repodata files
-            so they can be downloaded again.
-            """
-            )
-            raise CondaError(message)
-        else:
-            _internal_state = self._process_raw_repodata_str(raw_repodata_str, cache.state)
-            # taken care of by _process_raw_repodata():
-            assert self._internal_state is _internal_state
-            self._pickle_me()
-            return _internal_state
->>>>>>> 61fb2cbb
 
     def _pickle_valid_checks(self, pickled_state, mod, etag):
         """
@@ -578,22 +386,14 @@
 
         return _pickled_state
 
-<<<<<<< HEAD
     def _process_raw_repodata_str(self, raw_repodata_str: str, state: RepodataState | None = None):
-=======
-    def _process_raw_repodata_str(self, raw_repodata_str, state: RepodataState | None = None):
->>>>>>> 61fb2cbb
         """
         state contains information that was previously in-band in raw_repodata_str.
         """
         json_obj = json.loads(raw_repodata_str or "{}")
         return self._process_raw_repodata(json_obj, state=state)
 
-<<<<<<< HEAD
     def _process_raw_repodata(self, repodata: dict, state: RepodataState | None):
-=======
-    def _process_raw_repodata(self, repodata, state: RepodataState | None):
->>>>>>> 61fb2cbb
         if not isinstance(state, RepodataState):
             state = RepodataState(
                 self.cache_path_json, self.cache_path_state, self.repodata_fn, dict=state
@@ -747,7 +547,6 @@
     )
 
 
-<<<<<<< HEAD
 @deprecated(
     "23.1",
     "24.1",
@@ -755,8 +554,6 @@
     "is pending deprecation and will be removed in the future. "
     "Please use `conda.core.subdir_data.SubdirData` instead.",
 )
-=======
->>>>>>> 61fb2cbb
 def fetch_repodata_remote_request(url, etag, mod_stamp, repodata_fn=REPODATA_FN):
     """
     :param etag: cached etag header
