# Copyright (C) 2012 Anaconda, Inc
# SPDX-License-Identifier: BSD-3-Clause

from __future__ import annotations

import json
import pickle
import re
import warnings
from collections import UserList, defaultdict
from contextlib import closing
from errno import EACCES, ENODEV, EPERM, EROFS
from functools import partial
<<<<<<< HEAD
=======
from genericpath import getmtime, isfile
from io import open as io_open
>>>>>>> 77a1205e
from itertools import chain, islice
from logging import getLogger
from mmap import ACCESS_READ, mmap
from os.path import dirname, exists, isdir, join, splitext
from pathlib import Path
from time import time

<<<<<<< HEAD
from genericpath import getmtime, isfile

from conda.common.iterators import groupby_to_dict as groupby
from conda.gateways.repodata import (
    CondaRepoInterface,
    RepodataCache,
    RepodataIsEmpty,
    RepodataOnDisk,
    RepodataState,
    RepoInterface,
    Response304ContentUnchanged,
    cache_fn_url,
)
=======
try:
    from boltons.setutils import IndexedSet
except ImportError:
    from .._vendor.boltons.setutils import IndexedSet
>>>>>>> 77a1205e

from .. import CondaError
from ..auxlib.ish import dals
from ..base.constants import CONDA_PACKAGE_EXTENSION_V1, REPODATA_FN
from ..base.context import context
from ..common.compat import ensure_unicode
from ..common.io import DummyExecutor, ThreadLimitedThreadPoolExecutor, dashlist
from ..common.iterators import groupby_to_dict as groupby
from ..common.path import url_to_path
from ..common.url import join_url
from ..core.package_cache_data import PackageCacheData
from ..deprecations import deprecated
from ..exceptions import CondaUpgradeError, NotWritableError, UnavailableInvalidChannel
from ..gateways.disk import mkdir_p, mkdir_p_sudo_safe
from ..gateways.disk.delete import rm_rf
<<<<<<< HEAD
=======
from ..gateways.disk.update import touch
from ..gateways.repodata import (
    CondaRepoInterface,
    RepodataIsEmpty,
    RepoInterface,
    Response304ContentUnchanged,
)
>>>>>>> 77a1205e
from ..models.channel import Channel, all_channel_urls
from ..models.match_spec import MatchSpec
from ..models.records import PackageRecord
from ..trust.signature_verification import signature_verification

log = getLogger(__name__)

REPODATA_PICKLE_VERSION = 30
MAX_REPODATA_VERSION = 1
REPODATA_HEADER_RE = b'"(_etag|_mod|_cache_control)":[ ]?"(.*?[^\\\\])"[,}\\s]'  # NOQA


def get_repo_interface() -> type[RepoInterface]:
    if "jlap" in context.experimental:
        try:
            from conda.gateways.repodata.jlap.interface import JlapRepoInterface

            return JlapRepoInterface
        except ImportError as e:  # pragma: no cover
            warnings.warn(
                "Could not load the configured jlap repo interface. "
                f"Is the required jsonpatch package installed?  {e}"
            )

    return CondaRepoInterface


class SubdirDataType(type):
    def __call__(cls, channel, repodata_fn=REPODATA_FN):
        assert channel.subdir
        assert not channel.package_filename
        assert type(channel) is Channel
        now = time()
        repodata_fn = repodata_fn or REPODATA_FN
        cache_key = channel.url(with_credentials=True), repodata_fn
        if cache_key in SubdirData._cache_:
            cache_entry = SubdirData._cache_[cache_key]
            if cache_key[0] and cache_key[0].startswith("file://"):
                channel_url = channel.url()
                if channel_url:
                    file_path = url_to_path(channel_url + "/" + repodata_fn)
                    if exists(file_path) and cache_entry._mtime >= getmtime(file_path):
                        return cache_entry
            else:
                return cache_entry
        subdir_data_instance = super().__call__(
            channel, repodata_fn, RepoInterface=get_repo_interface()
        )
        subdir_data_instance._mtime = now
        SubdirData._cache_[cache_key] = subdir_data_instance
        return subdir_data_instance


class PackageRecordList(UserList):
    """
    Lazily convert dicts to PackageRecord.
    """

    def __getitem__(self, i):
        if isinstance(i, slice):
            return self.__class__(self.data[i])
        else:
            record = self.data[i]
            if not isinstance(record, PackageRecord):
                record = PackageRecord(**record)
                self.data[i] = record
            return record


class SubdirData(metaclass=SubdirDataType):
    _cache_ = {}

    @classmethod
    def clear_cached_local_channel_data(cls, exclude_file=True):
        # This should only ever be needed during unit tests, when
        # CONDA_USE_ONLY_TAR_BZ2 may change during process lifetime.
        if exclude_file:
            cls._cache_ = {k: v for k, v in cls._cache_.items() if not k[0].startswith("file://")}
        else:
            cls._cache_.clear()

    @staticmethod
    def query_all(package_ref_or_match_spec, channels=None, subdirs=None, repodata_fn=REPODATA_FN):
        from .index import check_allowlist  # TODO: fix in-line import

        # ensure that this is not called by threaded code
        create_cache_dir()
        if channels is None:
            channels = context.channels
        if subdirs is None:
            subdirs = context.subdirs
        channel_urls = all_channel_urls(channels, subdirs=subdirs)
        if context.offline:
            grouped_urls = groupby(lambda url: url.startswith("file://"), channel_urls)
            ignored_urls = grouped_urls.get(False, ())
            if ignored_urls:
                log.info(
                    "Ignoring the following channel urls because mode is offline.%s",
                    dashlist(ignored_urls),
                )
            channel_urls = IndexedSet(grouped_urls.get(True, ()))

        check_allowlist(channel_urls)

        def subdir_query(url):
            return tuple(
                SubdirData(Channel(url), repodata_fn=repodata_fn).query(package_ref_or_match_spec)
            )

        # TODO test timing with ProcessPoolExecutor
        Executor = (
            DummyExecutor
            if context.debug or context.repodata_threads == 1
            else partial(ThreadLimitedThreadPoolExecutor, max_workers=context.repodata_threads)
        )
        with Executor() as executor:
            result = tuple(chain.from_iterable(executor.map(subdir_query, channel_urls)))
        return result

    def query(self, package_ref_or_match_spec):
        if not self._loaded:
            self.load()
        param = package_ref_or_match_spec
        if isinstance(param, str):
            param = MatchSpec(param)  # type: ignore
        if isinstance(param, MatchSpec):
            if param.get_exact_value("name"):
                package_name = param.get_exact_value("name")
                for prec in self._iter_records_by_name(package_name):
                    if param.match(prec):
                        yield prec
            else:
                for prec in self.iter_records():
                    if param.match(prec):
                        yield prec
        else:
            assert isinstance(param, PackageRecord)
            for prec in self._iter_records_by_name(param.name):
                if prec == param:
                    yield prec

    def __init__(self, channel, repodata_fn=REPODATA_FN, RepoInterface=CondaRepoInterface):
        assert channel.subdir
        # metaclass __init__ asserts no package_filename
        if channel.package_filename:  # pragma: no cover
            parts = channel.dump()
            del parts["package_filename"]
            channel = Channel(**parts)
        self.channel = channel
        # disallow None (typing)
        self.url_w_subdir = self.channel.url(with_credentials=False) or ""
        self.url_w_credentials = self.channel.url(with_credentials=True) or ""
        # whether or not to try using the new, trimmed-down repodata
        self.repodata_fn = repodata_fn
        self.RepoInterface = RepoInterface
        self._loaded = False
        self._key_mgr = None

    @property
    def _repo(self) -> RepoInterface:
        """
        Changes as we mutate self.repodata_fn.
        """
        return self.RepoInterface(
            self.url_w_credentials,
            self.repodata_fn,
            cache_path_json=self.cache_path_json,
            cache_path_state=self.cache_path_state,
        )

    @property
    def repo_cache(self) -> RepodataCache:
        return RepodataCache(self.cache_path_base, self.repodata_fn)

    def reload(self):
        self._loaded = False
        self.load()
        return self

    @property
    def cache_path_base(self):
        if not hasattr(self, "_cache_dir"):
            # searches for writable directory; memoize per-instance.
            self._cache_dir = create_cache_dir()
        # self.repodata_fn may change
        return join(
            self._cache_dir, splitext(cache_fn_url(self.url_w_credentials, self.repodata_fn))[0]
        )

    @property
    def url_w_repodata_fn(self):
        return self.url_w_subdir + "/" + self.repodata_fn

    @property
    def cache_path_json(self):
        return Path(self.cache_path_base + ("1" if context.use_only_tar_bz2 else "") + ".json")

    @property
    def cache_path_state(self):
        """
        Out-of-band etag and other state needed by the RepoInterface.
        """
        return Path(
            self.cache_path_base + ("1" if context.use_only_tar_bz2 else "") + ".state.json"
        )

    @property
    def cache_path_pickle(self):
        return self.cache_path_base + ("1" if context.use_only_tar_bz2 else "") + ".q"

    def load(self):
        _internal_state = self._load()
        if _internal_state.get("repodata_version", 0) > MAX_REPODATA_VERSION:
            raise CondaUpgradeError(
                dals(
                    """
                The current version of conda is too old to read repodata from

                    %s

                (This version only supports repodata_version 1.)
                Please update conda to use this channel.
                """
                )
                % self.url_w_repodata_fn
            )

        self._internal_state = _internal_state
        self._package_records = _internal_state["_package_records"]
        self._names_index = _internal_state["_names_index"]
        # Unused since early 2023:
        self._track_features_index = _internal_state["_track_features_index"]
        self._loaded = True
        return self

    def iter_records(self):
        if not self._loaded:
            self.load()
        return iter(self._package_records)
        # could replace self._package_records with fully-converted UserList.data
        # after going through entire list

    def _iter_records_by_name(self, name):
        for i in self._names_index[name]:
            yield self._package_records[i]

    def _load_state(self):
        """
        Cache headers and additional data needed to keep track of the cache are
        stored separately, instead of the previous "added to repodata.json"
        arrangement.
        """
        return self.repo_cache.load_state()

    def _save_state(self, state: RepodataState):
        assert Path(state.cache_path_json) == Path(self.cache_path_json)
        assert Path(state.cache_path_state) == Path(self.cache_path_state)
        assert state.repodata_fn == self.repodata_fn
        return state.save()

    def _load(self):
        cache = self.repo_cache
        cache.load_state()  # XXX should this succeed even if FileNotFound?

        # XXX cache_path_json and cache_path_state must exist; just try loading
        # it and fall back to this on error?
        if not cache.cache_path_json.exists():
            log.debug(
                "No local cache found for %s at %s", self.url_w_repodata_fn, self.cache_path_json
            )
            if context.use_index_cache or (
                context.offline and not self.url_w_subdir.startswith("file://")
            ):
                log.debug(
                    "Using cached data for %s at %s forced. Returning empty repodata.",
                    self.url_w_repodata_fn,
                    self.cache_path_json,
                )
                return {
                    "_package_records": (),
                    "_names_index": defaultdict(list),
                    "_track_features_index": defaultdict(list),  # Unused since early 2023
                }

        else:
            if context.use_index_cache:
                log.debug(
                    "Using cached repodata for %s at %s because use_cache=True",
                    self.url_w_repodata_fn,
                    self.cache_path_json,
                )

                _internal_state = self._read_local_repodata(cache.state)
                return _internal_state

            stale = cache.stale()
            if (not stale or context.offline) and not self.url_w_subdir.startswith("file://"):
                timeout = cache.timeout()
                log.debug(
                    "Using cached repodata for %s at %s. Timeout in %d sec",
                    self.url_w_repodata_fn,
                    self.cache_path_json,
                    timeout,
                )
                _internal_state = self._read_local_repodata(cache.state)
                return _internal_state

            log.debug(
                "Local cache timed out for %s at %s", self.url_w_repodata_fn, self.cache_path_json
            )

        try:
            try:
                raw_repodata_str = self._repo.repodata(cache.state)  # type: ignore
            except RepodataIsEmpty:
                if self.repodata_fn != REPODATA_FN:
                    raise  # is UnavailableInvalidChannel subclass
                # the surrounding try/except/else will cache "{}"
                raw_repodata_str = None
            except RepodataOnDisk:
                # used as a sentinel, not the raised exception object
                raw_repodata_str = RepodataOnDisk

        except UnavailableInvalidChannel:
            if self.repodata_fn != REPODATA_FN:
                self.repodata_fn = REPODATA_FN
                return self._load()
            else:
                raise
        except Response304ContentUnchanged:
            log.debug(
                "304 NOT MODIFIED for '%s'. Updating mtime and loading from disk",
                self.url_w_repodata_fn,
            )
            cache.refresh()
            # touch(self.cache_path_json) # not anymore, or the .state.json is invalid
            # self._save_state(mod_etag_headers)
            _internal_state = self._read_local_repodata(cache.state)
            return _internal_state
        else:
            # uses isdir() like "exists"; mkdir_p always raises if the path
            # exists
            if not isdir(dirname(self.cache_path_json)):
                mkdir_p(dirname(self.cache_path_json))
            try:
                if raw_repodata_str is RepodataOnDisk:
                    # this is handled very similar to a 304. Can the cases be merged?
                    # we may need to read_bytes() and compare a hash to the state, instead.
                    # XXX use self._repo_cache.load() or replace after passing temp path to jlap
                    raw_repodata_str = self.cache_path_json.read_text()
                    cache.state["size"] = len(raw_repodata_str)  # type: ignore
                    stat = self.cache_path_json.stat()
                    mtime_ns = stat.st_mtime_ns
                    cache.state["mtime_ns"] = mtime_ns  # type: ignore
                    cache.refresh()
                elif isinstance(raw_repodata_str, (str, type(None))):
                    # XXX skip this if self._repo already wrote the data
                    # Can we pass this information in state or with a sentinel/special exception?
                    cache.save(raw_repodata_str or "{}")
                else:  # pragma: no cover
                    # it can be a dict?
                    assert False, f"Unreachable {raw_repodata_str}"
            except OSError as e:
                if e.errno in (EACCES, EPERM, EROFS):
                    raise NotWritableError(self.cache_path_json, e.errno, caused_by=e)
                else:
                    raise
            _internal_state = self._process_raw_repodata_str(raw_repodata_str, cache.state)
            self._internal_state = _internal_state
            self._pickle_me()
            return _internal_state

    def _pickle_me(self):
        try:
            log.debug(
                "Saving pickled state for %s at %s", self.url_w_repodata_fn, self.cache_path_pickle
            )
            with open(self.cache_path_pickle, "wb") as fh:
                pickle.dump(self._internal_state, fh, pickle.HIGHEST_PROTOCOL)
        except Exception:
            log.debug("Failed to dump pickled repodata.", exc_info=True)

    def _read_local_repodata(self, state: RepodataState):
        # first try reading pickled data
        _pickled_state = self._read_pickled(state)
        if _pickled_state:
            return _pickled_state

        # pickled data is bad or doesn't exist; load cached json
        log.debug("Loading raw json for %s at %s", self.url_w_repodata_fn, self.cache_path_json)

        cache = self.repo_cache

        try:
            raw_repodata_str = cache.load()
        except ValueError as e:
            # OSError (locked) may happen here
            # ValueError: Expecting object: line 11750 column 6 (char 303397)
            log.debug("Error for cache path: '%s'\n%r", self.cache_path_json, e)
            message = dals(
                """
            An error occurred when loading cached repodata.  Executing
            `conda clean --index-cache` will remove cached repodata files
            so they can be downloaded again.
            """
            )
            raise CondaError(message)
        else:
            _internal_state = self._process_raw_repodata_str(raw_repodata_str, cache.state)
            # taken care of by _process_raw_repodata():
            assert self._internal_state is _internal_state
            self._pickle_me()
            return _internal_state

    def _pickle_valid_checks(self, pickled_state, mod, etag):
        """
        Throw away the pickle if these don't all match.
        """
        yield "_url", pickled_state.get("_url"), self.url_w_credentials
        yield "_schannel", pickled_state.get("_schannel"), self.channel.canonical_name
        yield "_add_pip", pickled_state.get("_add_pip"), context.add_pip_as_python_dependency
        yield "_mod", pickled_state.get("_mod"), mod
        yield "_etag", pickled_state.get("_etag"), etag
        yield "_pickle_version", pickled_state.get("_pickle_version"), REPODATA_PICKLE_VERSION
        yield "fn", pickled_state.get("fn"), self.repodata_fn

    def _read_pickled(self, state: RepodataState):
        if not isinstance(state, RepodataState):
            state = RepodataState(
                self.cache_path_json, self.cache_path_state, self.repodata_fn, dict=state
            )

        if not isfile(self.cache_path_pickle) or not isfile(self.cache_path_json):
            # Don't trust pickled data if there is no accompanying json data
            return None

        try:
            if isfile(self.cache_path_pickle):
                log.debug("found pickle file %s", self.cache_path_pickle)
            with open(self.cache_path_pickle, "rb") as fh:
                _pickled_state = pickle.load(fh)
        except Exception:
            log.debug("Failed to load pickled repodata.", exc_info=True)
            rm_rf(self.cache_path_pickle)
            return None

        def checks():
            return self._pickle_valid_checks(_pickled_state, state.mod, state.etag)

        def _check_pickled_valid():
            for _, left, right in checks():
                yield left == right

        if not all(_check_pickled_valid()):
            log.debug(
                "Pickle load validation failed for %s at %s. %r",
                self.url_w_repodata_fn,
                self.cache_path_json,
                tuple(checks()),
            )
            return None

        return _pickled_state

    def _process_raw_repodata_str(self, raw_repodata_str, state: RepodataState | None = None):
        """
        state contains information that was previously in-band in raw_repodata_str.
        """
        json_obj = json.loads(raw_repodata_str or "{}")
        return self._process_raw_repodata(json_obj, state=state)

    def _process_raw_repodata(self, repodata, state: RepodataState | None):
        if not isinstance(state, RepodataState):
            state = RepodataState(
                self.cache_path_json, self.cache_path_state, self.repodata_fn, dict=state
            )

        subdir = repodata.get("info", {}).get("subdir") or self.channel.subdir
        assert subdir == self.channel.subdir
        add_pip = context.add_pip_as_python_dependency
        schannel = self.channel.canonical_name

        self._package_records = _package_records = PackageRecordList()
        self._names_index = _names_index = defaultdict(list)
        self._track_features_index = _track_features_index = defaultdict(list)

        signatures = repodata.get("signatures", {})

        _internal_state = {
            "channel": self.channel,
            "url_w_subdir": self.url_w_subdir,
            "url_w_credentials": self.url_w_credentials,
            "cache_path_base": self.cache_path_base,
            "fn": self.repodata_fn,
            "_package_records": _package_records,
            "_names_index": _names_index,
            "_track_features_index": _track_features_index,
            "_etag": state.get("_etag"),
            "_mod": state.get("_mod"),
            "_cache_control": state.get("_cache_control"),
            "_url": state.get("_url"),
            "_add_pip": add_pip,
            "_pickle_version": REPODATA_PICKLE_VERSION,
            "_schannel": schannel,
            "repodata_version": state.get("repodata_version", 0),
        }
        if _internal_state["repodata_version"] > MAX_REPODATA_VERSION:
            raise CondaUpgradeError(
                dals(
                    """
                The current version of conda is too old to read repodata from

                    %s

                (This version only supports repodata_version 1.)
                Please update conda to use this channel.
                """
                )
                % self.url_w_subdir
            )

        meta_in_common = {  # just need to make this once, then apply with .update()
            "arch": repodata.get("info", {}).get("arch"),
            "channel": self.channel,
            "platform": repodata.get("info", {}).get("platform"),
            "schannel": schannel,
            "subdir": subdir,
        }

        channel_url = self.url_w_credentials
        legacy_packages = repodata.get("packages", {})
        conda_packages = {} if context.use_only_tar_bz2 else repodata.get("packages.conda", {})

        _tar_bz2 = CONDA_PACKAGE_EXTENSION_V1
        use_these_legacy_keys = set(legacy_packages.keys()) - {
            k[:-6] + _tar_bz2 for k in conda_packages.keys()
        }

        for group, copy_legacy_md5 in (
            (conda_packages.items(), True),
            (((k, legacy_packages[k]) for k in use_these_legacy_keys), False),
        ):
            for fn, info in group:

                # Verify metadata signature before anything else so run-time
                # updates to the info dictionary performed below do not
                # invalidate the signatures provided in metadata.json.
                signature_verification(info, fn, signatures)

                if copy_legacy_md5:
                    counterpart = fn.replace(".conda", ".tar.bz2")
                    if counterpart in legacy_packages:
                        info["legacy_bz2_md5"] = legacy_packages[counterpart].get("md5")
                        info["legacy_bz2_size"] = legacy_packages[counterpart].get("size")
                if (
                    add_pip
                    and info["name"] == "python"
                    and info["version"].startswith(("2.", "3."))
                ):
                    info["depends"].append("pip")
                info.update(meta_in_common)
                if info.get("record_version", 0) > 1:
                    log.debug(
                        "Ignoring record_version %d from %s", info["record_version"], info["url"]
                    )
                    continue

                # lazy
                # package_record = PackageRecord(**info)
                info["fn"] = fn
                info["url"] = join_url(channel_url, fn)
                _package_records.append(info)
                record_index = len(_package_records) - 1
                _names_index[info["name"]].append(record_index)

        self._internal_state = _internal_state
        return _internal_state


@deprecated("23.1", "23.5", addendum="Cache headers are now stored in a separate file.")
def read_mod_and_etag(path):
    # this function should no longer be used by conda but is kept for API
    # stability. Was used to read inlined cache information from json; now
    # stored in *.state.json
    with open(path, "rb") as f:
        try:
            with closing(mmap(f.fileno(), 0, access=ACCESS_READ)) as m:
                match_objects = islice(re.finditer(REPODATA_HEADER_RE, m), 3)
                result = dict(
                    map(ensure_unicode, mo.groups()) for mo in match_objects  # type: ignore
                )
                return result
        except (BufferError, ValueError):  # pragma: no cover
            # BufferError: cannot close exported pointers exist
            #   https://github.com/conda/conda/issues/4592
            # ValueError: cannot mmap an empty file
            return {}
        except OSError as e:  # pragma: no cover
            # OSError: [Errno 19] No such device
            if e.errno == ENODEV:
                return {}
            raise


def get_cache_control_max_age(cache_control_value):
    max_age = re.search(r"max-age=(\d+)", cache_control_value)
    return int(max_age.groups()[0]) if max_age else 0


def make_feature_record(feature_name):
    # necessary for the SAT solver to do the right thing with features
    pkg_name = "%s@" % feature_name
    return PackageRecord(
        name=pkg_name,
        version="0",
        build="0",
        channel="@",
        subdir=context.subdir,
        md5="12345678901234567890123456789012",
        track_features=(feature_name,),
        build_number=0,
        fn=pkg_name,
    )


def fetch_repodata_remote_request(url, etag, mod_stamp, repodata_fn=REPODATA_FN):
    """
    :param etag: cached etag header
    :param mod_stamp: cached last-modified header
    """
    # this function should no longer be used by conda but is kept for API stability
    warnings.warn(
        "The `conda.core.subdir_data.fetch_repodata_remote_request` function "
        "is pending deprecation and will be removed in the future. "
        "Please use `conda.core.subdir_data.SubdirData` instead.",
        PendingDeprecationWarning,
    )

    subdir = SubdirData(Channel(url), repodata_fn=repodata_fn)

    try:
        cache_state = subdir._load_state()
        cache_state.etag = etag
        cache_state.mod = mod_stamp
        raw_repodata_str = subdir._repo.repodata(cache_state)  # type: ignore
    except RepodataIsEmpty:
        if repodata_fn != REPODATA_FN:
            raise  # is UnavailableInvalidChannel subclass
        # the surrounding try/except/else will cache "{}"
        raw_repodata_str = None

    return raw_repodata_str


def create_cache_dir():
    cache_dir = join(PackageCacheData.first_writable().pkgs_dir, "cache")
    mkdir_p_sudo_safe(cache_dir)
    return cache_dir<|MERGE_RESOLUTION|>--- conflicted
+++ resolved
@@ -11,11 +11,6 @@
 from contextlib import closing
 from errno import EACCES, ENODEV, EPERM, EROFS
 from functools import partial
-<<<<<<< HEAD
-=======
-from genericpath import getmtime, isfile
-from io import open as io_open
->>>>>>> 77a1205e
 from itertools import chain, islice
 from logging import getLogger
 from mmap import ACCESS_READ, mmap
@@ -23,10 +18,9 @@
 from pathlib import Path
 from time import time
 
-<<<<<<< HEAD
 from genericpath import getmtime, isfile
 
-from conda.common.iterators import groupby_to_dict as groupby
+from conda._vendor.boltons.setutils import IndexedSet
 from conda.gateways.repodata import (
     CondaRepoInterface,
     RepodataCache,
@@ -37,12 +31,6 @@
     Response304ContentUnchanged,
     cache_fn_url,
 )
-=======
-try:
-    from boltons.setutils import IndexedSet
-except ImportError:
-    from .._vendor.boltons.setutils import IndexedSet
->>>>>>> 77a1205e
 
 from .. import CondaError
 from ..auxlib.ish import dals
@@ -58,16 +46,6 @@
 from ..exceptions import CondaUpgradeError, NotWritableError, UnavailableInvalidChannel
 from ..gateways.disk import mkdir_p, mkdir_p_sudo_safe
 from ..gateways.disk.delete import rm_rf
-<<<<<<< HEAD
-=======
-from ..gateways.disk.update import touch
-from ..gateways.repodata import (
-    CondaRepoInterface,
-    RepodataIsEmpty,
-    RepoInterface,
-    Response304ContentUnchanged,
-)
->>>>>>> 77a1205e
 from ..models.channel import Channel, all_channel_urls
 from ..models.match_spec import MatchSpec
 from ..models.records import PackageRecord
