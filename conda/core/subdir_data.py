# Copyright (C) 2012 Anaconda, Inc
# SPDX-License-Identifier: BSD-3-Clause

import base64
import hashlib
import itertools
import json
import os
import pathlib
import re
<<<<<<< HEAD
from sys import stderr
from time import time
=======
>>>>>>> 3fd129a1
import warnings
from collections import defaultdict
from errno import EACCES, EPERM, EROFS
from functools import partial
from io import open as io_open
from logging import getLogger
from os.path import dirname, exists, isdir, join, splitext
from time import time

from genericpath import getmtime, isfile

from conda.common.iterators import groupby_to_dict as groupby
from conda.core.repo import RepoInterface, Response304ContentUnchanged

try:
    if os.environ.get("CONDA_NO_JLAP", False):
        raise ImportError("skip jlap")
    from conda.core.repo_jlap import CondaRepoJLAP as CondaRepoInterface
except ImportError:
    from conda.core.repo import CondaRepoInterface

import pickle

from .. import CondaError
from .._vendor.boltons.setutils import IndexedSet
from ..auxlib.ish import dals
from ..base.constants import CONDA_PACKAGE_EXTENSION_V1, REPODATA_FN
from ..base.context import context
from ..common.compat import ensure_binary
from ..common.io import DummyExecutor, ThreadLimitedThreadPoolExecutor, dashlist
from ..common.path import url_to_path
from ..common.url import join_url
from ..core.package_cache_data import PackageCacheData
from ..exceptions import CondaUpgradeError, NotWritableError, UnavailableInvalidChannel
from ..gateways.disk import mkdir_p, mkdir_p_sudo_safe
from ..gateways.disk.delete import rm_rf
from ..gateways.disk.update import touch
from ..models.channel import Channel, all_channel_urls
from ..models.match_spec import MatchSpec
from ..models.records import PackageRecord
<<<<<<< HEAD

from conda.core.repo import CondaRepoInterface, Response304ContentUnchanged

try:
    import cPickle as pickle
except ImportError:  # pragma: no cover
    import pickle  # NOQA
=======
from ..trust.signature_verification import signature_verification
>>>>>>> 3fd129a1

log = getLogger(__name__)
stderrlog = getLogger("conda.stderrlog")

REPODATA_PICKLE_VERSION = 28
MAX_REPODATA_VERSION = 1
REPODATA_HEADER_RE = b'"(_etag|_mod|_cache_control)":[ ]?"(.*?[^\\\\])"[,}\\s]'  # NOQA


class SubdirDataType(type):
    def __call__(cls, channel, repodata_fn=REPODATA_FN):
        assert channel.subdir
        assert not channel.package_filename
        assert type(channel) is Channel
        now = time()
        repodata_fn = repodata_fn or REPODATA_FN
        cache_key = channel.url(with_credentials=True), repodata_fn
        if cache_key in SubdirData._cache_:
            cache_entry = SubdirData._cache_[cache_key]
            if cache_key[0].startswith("file://"):
                file_path = url_to_path(channel.url() + "/" + repodata_fn)
                if exists(file_path):
                    if cache_entry._mtime > getmtime(file_path):
                        return cache_entry
            else:
                return cache_entry
        subdir_data_instance = super().__call__(channel, repodata_fn)
        subdir_data_instance._mtime = now
        SubdirData._cache_[cache_key] = subdir_data_instance
        return subdir_data_instance


class SubdirData(metaclass=SubdirDataType):
    _cache_ = {}

    @classmethod
    def clear_cached_local_channel_data(cls):
        # This should only ever be needed during unit tests, when
        # CONDA_USE_ONLY_TAR_BZ2 may change during process lifetime.
        cls._cache_ = {k: v for k, v in cls._cache_.items() if not k[0].startswith("file://")}

    @staticmethod
    def query_all(package_ref_or_match_spec, channels=None, subdirs=None, repodata_fn=REPODATA_FN):
        from .index import check_allowlist  # TODO: fix in-line import

        # ensure that this is not called by threaded code
        create_cache_dir()
        if channels is None:
            channels = context.channels
        if subdirs is None:
            subdirs = context.subdirs
        channel_urls = all_channel_urls(channels, subdirs=subdirs)
        if context.offline:
            grouped_urls = groupby(lambda url: url.startswith("file://"), channel_urls)
            ignored_urls = grouped_urls.get(False, ())
            if ignored_urls:
                log.info(
                    "Ignoring the following channel urls because mode is offline.%s",
                    dashlist(ignored_urls),
                )
            channel_urls = IndexedSet(grouped_urls.get(True, ()))
        check_allowlist(channel_urls)
        subdir_query = lambda url: tuple(
            SubdirData(Channel(url), repodata_fn=repodata_fn).query(package_ref_or_match_spec)
        )

        # TODO test timing with ProcessPoolExecutor
        Executor = (
            DummyExecutor
            if context.debug or context.repodata_threads == 1
            else partial(ThreadLimitedThreadPoolExecutor, max_workers=context.repodata_threads)
        )
        with Executor() as executor:
            result = tuple(itertools.chain.from_iterable(executor.map(subdir_query, channel_urls)))
        return result

    def query(self, package_ref_or_match_spec):
        if not self._loaded:
            self.load()
        param = package_ref_or_match_spec
        if isinstance(param, str):
            param = MatchSpec(param)
        if isinstance(param, MatchSpec):
            if param.get_exact_value("name"):
                package_name = param.get_exact_value("name")
                for prec in self._names_index[package_name]:
                    if param.match(prec):
                        yield prec
            elif param.get_exact_value("track_features"):
                track_features = param.get_exact_value("track") or ()
                candidates = itertools.chain.from_iterable(
                    self._track_features_index[feature_name] for feature_name in track_features
                )
                for prec in candidates:
                    if param.match(prec):
                        yield prec
            else:
                for prec in self._package_records:
                    if param.match(prec):
                        yield prec
        else:
            assert isinstance(param, PackageRecord)
            for prec in self._names_index[param.name]:
                if prec == param:
                    yield prec

    def __init__(self, channel, repodata_fn=REPODATA_FN):
        assert channel.subdir
        if channel.package_filename:
            parts = channel.dump()
            del parts["package_filename"]
            channel = Channel(**parts)
        self.channel = channel
        # disallow None (typing)
        self.url_w_subdir = self.channel.url(with_credentials=False) or ""
        self.url_w_credentials = self.channel.url(with_credentials=True) or ""
        # whether or not to try using the new, trimmed-down repodata
        self.repodata_fn = repodata_fn
        self._loaded = False
        self._key_mgr = None

<<<<<<< HEAD
        self._repo = CondaRepoInterface(self.url_w_credentials, self.repodata_fn)
=======
    @property
    def _repo(self) -> RepoInterface:
        # XXX one for `current_repodata.json` and one for `repodata.json`
        return CondaRepoInterface(
            self.url_w_credentials,
            self.repodata_fn,
            cache_path_json=self.cache_path_json,
            cache_path_state=self.cache_path_state,
        )
>>>>>>> 3fd129a1

    def reload(self):
        self._loaded = False
        self.load()
        return self

    @property
    def cache_path_base(self):
        return join(
            create_cache_dir(), splitext(cache_fn_url(self.url_w_credentials, self.repodata_fn))[0]
        )

    @property
    def url_w_repodata_fn(self):
        return self.url_w_subdir + "/" + self.repodata_fn

    @property
    def cache_path_json(self):
        return self.cache_path_base + ("1" if context.use_only_tar_bz2 else "") + ".json"

    @property
    def cache_path_state(self):
        """
        Out-of-band etag and other state needed by the RepoInterface.
        """
        return self.cache_path_base + ".state.json"

    @property
    def cache_path_pickle(self):
        return self.cache_path_base + ("1" if context.use_only_tar_bz2 else "") + ".q"

    def load(self):
        _internal_state = self._load()
        if _internal_state.get("repodata_version", 0) > MAX_REPODATA_VERSION:
            raise CondaUpgradeError(
                dals(
                    """
                The current version of conda is too old to read repodata from

                    %s

                (This version only supports repodata_version 1.)
                Please update conda to use this channel.
                """
                )
                % self.url_w_repodata_fn
            )

        self._internal_state = _internal_state
        self._package_records = _internal_state["_package_records"]
        self._names_index = _internal_state["_names_index"]
        self._track_features_index = _internal_state["_track_features_index"]
        self._loaded = True
        return self

    def iter_records(self):
        if not self._loaded:
            self.load()
        return iter(self._package_records)

    # replaces old in-band mod_and_etag headers
    def _load_state(self):
        try:
            state_path = pathlib.Path(self.cache_path_state)
            state = json.loads(state_path.read_text())
            log.debug("Load state from %s", state_path)
            return state
        except:
            log.debug("Could not load state", exc_info=True)
            return {}

    def _save_state(self, state):
        return pathlib.Path(self.cache_path_state).write_text(json.dumps(state, indent=True))

    def _load(self):
        try:
            mtime = getmtime(self.cache_path_json)
        except OSError:
            log.debug(
                "No local cache found for %s at %s", self.url_w_repodata_fn, self.cache_path_json
            )
            if context.use_index_cache or (
                context.offline and not self.url_w_subdir.startswith("file://")
            ):
                log.debug(
                    "Using cached data for %s at %s forced. Returning empty repodata.",
                    self.url_w_repodata_fn,
                    self.cache_path_json,
                )
                return {
                    "_package_records": (),
                    "_names_index": defaultdict(list),
                    "_track_features_index": defaultdict(list),
                }
            else:
                mod_etag_headers = {}
        else:
            mod_etag_headers = self._load_state()

            if context.use_index_cache:
                log.debug(
                    "Using cached repodata for %s at %s because use_cache=True",
                    self.url_w_repodata_fn,
                    self.cache_path_json,
                )

                _internal_state = self._read_local_repodata(mod_etag_headers)
                return _internal_state

            if context.local_repodata_ttl > 1:
                max_age = context.local_repodata_ttl
            elif context.local_repodata_ttl == 1:
                max_age = get_cache_control_max_age(mod_etag_headers.get("_cache_control", ""))
            else:
                max_age = 0

            timeout = mtime + max_age - time()
            if (timeout > 0 or context.offline) and not self.url_w_subdir.startswith("file://"):
                log.debug(
                    "Using cached repodata for %s at %s. Timeout in %d sec",
                    self.url_w_repodata_fn,
                    self.cache_path_json,
                    timeout,
                )
                _internal_state = self._read_local_repodata(mod_etag_headers)
                return _internal_state

            log.debug(
                "Local cache timed out for %s at %s", self.url_w_repodata_fn, self.cache_path_json
            )

        try:
<<<<<<< HEAD
            data = self._repo.repodata(
                mod_etag_headers.get('_etag'),
                mod_etag_headers.get('_mod'),
            )
            raw_repodata_str = json.dumps(data or {})
=======
            raw_repodata_str = self._repo.repodata(mod_etag_headers)

            # empty file
            if not raw_repodata_str and self.repodata_fn != REPODATA_FN:
                # awkward exception adapter. raise-able from inside self._repo?
                raise UnavailableInvalidChannel(self.url_w_repodata_fn, 404)

        except UnavailableInvalidChannel:
            if self.repodata_fn != REPODATA_FN:
                self.repodata_fn = REPODATA_FN
                return self._load()
            else:
                raise
>>>>>>> 3fd129a1
        except Response304ContentUnchanged:
            log.debug(
                "304 NOT MODIFIED for '%s'. Updating mtime and loading from disk",
                self.url_w_repodata_fn,
            )
            touch(self.cache_path_json)
            _internal_state = self._read_local_repodata(mod_etag_headers)
            return _internal_state
        else:
            if not isdir(dirname(self.cache_path_json)):
                mkdir_p(dirname(self.cache_path_json))
            try:
                cache_path_json = self.cache_path_json
                with io_open(cache_path_json, "w") as fh:
                    fh.write(raw_repodata_str or "{}")
                # quick thing to check for 'json matches stat', or store, check a message digest:
                mod_etag_headers["mtime"] = pathlib.Path(cache_path_json).stat().st_mtime
                self._save_state(mod_etag_headers)
            except OSError as e:
                if e.errno in (EACCES, EPERM, EROFS):
                    raise NotWritableError(self.cache_path_json, e.errno, caused_by=e)
                else:
                    raise
            _internal_state = self._process_raw_repodata_str(raw_repodata_str, mod_etag_headers)
            self._internal_state = _internal_state
            self._pickle_me()
            return _internal_state

    def _pickle_me(self):
        try:
            log.debug(
                "Saving pickled state for %s at %s", self.url_w_repodata_fn, self.cache_path_pickle
            )
            with open(self.cache_path_pickle, "wb") as fh:
                pickle.dump(self._internal_state, fh, -1)  # -1 means HIGHEST_PROTOCOL
        except Exception:
            log.debug("Failed to dump pickled repodata.", exc_info=True)

    def _read_local_repodata(self, state):
        # first try reading pickled data
        _pickled_state = self._read_pickled(state)
        if _pickled_state:
            return _pickled_state

        # pickled data is bad or doesn't exist; load cached json
        log.debug("Loading raw json for %s at %s", self.url_w_repodata_fn, self.cache_path_json)

        # TODO allow repo plugin to load this data; don't require verbatim JSON on disk?
        with open(self.cache_path_json) as fh:
            try:
                raw_repodata_str = fh.read()
            except ValueError as e:
                # ValueError: Expecting object: line 11750 column 6 (char 303397)
                log.debug("Error for cache path: '%s'\n%r", self.cache_path_json, e)
                message = dals(
                    """
                An error occurred when loading cached repodata.  Executing
                `conda clean --index-cache` will remove cached repodata files
                so they can be downloaded again.
                """
                )
                raise CondaError(message)
            else:
                _internal_state = self._process_raw_repodata_str(
                    raw_repodata_str, self._load_state()
                )
                self._internal_state = _internal_state
                self._pickle_me()
                return _internal_state

    def _read_pickled(self, state):

        if not isfile(self.cache_path_pickle) or not isfile(self.cache_path_json):
            # Don't trust pickled data if there is no accompanying json data
            return None

        try:
            if isfile(self.cache_path_pickle):
                log.debug("found pickle file %s", self.cache_path_pickle)
            with open(self.cache_path_pickle, "rb") as fh:
                _pickled_state = pickle.load(fh)
        except Exception:
            log.debug("Failed to load pickled repodata.", exc_info=True)
            rm_rf(self.cache_path_pickle)
            return None

        def _pickle_valid_checks():
            yield "_url", _pickled_state.get("_url"), self.url_w_credentials
            yield "_schannel", _pickled_state.get("_schannel"), self.channel.canonical_name
            yield "_add_pip", _pickled_state.get("_add_pip"), context.add_pip_as_python_dependency
            yield "_mod", _pickled_state.get("_mod"), state.get("_mod")
            yield "_etag", _pickled_state.get("_etag"), state.get("_etag")
            yield "_pickle_version", _pickled_state.get("_pickle_version"), REPODATA_PICKLE_VERSION
            yield "fn", _pickled_state.get("fn"), self.repodata_fn

        def _check_pickled_valid():
            for _, left, right in _pickle_valid_checks():
                yield left == right

        if not all(_check_pickled_valid()):
            log.debug(
                "Pickle load validation failed for %s at %s. %r",
                self.url_w_repodata_fn,
                self.cache_path_json,
                tuple(_pickle_valid_checks()),
            )
            return None

        return _pickled_state

    def _process_raw_repodata_str(self, raw_repodata_str, state={}):
        """
        state contains information that was previously in-band in raw_repodata_str.
        """
        json_obj = json.loads(raw_repodata_str or "{}")
        return self._process_raw_repodata(json_obj, state=state)

    def _process_raw_repodata(self, repodata, state={}):
        subdir = repodata.get("info", {}).get("subdir") or self.channel.subdir
        assert subdir == self.channel.subdir
        add_pip = context.add_pip_as_python_dependency
        schannel = self.channel.canonical_name

        self._package_records = _package_records = []
        self._names_index = _names_index = defaultdict(list)
        self._track_features_index = _track_features_index = defaultdict(list)

        signatures = repodata.get("signatures", {})

        _internal_state = {
            "channel": self.channel,
            "url_w_subdir": self.url_w_subdir,
            "url_w_credentials": self.url_w_credentials,
            "cache_path_base": self.cache_path_base,
            "fn": self.repodata_fn,
            "_package_records": _package_records,
            "_names_index": _names_index,
            "_track_features_index": _track_features_index,
            "_etag": state.get("_etag"),
            "_mod": state.get("_mod"),
            "_cache_control": state.get("_cache_control"),
            "_url": state.get("_url"),
            "_add_pip": add_pip,
            "_pickle_version": REPODATA_PICKLE_VERSION,
            "_schannel": schannel,
            "repodata_version": state.get("repodata_version", 0),
        }
        if _internal_state["repodata_version"] > MAX_REPODATA_VERSION:
            raise CondaUpgradeError(
                dals(
                    """
                The current version of conda is too old to read repodata from

                    %s

                (This version only supports repodata_version 1.)
                Please update conda to use this channel.
                """
                )
                % self.url_w_subdir
            )

        meta_in_common = {  # just need to make this once, then apply with .update()
            "arch": repodata.get("info", {}).get("arch"),
            "channel": self.channel,
            "platform": repodata.get("info", {}).get("platform"),
            "schannel": schannel,
            "subdir": subdir,
        }

        channel_url = self.url_w_credentials
        legacy_packages = repodata.get("packages", {})
        conda_packages = {} if context.use_only_tar_bz2 else repodata.get("packages.conda", {})

        _tar_bz2 = CONDA_PACKAGE_EXTENSION_V1
        use_these_legacy_keys = set(legacy_packages.keys()) - {
            k[:-6] + _tar_bz2 for k in conda_packages.keys()
        }

        for group, copy_legacy_md5 in (
            (conda_packages.items(), True),
            (((k, legacy_packages[k]) for k in use_these_legacy_keys), False),
        ):
            for fn, info in group:

                # Verify metadata signature before anything else so run-time
                # updates to the info dictionary performed below do not
                # invalidate the signatures provided in metadata.json.
                signature_verification(info, fn, signatures)

                if copy_legacy_md5:
                    counterpart = fn.replace(".conda", ".tar.bz2")
                    if counterpart in legacy_packages:
                        info["legacy_bz2_md5"] = legacy_packages[counterpart].get("md5")
                        info["legacy_bz2_size"] = legacy_packages[counterpart].get("size")
                if (
                    add_pip
                    and info["name"] == "python"
                    and info["version"].startswith(("2.", "3."))
                ):
                    info["depends"].append("pip")
                info.update(meta_in_common)
                if info.get("record_version", 0) > 1:
                    log.debug(
                        "Ignoring record_version %d from %s", info["record_version"], info["url"]
                    )
                    continue

                package_kwargs = dict(info.items())
                # Python doesn't like duplicate keyword arguments? (PackageRecord(**kwargs, fn=x))
                package_kwargs.update({"fn": fn, "url": join_url(channel_url, fn)})
                package_record = PackageRecord(**package_kwargs)

                _package_records.append(package_record)
                _names_index[package_record.name].append(package_record)
                for ftr_name in package_record.track_features:
                    _track_features_index[ftr_name].append(package_record)

        self._internal_state = _internal_state
        return _internal_state


def get_cache_control_max_age(cache_control_value):
    max_age = re.search(r"max-age=(\d+)", cache_control_value)
    return int(max_age.groups()[0]) if max_age else 0


def make_feature_record(feature_name):
    # necessary for the SAT solver to do the right thing with features
    pkg_name = "%s@" % feature_name
    return PackageRecord(
        name=pkg_name,
        version="0",
        build="0",
        channel="@",
        subdir=context.subdir,
        md5="12345678901234567890123456789012",
        track_features=(feature_name,),
        build_number=0,
        fn=pkg_name,
    )


def cache_fn_url(url, repodata_fn=REPODATA_FN):
    # url must be right-padded with '/' to not invalidate any existing caches
    if not url.endswith("/"):
        url += "/"
    # add the repodata_fn in for uniqueness, but keep it off for standard stuff.
    #    It would be more sane to add it for everything, but old programs (Navigator)
    #    are looking for the cache under keys without this.
    if repodata_fn != REPODATA_FN:
        url += repodata_fn

    hash = hashlib.sha256(ensure_binary(url))

    # multiples of 5 will produce unpadded base32 strings
    return "%s.json" % base64.b32encode(hash.digest()[:5]).decode("utf-8")


<<<<<<< HEAD
=======
def fetch_repodata_remote_request(url, etag, mod_stamp, repodata_fn=REPODATA_FN):
    warnings.warn(
        "fetch_repodata_remote_request",
        PendingDeprecationWarning,
    )

    subdir = SubdirData(Channel(url), repodata_fn=repodata_fn)
    return subdir._repo.repodata({"_etag": etag, "_mtime": mod_stamp})


>>>>>>> 3fd129a1
def create_cache_dir():
    cache_dir = join(PackageCacheData.first_writable().pkgs_dir, "cache")
    mkdir_p_sudo_safe(cache_dir)
    return cache_dir<|MERGE_RESOLUTION|>--- conflicted
+++ resolved
@@ -2,20 +2,16 @@
 # SPDX-License-Identifier: BSD-3-Clause
 
 import base64
+from contextlib import closing
 import hashlib
 import itertools
 import json
-import os
+from mmap import ACCESS_READ, mmap
 import pathlib
 import re
-<<<<<<< HEAD
-from sys import stderr
-from time import time
-=======
->>>>>>> 3fd129a1
 import warnings
 from collections import defaultdict
-from errno import EACCES, EPERM, EROFS
+from errno import EACCES, ENODEV, EPERM, EROFS
 from functools import partial
 from io import open as io_open
 from logging import getLogger
@@ -27,12 +23,7 @@
 from conda.common.iterators import groupby_to_dict as groupby
 from conda.core.repo import RepoInterface, Response304ContentUnchanged
 
-try:
-    if os.environ.get("CONDA_NO_JLAP", False):
-        raise ImportError("skip jlap")
-    from conda.core.repo_jlap import CondaRepoJLAP as CondaRepoInterface
-except ImportError:
-    from conda.core.repo import CondaRepoInterface
+from conda.core.repo import CondaRepoInterface
 
 import pickle
 
@@ -41,7 +32,7 @@
 from ..auxlib.ish import dals
 from ..base.constants import CONDA_PACKAGE_EXTENSION_V1, REPODATA_FN
 from ..base.context import context
-from ..common.compat import ensure_binary
+from ..common.compat import ensure_binary, ensure_unicode
 from ..common.io import DummyExecutor, ThreadLimitedThreadPoolExecutor, dashlist
 from ..common.path import url_to_path
 from ..common.url import join_url
@@ -53,17 +44,7 @@
 from ..models.channel import Channel, all_channel_urls
 from ..models.match_spec import MatchSpec
 from ..models.records import PackageRecord
-<<<<<<< HEAD
-
-from conda.core.repo import CondaRepoInterface, Response304ContentUnchanged
-
-try:
-    import cPickle as pickle
-except ImportError:  # pragma: no cover
-    import pickle  # NOQA
-=======
 from ..trust.signature_verification import signature_verification
->>>>>>> 3fd129a1
 
 log = getLogger(__name__)
 stderrlog = getLogger("conda.stderrlog")
@@ -185,9 +166,6 @@
         self._loaded = False
         self._key_mgr = None
 
-<<<<<<< HEAD
-        self._repo = CondaRepoInterface(self.url_w_credentials, self.repodata_fn)
-=======
     @property
     def _repo(self) -> RepoInterface:
         # XXX one for `current_repodata.json` and one for `repodata.json`
@@ -197,7 +175,6 @@
             cache_path_json=self.cache_path_json,
             cache_path_state=self.cache_path_state,
         )
->>>>>>> 3fd129a1
 
     def reload(self):
         self._loaded = False
@@ -330,13 +307,6 @@
             )
 
         try:
-<<<<<<< HEAD
-            data = self._repo.repodata(
-                mod_etag_headers.get('_etag'),
-                mod_etag_headers.get('_mod'),
-            )
-            raw_repodata_str = json.dumps(data or {})
-=======
             raw_repodata_str = self._repo.repodata(mod_etag_headers)
 
             # empty file
@@ -350,7 +320,6 @@
                 return self._load()
             else:
                 raise
->>>>>>> 3fd129a1
         except Response304ContentUnchanged:
             log.debug(
                 "304 NOT MODIFIED for '%s'. Updating mtime and loading from disk",
@@ -573,6 +542,25 @@
         return _internal_state
 
 
+def read_mod_and_etag(path):
+    with open(path, "rb") as f:
+        try:
+            with closing(mmap(f.fileno(), 0, access=ACCESS_READ)) as m:
+                match_objects = itertools.islice(re.finditer(REPODATA_HEADER_RE, m), 3)
+                result = dict(map(ensure_unicode, mo.groups()) for mo in match_objects)
+                return result
+        except (BufferError, ValueError):  # pragma: no cover
+            # BufferError: cannot close exported pointers exist
+            #   https://github.com/conda/conda/issues/4592
+            # ValueError: cannot mmap an empty file
+            return {}
+        except OSError as e:  # pragma: no cover
+            # OSError: [Errno 19] No such device
+            if e.errno == ENODEV:
+                return {}
+            raise
+
+
 def get_cache_control_max_age(cache_control_value):
     max_age = re.search(r"max-age=(\d+)", cache_control_value)
     return int(max_age.groups()[0]) if max_age else 0
@@ -604,14 +592,15 @@
     if repodata_fn != REPODATA_FN:
         url += repodata_fn
 
-    hash = hashlib.sha256(ensure_binary(url))
-
-    # multiples of 5 will produce unpadded base32 strings
-    return "%s.json" % base64.b32encode(hash.digest()[:5]).decode("utf-8")
-
-
-<<<<<<< HEAD
-=======
+    # TODO: remove try-except when conda only supports Python 3.9+, as
+    # `usedforsecurity=False` was added in 3.9.
+    try:
+        md5 = hashlib.md5(ensure_binary(url))
+    except ValueError:
+        md5 = hashlib.md5(ensure_binary(url), usedforsecurity=False)
+    return f"{md5.hexdigest()[:8]}.json"
+
+
 def fetch_repodata_remote_request(url, etag, mod_stamp, repodata_fn=REPODATA_FN):
     warnings.warn(
         "fetch_repodata_remote_request",
@@ -622,7 +611,6 @@
     return subdir._repo.repodata({"_etag": etag, "_mtime": mod_stamp})
 
 
->>>>>>> 3fd129a1
 def create_cache_dir():
     cache_dir = join(PackageCacheData.first_writable().pkgs_dir, "cache")
     mkdir_p_sudo_safe(cache_dir)
