# Copyright (C) 2012 Anaconda, Inc
# SPDX-License-Identifier: BSD-3-Clause
"""Tools for managing a subdir's repodata.json."""
from __future__ import annotations

import json
import pickle
from collections import UserList, defaultdict
from functools import partial
from itertools import chain
from logging import getLogger
from os.path import exists, join, splitext
from pathlib import Path
from time import time

from genericpath import getmtime, isfile

try:
    from boltons.setutils import IndexedSet
except ImportError:  # pragma: no cover
    from .._vendor.boltons.setutils import IndexedSet

from conda.gateways.repodata import (
    CACHE_STATE_SUFFIX,
    CondaRepoInterface,
    RepodataCache,
    RepodataFetch,
    RepodataIsEmpty,
    RepodataState,
    RepoInterface,
    cache_fn_url,
    create_cache_dir,
)
from conda.gateways.repodata import (
    get_cache_control_max_age as _get_cache_control_max_age,
)
from conda.gateways.repodata import get_repo_interface

from ..auxlib.ish import dals
from ..base.constants import CONDA_PACKAGE_EXTENSION_V1, REPODATA_FN
from ..base.context import context
from ..common.io import DummyExecutor, ThreadLimitedThreadPoolExecutor, dashlist
from ..common.iterators import groupby_to_dict as groupby
from ..common.path import url_to_path
from ..common.url import join_url
from ..deprecations import deprecated
from ..exceptions import CondaUpgradeError, UnavailableInvalidChannel
from ..gateways.disk.delete import rm_rf
from ..models.channel import Channel, all_channel_urls
from ..models.match_spec import MatchSpec
from ..models.records import PackageRecord
from ..trust.signature_verification import signature_verification

log = getLogger(__name__)

REPODATA_PICKLE_VERSION = 30
MAX_REPODATA_VERSION = 1
REPODATA_HEADER_RE = b'"(_etag|_mod|_cache_control)":[ ]?"(.*?[^\\\\])"[,}\\s]'  # NOQA


@deprecated(
    "24.3",
    "24.9",
    addendum="Use `conda.gateways.repodata.get_cache_control_max_age` instead.",
)
def get_cache_control_max_age(cache_control_value: str) -> int:
    return _get_cache_control_max_age(cache_control_value)


class SubdirDataType(type):
    def __call__(cls, channel, repodata_fn=REPODATA_FN):
        assert channel.subdir
        assert not channel.package_filename
        assert type(channel) is Channel
        now = time()
        repodata_fn = repodata_fn or REPODATA_FN
        cache_key = channel.url(with_credentials=True), repodata_fn
        if cache_key in SubdirData._cache_:
            cache_entry = SubdirData._cache_[cache_key]
            if cache_key[0] and cache_key[0].startswith("file://"):
                channel_url = channel.url()
                if channel_url:
                    file_path = url_to_path(channel_url + "/" + repodata_fn)
                    if exists(file_path) and cache_entry._mtime >= getmtime(file_path):
                        return cache_entry
            else:
                return cache_entry
        subdir_data_instance = super().__call__(
            channel, repodata_fn, RepoInterface=get_repo_interface()
        )
        subdir_data_instance._mtime = now
        SubdirData._cache_[cache_key] = subdir_data_instance
        return subdir_data_instance


class PackageRecordList(UserList):
    """Lazily convert dicts to PackageRecord."""

    def __getitem__(self, i):
        if isinstance(i, slice):
            return self.__class__(self.data[i])
        else:
            record = self.data[i]
            if not isinstance(record, PackageRecord):
                record = PackageRecord(**record)
                self.data[i] = record
            return record


class SubdirData(metaclass=SubdirDataType):
    _cache_ = {}

    @classmethod
    def clear_cached_local_channel_data(cls, exclude_file=True):
        # This should only ever be needed during unit tests, when
        # CONDA_USE_ONLY_TAR_BZ2 may change during process lifetime.
        if exclude_file:
            cls._cache_ = {
                k: v for k, v in cls._cache_.items() if not k[0].startswith("file://")
            }
        else:
            cls._cache_.clear()

    @staticmethod
    def query_all(
        package_ref_or_match_spec, channels=None, subdirs=None, repodata_fn=REPODATA_FN
    ):
        from .index import check_allowlist  # TODO: fix in-line import

        # ensure that this is not called by threaded code
        create_cache_dir()
        if channels is None:
            channels = context.channels
        if subdirs is None:
            subdirs = context.subdirs
        channel_urls = all_channel_urls(channels, subdirs=subdirs)
        if context.offline:
            grouped_urls = groupby(lambda url: url.startswith("file://"), channel_urls)
            ignored_urls = grouped_urls.get(False, ())
            if ignored_urls:
                log.info(
                    "Ignoring the following channel urls because mode is offline.%s",
                    dashlist(ignored_urls),
                )
            channel_urls = IndexedSet(grouped_urls.get(True, ()))

        check_allowlist(channel_urls)

        def subdir_query(url):
            return tuple(
                SubdirData(Channel(url), repodata_fn=repodata_fn).query(
                    package_ref_or_match_spec
                )
            )

        # TODO test timing with ProcessPoolExecutor
        Executor = (
            DummyExecutor
            if context.debug or context.repodata_threads == 1
            else partial(
                ThreadLimitedThreadPoolExecutor, max_workers=context.repodata_threads
            )
        )
        with Executor() as executor:
            result = tuple(
                chain.from_iterable(executor.map(subdir_query, channel_urls))
            )
        return result

    def query(self, package_ref_or_match_spec):
        if not self._loaded:
            self.load()
        param = package_ref_or_match_spec
        if isinstance(param, str):
            param = MatchSpec(param)  # type: ignore
        if isinstance(param, MatchSpec):
            if param.get_exact_value("name"):
                package_name = param.get_exact_value("name")
                for prec in self._iter_records_by_name(package_name):
                    if param.match(prec):
                        yield prec
            else:
                for prec in self.iter_records():
                    if param.match(prec):
                        yield prec
        else:
            assert isinstance(param, PackageRecord)
            for prec in self._iter_records_by_name(param.name):
                if prec == param:
                    yield prec

    def __init__(
        self, channel, repodata_fn=REPODATA_FN, RepoInterface=CondaRepoInterface
    ):
        assert channel.subdir
        # metaclass __init__ asserts no package_filename
        if channel.package_filename:  # pragma: no cover
            parts = channel.dump()
            del parts["package_filename"]
            channel = Channel(**parts)
        self.channel = channel
        # disallow None (typing)
        self.url_w_subdir = self.channel.url(with_credentials=False) or ""
        self.url_w_credentials = self.channel.url(with_credentials=True) or ""
        # whether or not to try using the new, trimmed-down repodata
        self.repodata_fn = repodata_fn
        self.RepoInterface = RepoInterface
        self._loaded = False
        self._key_mgr = None

    @property
    def _repo(self) -> RepoInterface:
        """
        Changes as we mutate self.repodata_fn.
        """
        return self.repo_fetch._repo

    @property
    def repo_cache(self) -> RepodataCache:
        return self.repo_fetch.repo_cache

    @property
    def repo_fetch(self) -> RepodataFetch:
        """
        Object to get repodata. Not cached since self.repodata_fn is mutable.

        Replaces fetch_repodata_remote_request, self._repo, self.repo_cache.
        """
        return RepodataFetch(
            Path(self.cache_path_base),
            self.channel,
            self.repodata_fn,
            repo_interface_cls=self.RepoInterface,
        )

    def reload(self):
        self._loaded = False
        self.load()
        return self

    @property
    def cache_path_base(self):
        return join(
            create_cache_dir(),
            splitext(cache_fn_url(self.url_w_credentials, self.repodata_fn))[0],
        )

    @property
    def url_w_repodata_fn(self):
        return self.url_w_subdir + "/" + self.repodata_fn

    @property
    def cache_path_json(self):
        return Path(
            self.cache_path_base + ("1" if context.use_only_tar_bz2 else "") + ".json"
        )

    @property
    def cache_path_state(self):
        """Out-of-band etag and other state needed by the RepoInterface."""
        return Path(
            self.cache_path_base
            + ("1" if context.use_only_tar_bz2 else "")
            + CACHE_STATE_SUFFIX
        )

    @property
    def cache_path_pickle(self):
        return self.cache_path_base + ("1" if context.use_only_tar_bz2 else "") + ".q"

    def load(self):
        _internal_state = self._load()
        if _internal_state.get("repodata_version", 0) > MAX_REPODATA_VERSION:
            raise CondaUpgradeError(
                dals(
                    """
                The current version of conda is too old to read repodata from

                    %s

                (This version only supports repodata_version 1.)
                Please update conda to use this channel.
                """
                )
                % self.url_w_repodata_fn
            )

        self._internal_state = _internal_state
        self._package_records = _internal_state["_package_records"]
        self._names_index = _internal_state["_names_index"]
        # Unused since early 2023:
        self._track_features_index = _internal_state["_track_features_index"]
        self._loaded = True
        return self

    def iter_records(self):
        if not self._loaded:
            self.load()
        return iter(self._package_records)
        # could replace self._package_records with fully-converted UserList.data
        # after going through entire list

    def _iter_records_by_name(self, name):
        for i in self._names_index[name]:
            yield self._package_records[i]

    def _load(self):
        """
        Try to load repodata. If e.g. we are downloading
        `current_repodata.json`, fall back to `repodata.json` when the former is
        unavailable.
        """
        try:
            fetcher = self.repo_fetch
            repodata, state = fetcher.fetch_latest_parsed()
            return self._process_raw_repodata(repodata, state)
        except UnavailableInvalidChannel:
            if self.repodata_fn != REPODATA_FN:
                self.repodata_fn = REPODATA_FN
                return self._load()
            else:
                raise

    def _pickle_me(self):
        try:
            log.debug(
                "Saving pickled state for %s at %s",
                self.url_w_repodata_fn,
                self.cache_path_pickle,
            )
            with open(self.cache_path_pickle, "wb") as fh:
                pickle.dump(self._internal_state, fh, pickle.HIGHEST_PROTOCOL)
        except Exception:
            log.debug("Failed to dump pickled repodata.", exc_info=True)

    def _read_local_repodata(self, state: RepodataState):
        # first try reading pickled data
        _pickled_state = self._read_pickled(state)
        if _pickled_state:
            return _pickled_state

        raw_repodata_str, state = self.repo_fetch.read_cache()
        _internal_state = self._process_raw_repodata_str(raw_repodata_str, state)
        # taken care of by _process_raw_repodata():
        assert self._internal_state is _internal_state
        self._pickle_me()
        return _internal_state

    def _pickle_valid_checks(self, pickled_state, mod, etag):
        """Throw away the pickle if these don't all match."""
        yield "_url", pickled_state.get("_url"), self.url_w_credentials
        yield "_schannel", pickled_state.get("_schannel"), self.channel.canonical_name
        yield "_add_pip", pickled_state.get(
            "_add_pip"
        ), context.add_pip_as_python_dependency
        yield "_mod", pickled_state.get("_mod"), mod
        yield "_etag", pickled_state.get("_etag"), etag
        yield "_pickle_version", pickled_state.get(
            "_pickle_version"
        ), REPODATA_PICKLE_VERSION
        yield "fn", pickled_state.get("fn"), self.repodata_fn

    def _read_pickled(self, state: RepodataState):
        if not isinstance(state, RepodataState):
            state = RepodataState(
                self.cache_path_json,
                self.cache_path_state,
                self.repodata_fn,
                dict=state,
            )

        if not isfile(self.cache_path_pickle) or not isfile(self.cache_path_json):
            # Don't trust pickled data if there is no accompanying json data
            return None

        try:
            if isfile(self.cache_path_pickle):
                log.debug("found pickle file %s", self.cache_path_pickle)
            with open(self.cache_path_pickle, "rb") as fh:
                _pickled_state = pickle.load(fh)
        except Exception:
            log.debug("Failed to load pickled repodata.", exc_info=True)
            rm_rf(self.cache_path_pickle)
            return None

        def checks():
            return self._pickle_valid_checks(_pickled_state, state.mod, state.etag)

        def _check_pickled_valid():
            for _, left, right in checks():
                yield left == right

        if not all(_check_pickled_valid()):
            log.debug(
                "Pickle load validation failed for %s at %s. %r",
                self.url_w_repodata_fn,
                self.cache_path_json,
                tuple(checks()),
            )
            return None

        return _pickled_state

    def _process_raw_repodata_str(
        self,
        raw_repodata_str,
        state: RepodataState | None = None,
    ):
        """State contains information that was previously in-band in raw_repodata_str."""
        json_obj = json.loads(raw_repodata_str or "{}")
        return self._process_raw_repodata(json_obj, state=state)

    def _process_raw_repodata(self, repodata: dict, state: RepodataState | None = None):
        if not isinstance(state, RepodataState):
            state = RepodataState(
                self.cache_path_json,
                self.cache_path_state,
                self.repodata_fn,
                dict=state,
            )

        subdir = repodata.get("info", {}).get("subdir") or self.channel.subdir
        assert subdir == self.channel.subdir
        add_pip = context.add_pip_as_python_dependency
        schannel = self.channel.canonical_name

        self._package_records = _package_records = PackageRecordList()
        self._names_index = _names_index = defaultdict(list)
        self._track_features_index = _track_features_index = defaultdict(list)

        signatures = repodata.get("signatures", {})

        _internal_state = {
            "channel": self.channel,
            "url_w_subdir": self.url_w_subdir,
            "url_w_credentials": self.url_w_credentials,
            "cache_path_base": self.cache_path_base,
            "fn": self.repodata_fn,
            "_package_records": _package_records,
            "_names_index": _names_index,
            "_track_features_index": _track_features_index,
            "_etag": state.get("_etag"),
            "_mod": state.get("_mod"),
            "_cache_control": state.get("_cache_control"),
            "_url": state.get("_url"),
            "_add_pip": add_pip,
            "_pickle_version": REPODATA_PICKLE_VERSION,
            "_schannel": schannel,
            "repodata_version": state.get("repodata_version", 0),
        }
        if _internal_state["repodata_version"] > MAX_REPODATA_VERSION:
            raise CondaUpgradeError(
                dals(
                    """
                The current version of conda is too old to read repodata from

                    %s

                (This version only supports repodata_version 1.)
                Please update conda to use this channel.
                """
                )
                % self.url_w_subdir
            )

        meta_in_common = {  # just need to make this once, then apply with .update()
            "arch": repodata.get("info", {}).get("arch"),
            "channel": self.channel,
            "platform": repodata.get("info", {}).get("platform"),
            "schannel": schannel,
            "subdir": subdir,
        }

        channel_url = self.url_w_credentials
        legacy_packages = repodata.get("packages", {})
        conda_packages = (
            {} if context.use_only_tar_bz2 else repodata.get("packages.conda", {})
        )

        _tar_bz2 = CONDA_PACKAGE_EXTENSION_V1
        use_these_legacy_keys = set(legacy_packages.keys()) - {
            k[:-6] + _tar_bz2 for k in conda_packages.keys()
        }

        for group, copy_legacy_md5 in (
            (conda_packages.items(), True),
            (((k, legacy_packages[k]) for k in use_these_legacy_keys), False),
        ):
            for fn, info in group:
                # Verify metadata signature before anything else so run-time
                # updates to the info dictionary performed below do not
                # invalidate the signatures provided in metadata.json.
                signature_verification(info, fn, signatures)

                if copy_legacy_md5:
                    counterpart = fn.replace(".conda", ".tar.bz2")
                    if counterpart in legacy_packages:
                        info["legacy_bz2_md5"] = legacy_packages[counterpart].get("md5")
                        info["legacy_bz2_size"] = legacy_packages[counterpart].get(
                            "size"
                        )
                if (
                    add_pip
                    and info["name"] == "python"
                    and info["version"].startswith(("2.", "3."))
                ):
                    info["depends"].append("pip")
                info.update(meta_in_common)
                if info.get("record_version", 0) > 1:
                    log.debug(
                        "Ignoring record_version %d from %s",
                        info["record_version"],
                        info["url"],
                    )
                    continue

                # lazy
                # package_record = PackageRecord(**info)
                info["fn"] = fn
                info["url"] = join_url(channel_url, fn)
                _package_records.append(info)
                record_index = len(_package_records) - 1
                _names_index[info["name"]].append(record_index)

        self._internal_state = _internal_state
        return _internal_state


<<<<<<< HEAD
def get_cache_control_max_age(cache_control_value: str):
    max_age = re.search(r"max-age=(\d+)", cache_control_value)
    return int(max_age.groups()[0]) if max_age else 0


=======
>>>>>>> 4fa4e4a4
def make_feature_record(feature_name):
    # necessary for the SAT solver to do the right thing with features
    pkg_name = "%s@" % feature_name
    return PackageRecord(
        name=pkg_name,
        version="0",
        build="0",
        channel="@",
        subdir=context.subdir,
        md5="12345678901234567890123456789012",
        track_features=(feature_name,),
        build_number=0,
        fn=pkg_name,
    )


@deprecated(
    "23.9",
    "24.3",
    addendum="The `conda.core.subdir_data.fetch_repodata_remote_request` function "
    "is pending deprecation and will be removed in the future. "
    "Please use `conda.core.subdir_data.SubdirData` instead.",
)
def fetch_repodata_remote_request(url, etag, mod_stamp, repodata_fn=REPODATA_FN):
    """
    :param etag: cached etag header
    :param mod_stamp: cached last-modified header
    """
    # this function should no longer be used by conda but is kept for API stability

    subdir = SubdirData(Channel(url), repodata_fn=repodata_fn)

    try:
        cache_state = subdir.repo_cache.load_state()
        cache_state.etag = etag
        cache_state.mod = mod_stamp
        raw_repodata_str = subdir._repo.repodata(cache_state)  # type: ignore
    except RepodataIsEmpty:
        if repodata_fn != REPODATA_FN:
            raise  # is UnavailableInvalidChannel subclass
        # the surrounding try/except/else will cache "{}"
        raw_repodata_str = None

    return raw_repodata_str<|MERGE_RESOLUTION|>--- conflicted
+++ resolved
@@ -526,14 +526,6 @@
         return _internal_state
 
 
-<<<<<<< HEAD
-def get_cache_control_max_age(cache_control_value: str):
-    max_age = re.search(r"max-age=(\d+)", cache_control_value)
-    return int(max_age.groups()[0]) if max_age else 0
-
-
-=======
->>>>>>> 4fa4e4a4
 def make_feature_record(feature_name):
     # necessary for the SAT solver to do the right thing with features
     pkg_name = "%s@" % feature_name
