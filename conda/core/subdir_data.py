# Copyright (C) 2012 Anaconda, Inc
# SPDX-License-Identifier: BSD-3-Clause

from __future__ import annotations

import json
import pickle
import re
from collections import UserList, defaultdict
from contextlib import closing
from errno import ENODEV
from functools import partial
from itertools import chain, islice
from logging import getLogger
from mmap import ACCESS_READ, mmap
from os.path import exists, join, splitext
from pathlib import Path
from time import time

from genericpath import getmtime, isfile

from conda._vendor.boltons.setutils import IndexedSet
from conda.gateways.repodata import (
    CACHE_STATE_SUFFIX,
    CondaRepoInterface,
    RepodataCache,
    RepodataFetch,
    RepodataIsEmpty,
    RepodataState,
    RepoInterface,
    cache_fn_url,
    get_repo_interface,
)

<<<<<<< HEAD
from .._vendor.boltons.setutils import IndexedSet
=======
from .. import CondaError
>>>>>>> 53e1363c
from ..auxlib.ish import dals
from ..base.constants import CONDA_PACKAGE_EXTENSION_V1, REPODATA_FN
from ..base.context import context
from ..common.compat import ensure_unicode
from ..common.io import DummyExecutor, ThreadLimitedThreadPoolExecutor, dashlist
from ..common.iterators import groupby_to_dict as groupby
from ..common.path import url_to_path
from ..common.url import join_url
from ..core.package_cache_data import PackageCacheData
from ..deprecations import deprecated
from ..exceptions import CondaUpgradeError, UnavailableInvalidChannel
from ..gateways.disk import mkdir_p_sudo_safe
from ..gateways.disk.delete import rm_rf
from ..models.channel import Channel, all_channel_urls
from ..models.match_spec import MatchSpec
from ..models.records import PackageRecord
from ..trust.signature_verification import signature_verification

log = getLogger(__name__)

REPODATA_PICKLE_VERSION = 30
MAX_REPODATA_VERSION = 1
REPODATA_HEADER_RE = b'"(_etag|_mod|_cache_control)":[ ]?"(.*?[^\\\\])"[,}\\s]'  # NOQA


class SubdirDataType(type):
    def __call__(cls, channel, repodata_fn=REPODATA_FN):
        assert channel.subdir
        assert not channel.package_filename
        assert type(channel) is Channel
        now = time()
        repodata_fn = repodata_fn or REPODATA_FN
        cache_key = channel.url(with_credentials=True), repodata_fn
        if cache_key in SubdirData._cache_:
            cache_entry = SubdirData._cache_[cache_key]
            if cache_key[0] and cache_key[0].startswith("file://"):
                channel_url = channel.url()
                if channel_url:
                    file_path = url_to_path(channel_url + "/" + repodata_fn)
                    if exists(file_path) and cache_entry._mtime >= getmtime(file_path):
                        return cache_entry
            else:
                return cache_entry
        subdir_data_instance = super().__call__(
            channel, repodata_fn, RepoInterface=get_repo_interface()
        )
        subdir_data_instance._mtime = now
        SubdirData._cache_[cache_key] = subdir_data_instance
        return subdir_data_instance


class PackageRecordList(UserList):
    """
    Lazily convert dicts to PackageRecord.
    """

    def __getitem__(self, i):
        if isinstance(i, slice):
            return self.__class__(self.data[i])
        else:
            record = self.data[i]
            if not isinstance(record, PackageRecord):
                record = PackageRecord(**record)
                self.data[i] = record
            return record


class SubdirData(metaclass=SubdirDataType):
    _cache_ = {}

    @classmethod
    def clear_cached_local_channel_data(cls, exclude_file=True):
        # This should only ever be needed during unit tests, when
        # CONDA_USE_ONLY_TAR_BZ2 may change during process lifetime.
        if exclude_file:
            cls._cache_ = {k: v for k, v in cls._cache_.items() if not k[0].startswith("file://")}
        else:
            cls._cache_.clear()

    @staticmethod
    def query_all(package_ref_or_match_spec, channels=None, subdirs=None, repodata_fn=REPODATA_FN):
        from .index import check_allowlist  # TODO: fix in-line import

        # ensure that this is not called by threaded code
        create_cache_dir()
        if channels is None:
            channels = context.channels
        if subdirs is None:
            subdirs = context.subdirs
        channel_urls = all_channel_urls(channels, subdirs=subdirs)
        if context.offline:
            grouped_urls = groupby(lambda url: url.startswith("file://"), channel_urls)
            ignored_urls = grouped_urls.get(False, ())
            if ignored_urls:
                log.info(
                    "Ignoring the following channel urls because mode is offline.%s",
                    dashlist(ignored_urls),
                )
            channel_urls = IndexedSet(grouped_urls.get(True, ()))

        check_allowlist(channel_urls)

        def subdir_query(url):
            return tuple(
                SubdirData(Channel(url), repodata_fn=repodata_fn).query(package_ref_or_match_spec)
            )

        # TODO test timing with ProcessPoolExecutor
        Executor = (
            DummyExecutor
            if context.debug or context.repodata_threads == 1
            else partial(ThreadLimitedThreadPoolExecutor, max_workers=context.repodata_threads)
        )
        with Executor() as executor:
            result = tuple(chain.from_iterable(executor.map(subdir_query, channel_urls)))
        return result

    def query(self, package_ref_or_match_spec):
        if not self._loaded:
            self.load()
        param = package_ref_or_match_spec
        if isinstance(param, str):
            param = MatchSpec(param)  # type: ignore
        if isinstance(param, MatchSpec):
            if param.get_exact_value("name"):
                package_name = param.get_exact_value("name")
                for prec in self._iter_records_by_name(package_name):
                    if param.match(prec):
                        yield prec
            else:
                for prec in self.iter_records():
                    if param.match(prec):
                        yield prec
        else:
            assert isinstance(param, PackageRecord)
            for prec in self._iter_records_by_name(param.name):
                if prec == param:
                    yield prec

    def __init__(self, channel, repodata_fn=REPODATA_FN, RepoInterface=CondaRepoInterface):
        assert channel.subdir
        # metaclass __init__ asserts no package_filename
        if channel.package_filename:  # pragma: no cover
            parts = channel.dump()
            del parts["package_filename"]
            channel = Channel(**parts)
        self.channel = channel
        # disallow None (typing)
        self.url_w_subdir = self.channel.url(with_credentials=False) or ""
        self.url_w_credentials = self.channel.url(with_credentials=True) or ""
        # whether or not to try using the new, trimmed-down repodata
        self.repodata_fn = repodata_fn
        self.RepoInterface = RepoInterface
        self._loaded = False
        self._key_mgr = None

    @property
    def _repo(self) -> RepoInterface:
        """
        Changes as we mutate self.repodata_fn.
        """
        return self.repo_fetch._repo

    @property
    def repo_cache(self) -> RepodataCache:
        return self.repo_fetch.repo_cache

    @property
    def repo_fetch(self) -> RepodataFetch:
        """
        Most modern "exactly what we need" interface.
        """
        return RepodataFetch(
            Path(self.cache_path_base),
            self.channel,
            self.repodata_fn,
            repo_interface_cls=self.RepoInterface,
        )

    def reload(self):
        self._loaded = False
        self.load()
        return self

    @property
    def cache_path_base(self):
        # XXX should this move to RepodataFetch, removing all Path from SubdirData?
        if not hasattr(self, "_cache_dir"):
            # searches for writable directory; memoize per-instance.
            self._cache_dir = create_cache_dir()
        # self.repodata_fn may change
        return join(
            self._cache_dir, splitext(cache_fn_url(self.url_w_credentials, self.repodata_fn))[0]
        )

    @property
    def url_w_repodata_fn(self):
        return self.url_w_subdir + "/" + self.repodata_fn

    @property
    def cache_path_json(self):
        return Path(self.cache_path_base + ("1" if context.use_only_tar_bz2 else "") + ".json")

    @property
    def cache_path_state(self):
        """
        Out-of-band etag and other state needed by the RepoInterface.
        """
        return Path(
            self.cache_path_base + ("1" if context.use_only_tar_bz2 else "") + CACHE_STATE_SUFFIX
        )

    @property
    def cache_path_pickle(self):
        return self.cache_path_base + ("1" if context.use_only_tar_bz2 else "") + ".q"

    def load(self):
        _internal_state = self._load()
        if _internal_state.get("repodata_version", 0) > MAX_REPODATA_VERSION:
            raise CondaUpgradeError(
                dals(
                    """
                The current version of conda is too old to read repodata from

                    %s

                (This version only supports repodata_version 1.)
                Please update conda to use this channel.
                """
                )
                % self.url_w_repodata_fn
            )

        self._internal_state = _internal_state
        self._package_records = _internal_state["_package_records"]
        self._names_index = _internal_state["_names_index"]
        # Unused since early 2023:
        self._track_features_index = _internal_state["_track_features_index"]
        self._loaded = True
        return self

    def iter_records(self):
        if not self._loaded:
            self.load()
        return iter(self._package_records)
        # could replace self._package_records with fully-converted UserList.data
        # after going through entire list

    def _iter_records_by_name(self, name):
        for i in self._names_index[name]:
            yield self._package_records[i]

    def _load_state(self):
        """
        Cache headers and additional data needed to keep track of the cache are
        stored separately, instead of the previous "added to repodata.json"
        arrangement.
        """
        return self.repo_cache.load_state()

    def _save_state(self, state: RepodataState):
        assert Path(state.cache_path_json) == Path(self.cache_path_json)
        assert Path(state.cache_path_state) == Path(self.cache_path_state)
        assert state.repodata_fn == self.repodata_fn
        return state.save()

    def _load(self):
        """
        Try to load repodata. If e.g. we are downloading
        `current_repodata.json`, fall back to `repodata.json` when the former is
        unavailable.
        """
        try:
            repodata, state = self.repo_fetch.fetch_latest_parsed()
            return self._process_raw_repodata(repodata, state)
        except UnavailableInvalidChannel:
            if self.repodata_fn != REPODATA_FN:
                self.repodata_fn = REPODATA_FN
                return self._load()
            else:
                raise

    def _pickle_me(self):
        try:
            log.debug(
                "Saving pickled state for %s at %s", self.url_w_repodata_fn, self.cache_path_pickle
            )
            with open(self.cache_path_pickle, "wb") as fh:
                pickle.dump(self._internal_state, fh, pickle.HIGHEST_PROTOCOL)
        except Exception:
            log.debug("Failed to dump pickled repodata.", exc_info=True)

    def _read_local_repodata(self, state: RepodataState):
        # first try reading pickled data
        _pickled_state = self._read_pickled(state)
        if _pickled_state:
            return _pickled_state

        raw_repodata_str, state = self.repo_fetch.read_local_repodata()
        _internal_state = self._process_raw_repodata_str(raw_repodata_str, state)
        # taken care of by _process_raw_repodata():
        assert self._internal_state is _internal_state
        self._pickle_me()
        return _internal_state

    def _pickle_valid_checks(self, pickled_state, mod, etag):
        """
        Throw away the pickle if these don't all match.
        """
        yield "_url", pickled_state.get("_url"), self.url_w_credentials
        yield "_schannel", pickled_state.get("_schannel"), self.channel.canonical_name
        yield "_add_pip", pickled_state.get("_add_pip"), context.add_pip_as_python_dependency
        yield "_mod", pickled_state.get("_mod"), mod
        yield "_etag", pickled_state.get("_etag"), etag
        yield "_pickle_version", pickled_state.get("_pickle_version"), REPODATA_PICKLE_VERSION
        yield "fn", pickled_state.get("fn"), self.repodata_fn

    def _read_pickled(self, state: RepodataState):
        if not isinstance(state, RepodataState):
            state = RepodataState(
                self.cache_path_json, self.cache_path_state, self.repodata_fn, dict=state
            )

        if not isfile(self.cache_path_pickle) or not isfile(self.cache_path_json):
            # Don't trust pickled data if there is no accompanying json data
            return None

        try:
            if isfile(self.cache_path_pickle):
                log.debug("found pickle file %s", self.cache_path_pickle)
            with open(self.cache_path_pickle, "rb") as fh:
                _pickled_state = pickle.load(fh)
        except Exception:
            log.debug("Failed to load pickled repodata.", exc_info=True)
            rm_rf(self.cache_path_pickle)
            return None

        def checks():
            return self._pickle_valid_checks(_pickled_state, state.mod, state.etag)

        def _check_pickled_valid():
            for _, left, right in checks():
                yield left == right

        if not all(_check_pickled_valid()):
            log.debug(
                "Pickle load validation failed for %s at %s. %r",
                self.url_w_repodata_fn,
                self.cache_path_json,
                tuple(checks()),
            )
            return None

        return _pickled_state

    def _process_raw_repodata_str(self, raw_repodata_str: str, state: RepodataState | None = None):
        """
        state contains information that was previously in-band in raw_repodata_str.
        """
        json_obj = json.loads(raw_repodata_str or "{}")
        return self._process_raw_repodata(json_obj, state=state)

    def _process_raw_repodata(self, repodata: dict, state: RepodataState | None):
        if not isinstance(state, RepodataState):
            state = RepodataState(
                self.cache_path_json, self.cache_path_state, self.repodata_fn, dict=state
            )

        subdir = repodata.get("info", {}).get("subdir") or self.channel.subdir
        assert subdir == self.channel.subdir
        add_pip = context.add_pip_as_python_dependency
        schannel = self.channel.canonical_name

        self._package_records = _package_records = PackageRecordList()
        self._names_index = _names_index = defaultdict(list)
        self._track_features_index = _track_features_index = defaultdict(list)

        signatures = repodata.get("signatures", {})

        _internal_state = {
            "channel": self.channel,
            "url_w_subdir": self.url_w_subdir,
            "url_w_credentials": self.url_w_credentials,
            "cache_path_base": self.cache_path_base,
            "fn": self.repodata_fn,
            "_package_records": _package_records,
            "_names_index": _names_index,
            "_track_features_index": _track_features_index,
            "_etag": state.get("_etag"),
            "_mod": state.get("_mod"),
            "_cache_control": state.get("_cache_control"),
            "_url": state.get("_url"),
            "_add_pip": add_pip,
            "_pickle_version": REPODATA_PICKLE_VERSION,
            "_schannel": schannel,
            "repodata_version": state.get("repodata_version", 0),
        }
        if _internal_state["repodata_version"] > MAX_REPODATA_VERSION:
            raise CondaUpgradeError(
                dals(
                    """
                The current version of conda is too old to read repodata from

                    %s

                (This version only supports repodata_version 1.)
                Please update conda to use this channel.
                """
                )
                % self.url_w_subdir
            )

        meta_in_common = {  # just need to make this once, then apply with .update()
            "arch": repodata.get("info", {}).get("arch"),
            "channel": self.channel,
            "platform": repodata.get("info", {}).get("platform"),
            "schannel": schannel,
            "subdir": subdir,
        }

        channel_url = self.url_w_credentials
        legacy_packages = repodata.get("packages", {})
        conda_packages = {} if context.use_only_tar_bz2 else repodata.get("packages.conda", {})

        _tar_bz2 = CONDA_PACKAGE_EXTENSION_V1
        use_these_legacy_keys = set(legacy_packages.keys()) - {
            k[:-6] + _tar_bz2 for k in conda_packages.keys()
        }

        for group, copy_legacy_md5 in (
            (conda_packages.items(), True),
            (((k, legacy_packages[k]) for k in use_these_legacy_keys), False),
        ):
            for fn, info in group:

                # Verify metadata signature before anything else so run-time
                # updates to the info dictionary performed below do not
                # invalidate the signatures provided in metadata.json.
                signature_verification(info, fn, signatures)

                if copy_legacy_md5:
                    counterpart = fn.replace(".conda", ".tar.bz2")
                    if counterpart in legacy_packages:
                        info["legacy_bz2_md5"] = legacy_packages[counterpart].get("md5")
                        info["legacy_bz2_size"] = legacy_packages[counterpart].get("size")
                if (
                    add_pip
                    and info["name"] == "python"
                    and info["version"].startswith(("2.", "3."))
                ):
                    info["depends"].append("pip")
                info.update(meta_in_common)
                if info.get("record_version", 0) > 1:
                    log.debug(
                        "Ignoring record_version %d from %s", info["record_version"], info["url"]
                    )
                    continue

                # lazy
                # package_record = PackageRecord(**info)
                info["fn"] = fn
                info["url"] = join_url(channel_url, fn)
                _package_records.append(info)
                record_index = len(_package_records) - 1
                _names_index[info["name"]].append(record_index)

        self._internal_state = _internal_state
        return _internal_state


@deprecated("23.1", "23.5", addendum="Cache headers are now stored in a separate file.")
def read_mod_and_etag(path):
    # this function should no longer be used by conda but is kept for API
    # stability. Was used to read inlined cache information from json; now
    # stored in *.state.json
    with open(path, "rb") as f:
        try:
            with closing(mmap(f.fileno(), 0, access=ACCESS_READ)) as m:
                match_objects = islice(re.finditer(REPODATA_HEADER_RE, m), 3)
                result = dict(
                    map(ensure_unicode, mo.groups()) for mo in match_objects  # type: ignore
                )
                return result
        except (BufferError, ValueError):  # pragma: no cover
            # BufferError: cannot close exported pointers exist
            #   https://github.com/conda/conda/issues/4592
            # ValueError: cannot mmap an empty file
            return {}
        except OSError as e:  # pragma: no cover
            # OSError: [Errno 19] No such device
            if e.errno == ENODEV:
                return {}
            raise


def get_cache_control_max_age(cache_control_value):
    max_age = re.search(r"max-age=(\d+)", cache_control_value)
    return int(max_age.groups()[0]) if max_age else 0


def make_feature_record(feature_name):
    # necessary for the SAT solver to do the right thing with features
    pkg_name = "%s@" % feature_name
    return PackageRecord(
        name=pkg_name,
        version="0",
        build="0",
        channel="@",
        subdir=context.subdir,
        md5="12345678901234567890123456789012",
        track_features=(feature_name,),
        build_number=0,
        fn=pkg_name,
    )


@deprecated(
    "23.1",
    "24.1",
    addendum="The `conda.core.subdir_data.fetch_repodata_remote_request` function "
    "is pending deprecation and will be removed in the future. "
    "Please use `conda.core.subdir_data.SubdirData` instead.",
)
def fetch_repodata_remote_request(url, etag, mod_stamp, repodata_fn=REPODATA_FN):
    """
    :param etag: cached etag header
    :param mod_stamp: cached last-modified header
    """
    # this function should no longer be used by conda but is kept for API stability

    subdir = SubdirData(Channel(url), repodata_fn=repodata_fn)

    try:
        cache_state = subdir._load_state()
        cache_state.etag = etag
        cache_state.mod = mod_stamp
        raw_repodata_str = subdir._repo.repodata(cache_state)  # type: ignore
    except RepodataIsEmpty:
        if repodata_fn != REPODATA_FN:
            raise  # is UnavailableInvalidChannel subclass
        # the surrounding try/except/else will cache "{}"
        raw_repodata_str = None

    return raw_repodata_str


def create_cache_dir():
    cache_dir = join(PackageCacheData.first_writable().pkgs_dir, "cache")
    mkdir_p_sudo_safe(cache_dir)
    return cache_dir<|MERGE_RESOLUTION|>--- conflicted
+++ resolved
@@ -19,7 +19,6 @@
 
 from genericpath import getmtime, isfile
 
-from conda._vendor.boltons.setutils import IndexedSet
 from conda.gateways.repodata import (
     CACHE_STATE_SUFFIX,
     CondaRepoInterface,
@@ -32,11 +31,7 @@
     get_repo_interface,
 )
 
-<<<<<<< HEAD
 from .._vendor.boltons.setutils import IndexedSet
-=======
-from .. import CondaError
->>>>>>> 53e1363c
 from ..auxlib.ish import dals
 from ..base.constants import CONDA_PACKAGE_EXTENSION_V1, REPODATA_FN
 from ..base.context import context
