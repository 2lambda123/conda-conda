# Copyright (C) 2012 Anaconda, Inc
# SPDX-License-Identifier: BSD-3-Clause
"""The classic solver implementation."""
import copy
import sys
from itertools import chain
from logging import DEBUG, getLogger
from os.path import join
from textwrap import dedent

from genericpath import exists

try:
    from boltons.setutils import IndexedSet
except ImportError:  # pragma: no cover
    from .._vendor.boltons.setutils import IndexedSet

from conda.common.iterators import groupby_to_dict as groupby

from .. import CondaError
from .. import __version__ as CONDA_VERSION
from ..auxlib.decorators import memoizedproperty
from ..auxlib.ish import dals
from ..base.constants import REPODATA_FN, UNKNOWN_CHANNEL, DepsModifier, UpdateModifier
from ..base.context import context
from ..common.constants import NULL
from ..common.io import Spinner, dashlist, time_recorder
from ..common.path import get_major_minor_version, paths_equal
from ..deprecations import deprecated
from ..exceptions import (
    PackagesNotFoundError,
    SpecsConfigurationConflictError,
    UnsatisfiableError,
)
from ..history import History
from ..models.channel import Channel
from ..models.enums import NoarchType
from ..models.match_spec import MatchSpec
from ..models.prefix_graph import PrefixGraph
from ..models.version import VersionOrder
from ..resolve import Resolve
from .index import _supplement_index_with_system, get_reduced_index
from .link import PrefixSetup, UnlinkLinkTransaction
from .prefix_data import PrefixData
from .subdir_data import SubdirData

log = getLogger(__name__)


@deprecated(
    "23.3",
    "23.9",
    addendum="Use `conda.base.context.plugin_manager.get_cached_solver_backend` instead.",
)
def _get_solver_class(key=None):
    """
    Load the correct solver backend.

    See ``context.solver`` for more details.
    """
    return context.plugin_manager.get_cached_solver_backend(key or context.solver)


class Solver:
    """
    A high-level API to conda's solving logic. Three public methods are provided to access a
    solution in various forms.

      * :meth:`solve_final_state`
      * :meth:`solve_for_diff`
      * :meth:`solve_for_transaction`

    """

    def __init__(
        self,
        prefix,
        channels,
        subdirs=(),
        specs_to_add=(),
        specs_to_remove=(),
        repodata_fn=REPODATA_FN,
        command=NULL,
    ):
        """
        Args:
            prefix (str):
                The conda prefix / environment location for which the :class:`Solver`
                is being instantiated.
            channels (Sequence[:class:`Channel`]):
                A prioritized list of channels to use for the solution.
            subdirs (Sequence[str]):
                A prioritized list of subdirs to use for the solution.
            specs_to_add (set[:class:`MatchSpec`]):
                The set of package specs to add to the prefix.
            specs_to_remove (set[:class:`MatchSpec`]):
                The set of package specs to remove from the prefix.

        """
        self.prefix = prefix
        self._channels = channels or context.channels
        self.channels = IndexedSet(Channel(c) for c in self._channels)
        self.subdirs = tuple(s for s in subdirs or context.subdirs)
        self.specs_to_add = frozenset(MatchSpec.merge(s for s in specs_to_add))
        self.specs_to_add_names = frozenset(_.name for _ in self.specs_to_add)
        self.specs_to_remove = frozenset(MatchSpec.merge(s for s in specs_to_remove))
        self.neutered_specs = ()
        self._command = command

        assert all(s in context.known_subdirs for s in self.subdirs)
        self._repodata_fn = repodata_fn
        self._index = None
        self._r = None
        self._prepared = False
        self._pool_cache = {}

    def solve_for_transaction(
        self,
        update_modifier=NULL,
        deps_modifier=NULL,
        prune=NULL,
        ignore_pinned=NULL,
        force_remove=NULL,
        force_reinstall=NULL,
        should_retry_solve=False,
    ):
        """Gives an UnlinkLinkTransaction instance that can be used to execute the solution
        on an environment.

        Args:
            deps_modifier (DepsModifier):
                See :meth:`solve_final_state`.
            prune (bool):
                See :meth:`solve_final_state`.
            ignore_pinned (bool):
                See :meth:`solve_final_state`.
            force_remove (bool):
                See :meth:`solve_final_state`.
            force_reinstall (bool):
                See :meth:`solve_for_diff`.
            should_retry_solve (bool):
                See :meth:`solve_final_state`.

        Returns:
            UnlinkLinkTransaction:

        """
        if self.prefix == context.root_prefix and context.enable_private_envs:
            # This path has the ability to generate a multi-prefix transaction. The basic logic
            # is in the commented out get_install_transaction() function below. Exercised at
            # the integration level in the PrivateEnvIntegrationTests in test_create.py.
            raise NotImplementedError()
        else:
            unlink_precs, link_precs = self.solve_for_diff(
                update_modifier,
                deps_modifier,
                prune,
                ignore_pinned,
                force_remove,
                force_reinstall,
                should_retry_solve,
            )
            stp = PrefixSetup(
                self.prefix,
                unlink_precs,
                link_precs,
                self.specs_to_remove,
                self.specs_to_add,
                self.neutered_specs,
            )
            # TODO: Only explicitly requested remove and update specs are being included in
            #   History right now. Do we need to include other categories from the solve?

            self._notify_conda_outdated(link_precs)
            return UnlinkLinkTransaction(stp)

    def solve_for_diff(
        self,
        update_modifier=NULL,
        deps_modifier=NULL,
        prune=NULL,
        ignore_pinned=NULL,
        force_remove=NULL,
        force_reinstall=NULL,
        should_retry_solve=False,
    ):
        """Gives the package references to remove from an environment, followed by
        the package references to add to an environment.

        Args:
            deps_modifier (DepsModifier):
                See :meth:`solve_final_state`.
            prune (bool):
                See :meth:`solve_final_state`.
            ignore_pinned (bool):
                See :meth:`solve_final_state`.
            force_remove (bool):
                See :meth:`solve_final_state`.
            force_reinstall (bool):
                For requested specs_to_add that are already satisfied in the environment,
                    instructs the solver to remove the package and spec from the environment,
                    and then add it back--possibly with the exact package instance modified,
                    depending on the spec exactness.
            should_retry_solve (bool):
                See :meth:`solve_final_state`.

        Returns:
            tuple[PackageRef], tuple[PackageRef]:
                A two-tuple of PackageRef sequences.  The first is the group of packages to
                remove from the environment, in sorted dependency order from leaves to roots.
                The second is the group of packages to add to the environment, in sorted
                dependency order from roots to leaves.

        """
        final_precs = self.solve_final_state(
            update_modifier,
            deps_modifier,
            prune,
            ignore_pinned,
            force_remove,
            should_retry_solve,
        )
        unlink_precs, link_precs = diff_for_unlink_link_precs(
            self.prefix, final_precs, self.specs_to_add, force_reinstall
        )

        # assert that all unlink_precs are manageable
        unmanageable = groupby(lambda prec: prec.is_unmanageable, unlink_precs).get(
            True
        )
        if unmanageable:
            raise RuntimeError(
                "Cannot unlink unmanageable packages:%s"
                % dashlist(prec.record_id() for prec in unmanageable)
            )

        return unlink_precs, link_precs

    def solve_final_state(
        self,
        update_modifier=NULL,
        deps_modifier=NULL,
        prune=NULL,
        ignore_pinned=NULL,
        force_remove=NULL,
        should_retry_solve=False,
    ):
        """Gives the final, solved state of the environment.

        Args:
            update_modifier (UpdateModifier):
                An optional flag directing how updates are handled regarding packages already
                existing in the environment.

            deps_modifier (DepsModifier):
                An optional flag indicating special solver handling for dependencies. The
                default solver behavior is to be as conservative as possible with dependency
                updates (in the case the dependency already exists in the environment), while
                still ensuring all dependencies are satisfied.  Options include
                * NO_DEPS
                * ONLY_DEPS
                * UPDATE_DEPS
                * UPDATE_DEPS_ONLY_DEPS
                * FREEZE_INSTALLED
            prune (bool):
                If ``True``, the solution will not contain packages that were
                previously brought into the environment as dependencies but are no longer
                required as dependencies and are not user-requested.
            ignore_pinned (bool):
                If ``True``, the solution will ignore pinned package configuration
                for the prefix.
            force_remove (bool):
                Forces removal of a package without removing packages that depend on it.
            should_retry_solve (bool):
                Indicates whether this solve will be retried. This allows us to control
                whether to call find_conflicts (slow) in ssc.r.solve

        Returns:
            tuple[PackageRef]:
                In sorted dependency order from roots to leaves, the package references for
                the solved state of the environment.

        """
        if prune and update_modifier == UpdateModifier.FREEZE_INSTALLED:
            update_modifier = NULL
        if update_modifier is NULL:
            update_modifier = context.update_modifier
        else:
            update_modifier = UpdateModifier(str(update_modifier).lower())
        if deps_modifier is NULL:
            deps_modifier = context.deps_modifier
        else:
            deps_modifier = DepsModifier(str(deps_modifier).lower())
        ignore_pinned = (
            context.ignore_pinned if ignore_pinned is NULL else ignore_pinned
        )
        force_remove = context.force_remove if force_remove is NULL else force_remove

        log.debug(
            "solving prefix %s\n"
            "  specs_to_remove: %s\n"
            "  specs_to_add: %s\n"
            "  prune: %s",
            self.prefix,
            self.specs_to_remove,
            self.specs_to_add,
            prune,
        )

        retrying = hasattr(self, "ssc")

        if not retrying:
            ssc = SolverStateContainer(
                self.prefix,
                update_modifier,
                deps_modifier,
                prune,
                ignore_pinned,
                force_remove,
                should_retry_solve,
            )
            self.ssc = ssc
        else:
            ssc = self.ssc
            ssc.update_modifier = update_modifier
            ssc.deps_modifier = deps_modifier
            ssc.should_retry_solve = should_retry_solve

        # force_remove is a special case where we return early
        if self.specs_to_remove and force_remove:
            if self.specs_to_add:
                raise NotImplementedError()
            solution = tuple(
                prec
                for prec in ssc.solution_precs
                if not any(spec.match(prec) for spec in self.specs_to_remove)
            )
            return IndexedSet(PrefixGraph(solution).graph)

        # Check if specs are satisfied by current environment. If they are, exit early.
        if (
            update_modifier == UpdateModifier.SPECS_SATISFIED_SKIP_SOLVE
            and not self.specs_to_remove
            and not prune
        ):
            for spec in self.specs_to_add:
                if not next(ssc.prefix_data.query(spec), None):
                    break
            else:
                # All specs match a package in the current environment.
                # Return early, with a solution that should just be PrefixData().iter_records()
                return IndexedSet(PrefixGraph(ssc.solution_precs).graph)

        if not ssc.r:
            with Spinner(
                "Collecting package metadata (%s)" % self._repodata_fn,
                (not context.verbosity and not context.quiet and not retrying),
                context.json,
            ):
                ssc = self._collect_all_metadata(ssc)

        if should_retry_solve and update_modifier == UpdateModifier.FREEZE_INSTALLED:
            fail_message = (
                "unsuccessful initial attempt using frozen solve. Retrying"
                " with flexible solve.\n"
            )
        elif self._repodata_fn != REPODATA_FN:
            fail_message = (
                "unsuccessful attempt using repodata from %s, retrying"
                " with next repodata source.\n" % self._repodata_fn
            )
        else:
            fail_message = "failed\n"

        with Spinner(
            "Solving environment",
            not context.verbosity and not context.quiet,
            context.json,
            fail_message=fail_message,
        ):
            ssc = self._remove_specs(ssc)
            ssc = self._add_specs(ssc)
            solution_precs = copy.copy(ssc.solution_precs)

            pre_packages = self.get_request_package_in_solution(
                ssc.solution_precs, ssc.specs_map
            )
            ssc = self._find_inconsistent_packages(ssc)
            # this will prune precs that are deps of precs that get removed due to conflicts
            ssc = self._run_sat(ssc)
            post_packages = self.get_request_package_in_solution(
                ssc.solution_precs, ssc.specs_map
            )

            if ssc.update_modifier == UpdateModifier.UPDATE_SPECS:
                constrained = self.get_constrained_packages(
                    pre_packages, post_packages, ssc.index.keys()
                )
                if len(constrained) > 0:
                    for spec in constrained:
                        self.determine_constricting_specs(spec, ssc.solution_precs)

            # if there were any conflicts, we need to add their orphaned deps back in
            if ssc.add_back_map:
                orphan_precs = (
                    set(solution_precs)
                    - set(ssc.solution_precs)
                    - set(ssc.add_back_map)
                )
                solution_prec_names = [_.name for _ in ssc.solution_precs]
                ssc.solution_precs.extend(
                    [
                        _
                        for _ in orphan_precs
                        if _.name not in ssc.specs_map
                        and _.name not in solution_prec_names
                    ]
                )

            ssc = self._post_sat_handling(ssc)

        time_recorder.log_totals()

        ssc.solution_precs = IndexedSet(PrefixGraph(ssc.solution_precs).graph)
        log.debug(
            "solved prefix %s\n" "  solved_linked_dists:\n" "    %s\n",
            self.prefix,
            "\n    ".join(prec.dist_str() for prec in ssc.solution_precs),
        )

        return ssc.solution_precs

    def determine_constricting_specs(self, spec, solution_precs):
        highest_version = [
            VersionOrder(sp.version) for sp in solution_precs if sp.name == spec.name
        ][0]
        constricting = []
        for prec in solution_precs:
            if any(j for j in prec.depends if spec.name in j):
                for dep in prec.depends:
                    m_dep = MatchSpec(dep)
                    if (
                        m_dep.name == spec.name
                        and m_dep.version is not None
                        and (m_dep.version.exact_value or "<" in m_dep.version.spec)
                    ):
                        if "," in m_dep.version.spec:
                            constricting.extend(
                                [
                                    (prec.name, MatchSpec(f"{m_dep.name} {v}"))
                                    for v in m_dep.version.tup
                                    if "<" in v.spec
                                ]
                            )
                        else:
                            constricting.append((prec.name, m_dep))

        hard_constricting = [
            i for i in constricting if i[1].version.matcher_vo <= highest_version
        ]
        if len(hard_constricting) == 0:
            return None

        print(f"\n\nUpdating {spec.name} is constricted by \n")
        for const in hard_constricting:
            print(
                "{package} -> requires {conflict_dep}".format(
                    package=const[0], conflict_dep=const[1]
                )
            )
        print(
            "\nIf you are sure you want an update of your package either try "
            "`conda update --all` or install a specific version of the "
            "package you want using `conda install <pkg>=<version>`\n"
        )
        return hard_constricting

    def get_request_package_in_solution(self, solution_precs, specs_map):
        requested_packages = {}
        for pkg in self.specs_to_add:
            update_pkg_request = pkg.name

            requested_packages[update_pkg_request] = [
                (i.name, str(i.version))
                for i in solution_precs
                if i.name == update_pkg_request and i.version is not None
            ]
            requested_packages[update_pkg_request].extend(
                [
                    (v.name, str(v.version))
                    for k, v in specs_map.items()
                    if k == update_pkg_request and v.version is not None
                ]
            )

        return requested_packages

    def get_constrained_packages(self, pre_packages, post_packages, index_keys):
        update_constrained = set()

        def empty_package_list(pkg):
            for k, v in pkg.items():
                if len(v) == 0:
                    return True
            return False

        if empty_package_list(pre_packages) or empty_package_list(post_packages):
            return update_constrained

        for pkg in self.specs_to_add:
            if pkg.name.startswith("__"):  # ignore virtual packages
                continue
            current_version = max(i[1] for i in pre_packages[pkg.name])
            if current_version == max(
                i.version for i in index_keys if i.name == pkg.name
            ):
                continue
            else:
                if post_packages == pre_packages:
                    update_constrained = update_constrained | {pkg}
        return update_constrained

    @time_recorder(module_name=__name__)
    def _collect_all_metadata(self, ssc):
<<<<<<< HEAD
        if ssc.prune:
            # When pruning DO NOT consider history of already installed packages when solving.
            prepared_specs = set(concatv(
                self.specs_to_remove,
                self.specs_to_add,
            ))
        else:
            # add in historically-requested specs
            ssc.specs_map.update(ssc.specs_from_history_map)

            # these are things that we want to keep even if they're not explicitly specified.  This
            #     is to compensate for older installers not recording these appropriately for them
            #     to be preserved.
            for pkg_name in ('anaconda', 'conda', 'conda-build', 'python.app',
                             'console_shortcut', 'powershell_shortcut'):
                if pkg_name not in ssc.specs_map and ssc.prefix_data.get(pkg_name, None):
                    ssc.specs_map[pkg_name] = MatchSpec(pkg_name)

            # Add virtual packages so they are taken into account by the solver
            virtual_pkg_index = {}
            _supplement_index_with_system(virtual_pkg_index)
            virtual_pkgs = [p.name for p in virtual_pkg_index.keys()]
            for virtual_pkgs_name in (virtual_pkgs):
                if virtual_pkgs_name not in ssc.specs_map:
                    ssc.specs_map[virtual_pkgs_name] = MatchSpec(virtual_pkgs_name)

            for prec in ssc.prefix_data.iter_records():
                # first check: add everything if we have no history to work with.
                #    This happens with "update --all", for example.
                #
                # second check: add in aggressively updated packages
                #
                # third check: add in foreign stuff (e.g. from pip) into the specs
                #    map. We add it so that it can be left alone more. This is a
                #    declaration that it is manually installed, much like the
                #    history map. It may still be replaced if it is in conflict,
                #    but it is not just an indirect dep that can be pruned.
                if (not ssc.specs_from_history_map
                        or MatchSpec(prec.name) in context.aggressive_update_packages
                        or prec.subdir == 'pypi'):
                    ssc.specs_map.update({prec.name: MatchSpec(prec.name)})

            prepared_specs = set(concatv(
                self.specs_to_remove,
                self.specs_to_add,
                ssc.specs_from_history_map.values(),
            ))
=======
        # add in historically-requested specs
        ssc.specs_map.update(ssc.specs_from_history_map)

        # these are things that we want to keep even if they're not explicitly specified.  This
        #     is to compensate for older installers not recording these appropriately for them
        #     to be preserved.
        for pkg_name in (
            "anaconda",
            "conda",
            "conda-build",
            "python.app",
            "console_shortcut",
            "powershell_shortcut",
        ):
            if pkg_name not in ssc.specs_map and ssc.prefix_data.get(pkg_name, None):
                ssc.specs_map[pkg_name] = MatchSpec(pkg_name)

        # Add virtual packages so they are taken into account by the solver
        virtual_pkg_index = {}
        _supplement_index_with_system(virtual_pkg_index)
        virtual_pkgs = [p.name for p in virtual_pkg_index.keys()]
        for virtual_pkgs_name in virtual_pkgs:
            if virtual_pkgs_name not in ssc.specs_map:
                ssc.specs_map[virtual_pkgs_name] = MatchSpec(virtual_pkgs_name)

        for prec in ssc.prefix_data.iter_records():
            # first check: add everything if we have no history to work with.
            #    This happens with "update --all", for example.
            #
            # second check: add in aggressively updated packages
            #
            # third check: add in foreign stuff (e.g. from pip) into the specs
            #    map. We add it so that it can be left alone more. This is a
            #    declaration that it is manually installed, much like the
            #    history map. It may still be replaced if it is in conflict,
            #    but it is not just an indirect dep that can be pruned.
            if (
                not ssc.specs_from_history_map
                or MatchSpec(prec.name) in context.aggressive_update_packages
                or prec.subdir == "pypi"
            ):
                ssc.specs_map.update({prec.name: MatchSpec(prec.name)})

        prepared_specs = {
            *self.specs_to_remove,
            *self.specs_to_add,
            *ssc.specs_from_history_map.values(),
        }
>>>>>>> 07049ac7

        index, r = self._prepare(prepared_specs)
        ssc.set_repository_metadata(index, r)
        return ssc

    def _remove_specs(self, ssc):
        if self.specs_to_remove:
            # In a previous implementation, we invoked SAT here via `r.remove()` to help with
            # spec removal, and then later invoking SAT again via `r.solve()`. Rather than invoking
            # SAT for spec removal determination, we can use the PrefixGraph and simple tree
            # traversal if we're careful about how we handle features. We still invoke sat via
            # `r.solve()` later.
            _track_fts_specs = (
                spec for spec in self.specs_to_remove if "track_features" in spec
            )
            feature_names = set(
                chain.from_iterable(
                    spec.get_raw_value("track_features") for spec in _track_fts_specs
                )
            )
            graph = PrefixGraph(ssc.solution_precs, ssc.specs_map.values())

            all_removed_records = []
            no_removed_records_specs = []
            for spec in self.specs_to_remove:
                # If the spec was a track_features spec, then we need to also remove every
                # package with a feature that matches the track_feature. The
                # `graph.remove_spec()` method handles that for us.
                log.trace("using PrefixGraph to remove records for %s", spec)
                removed_records = graph.remove_spec(spec)
                if removed_records:
                    all_removed_records.extend(removed_records)
                else:
                    no_removed_records_specs.append(spec)

            # ensure that each spec in specs_to_remove is actually associated with removed records
            unmatched_specs_to_remove = tuple(
                spec
                for spec in no_removed_records_specs
                if not any(spec.match(rec) for rec in all_removed_records)
            )
            if unmatched_specs_to_remove:
                raise PackagesNotFoundError(
                    tuple(sorted(str(s) for s in unmatched_specs_to_remove))
                )

            for rec in all_removed_records:
                # We keep specs (minus the feature part) for the non provides_features packages
                # if they're in the history specs.  Otherwise, we pop them from the specs_map.
                rec_has_a_feature = set(rec.features or ()) & feature_names
                if rec_has_a_feature and rec.name in ssc.specs_from_history_map:
                    spec = ssc.specs_map.get(rec.name, MatchSpec(rec.name))
                    spec._match_components.pop("features", None)
                    ssc.specs_map[spec.name] = spec
                else:
                    ssc.specs_map.pop(rec.name, None)

            ssc.solution_precs = tuple(graph.graph)
        return ssc

    @time_recorder(module_name=__name__)
    def _find_inconsistent_packages(self, ssc):
        # We handle as best as possible environments in inconsistent states. To do this,
        # we remove now from consideration the set of packages causing inconsistencies,
        # and then we add them back in following the main SAT call.
        _, inconsistent_precs = ssc.r.bad_installed(ssc.solution_precs, ())
        if inconsistent_precs:
            # It is possible that the package metadata is incorrect, for example when
            # un-patched metadata from the Miniconda or Anaconda installer is present, see:
            # https://github.com/conda/conda/issues/8076
            # Update the metadata with information from the index and see if that makes the
            # environment consistent.
            ssc.solution_precs = tuple(ssc.index.get(k, k) for k in ssc.solution_precs)
            _, inconsistent_precs = ssc.r.bad_installed(ssc.solution_precs, ())
        if log.isEnabledFor(DEBUG):
            log.debug(
                "inconsistent precs: %s",
                dashlist(inconsistent_precs) if inconsistent_precs else "None",
            )
        if inconsistent_precs:
            print(
                dedent(
                    """
            The environment is inconsistent, please check the package plan carefully
            The following packages are causing the inconsistency:"""
                ),
                file=sys.stderr,
            )
            print(dashlist(inconsistent_precs), file=sys.stderr)
            for prec in inconsistent_precs:
                # pop and save matching spec in specs_map
                spec = ssc.specs_map.pop(prec.name, None)
                ssc.add_back_map[prec.name] = (prec, spec)
                # let the package float.  This is essential to keep the package's dependencies
                #    in the solution
                ssc.specs_map[prec.name] = MatchSpec(prec.name, target=prec.dist_str())
                # inconsistent environments should maintain the python version
                # unless explicitly requested by the user. This along with the logic in
                # _add_specs maintains the major.minor version
                if prec.name == "python" and spec:
                    ssc.specs_map["python"] = spec
            ssc.solution_precs = tuple(
                prec for prec in ssc.solution_precs if prec not in inconsistent_precs
            )
        return ssc

    def _package_has_updates(self, ssc, spec, installed_pool):
        installed_prec = installed_pool.get(spec.name)
        has_update = False

        if installed_prec:
            installed_prec = installed_prec[0]
            for prec in ssc.r.groups.get(spec.name, []):
                if prec.version > installed_prec.version:
                    has_update = True
                    break
                elif (
                    prec.version == installed_prec.version
                    and prec.build_number > installed_prec.build_number
                ):
                    has_update = True
                    break
        # let conda determine the latest version by just adding a name spec
        return (
            MatchSpec(spec.name, version=prec.version, build_number=prec.build_number)
            if has_update
            else spec
        )

    def _should_freeze(
        self, ssc, target_prec, conflict_specs, explicit_pool, installed_pool
    ):
        # never, ever freeze anything if we have no history.
        if not ssc.specs_from_history_map:
            return False
        # never freeze if not in FREEZE_INSTALLED mode
        if ssc.update_modifier != UpdateModifier.FREEZE_INSTALLED:
            return False

        # if all package specs have overlapping package choices (satisfiable in at least one way)
        pkg_name = target_prec.name
        no_conflict = pkg_name not in conflict_specs and (
            pkg_name not in explicit_pool or target_prec in explicit_pool[pkg_name]
        )

        return no_conflict

    def _add_specs(self, ssc):
        # For the remaining specs in specs_map, add target to each spec. `target` is a reference
        # to the package currently existing in the environment. Setting target instructs the
        # solver to not disturb that package if it's not necessary.
        # If the spec.name is being modified by inclusion in specs_to_add, we don't set `target`,
        # since we *want* the solver to modify/update that package.
        #
        # TLDR: when working with MatchSpec objects,
        #  - to minimize the version change, set MatchSpec(name=name, target=prec.dist_str())
        #  - to freeze the package, set all the components of MatchSpec individually

        installed_pool = groupby(lambda x: x.name, ssc.prefix_data.iter_records())

        # the only things we should consider freezing are things that don't conflict with the new
        #    specs being added.
        explicit_pool = ssc.r._get_package_pool(self.specs_to_add)
        if ssc.prune:
            # Ignore installed specs on prune.
            installed_specs = ()
        else:
            installed_specs = tuple(concatv(
                (_.to_match_spec() for _ in ssc.prefix_data.iter_records())
            ))

<<<<<<< HEAD
        conflict_specs = ssc.r.get_conflicting_specs(installed_specs, self.specs_to_add) or tuple()
        conflict_specs = set(_.name for _ in conflict_specs)
=======
        conflict_specs = (
            ssc.r.get_conflicting_specs(
                tuple(
                    record.to_match_spec() for record in ssc.prefix_data.iter_records()
                ),
                self.specs_to_add,
            )
            or ()
        )
        conflict_specs = {_.name for _ in conflict_specs}
>>>>>>> 07049ac7

        for pkg_name, spec in ssc.specs_map.items():
            matches_for_spec = tuple(
                prec for prec in ssc.solution_precs if spec.match(prec)
            )
            if matches_for_spec:
                if len(matches_for_spec) != 1:
                    raise CondaError(
                        dals(
                            """
                    Conda encountered an error with your environment.  Please report an issue
                    at https://github.com/conda/conda/issues.  In your report, please include
                    the output of 'conda info' and 'conda list' for the active environment, along
                    with the command you invoked that resulted in this error.
                      pkg_name: %s
                      spec: %s
                      matches_for_spec: %s
                    """
                        )
                        % (
                            pkg_name,
                            spec,
                            dashlist((str(s) for s in matches_for_spec), indent=4),
                        )
                    )
                target_prec = matches_for_spec[0]
                if target_prec.is_unmanageable:
                    ssc.specs_map[pkg_name] = target_prec.to_match_spec()
                elif MatchSpec(pkg_name) in context.aggressive_update_packages:
                    ssc.specs_map[pkg_name] = MatchSpec(pkg_name)
                elif self._should_freeze(
                    ssc, target_prec, conflict_specs, explicit_pool, installed_pool
                ):
                    ssc.specs_map[pkg_name] = target_prec.to_match_spec()
                elif pkg_name in ssc.specs_from_history_map:
                    ssc.specs_map[pkg_name] = MatchSpec(
                        ssc.specs_from_history_map[pkg_name],
                        target=target_prec.dist_str(),
                    )
                else:
                    ssc.specs_map[pkg_name] = MatchSpec(
                        pkg_name, target=target_prec.dist_str()
                    )

        pin_overrides = set()
        for s in ssc.pinned_specs:
            if s.name in explicit_pool:
                if s.name not in self.specs_to_add_names and not ssc.ignore_pinned:
                    ssc.specs_map[s.name] = MatchSpec(s, optional=False)
                elif explicit_pool[s.name] & ssc.r._get_package_pool([s]).get(
                    s.name, set()
                ):
                    ssc.specs_map[s.name] = MatchSpec(s, optional=False)
                    pin_overrides.add(s.name)
                else:
                    log.warn(
                        "pinned spec %s conflicts with explicit specs.  "
                        "Overriding pinned spec.",
                        s,
                    )

        # we want to freeze any packages in the env that are not conflicts, so that the
        #     solve goes faster.  This is kind of like an iterative solve, except rather
        #     than just providing a starting place, we are preventing some solutions.
        #     A true iterative solve would probably be better in terms of reaching the
        #     optimal output all the time.  It would probably also get rid of the need
        #     to retry with an unfrozen (UPDATE_SPECS) solve.
        if ssc.update_modifier == UpdateModifier.FREEZE_INSTALLED:
            precs = [
                _ for _ in ssc.prefix_data.iter_records() if _.name not in ssc.specs_map
            ]
            for prec in precs:
                if prec.name not in conflict_specs:
                    ssc.specs_map[prec.name] = prec.to_match_spec()
                else:
                    ssc.specs_map[prec.name] = MatchSpec(
                        prec.name, target=prec.to_match_spec(), optional=True
                    )
        log.debug("specs_map with targets: %s", ssc.specs_map)

        # If we're in UPDATE_ALL mode, we need to drop all the constraints attached to specs,
        # so they can all float and the solver can find the most up-to-date solution. In the case
        # of UPDATE_ALL, `specs_map` wasn't initialized with packages from the current environment,
        # but *only* historically-requested specs.  This lets UPDATE_ALL drop dependencies if
        # they're no longer needed, and their presence would otherwise prevent the updated solution
        # the user most likely wants.
        if ssc.update_modifier == UpdateModifier.UPDATE_ALL:
            # history is preferable because it has explicitly installed stuff in it.
            #   that simplifies our solution.
            if ssc.specs_from_history_map:
                ssc.specs_map = dict(
                    (spec, MatchSpec(spec))
                    if MatchSpec(spec).name not in (_.name for _ in ssc.pinned_specs)
                    else (MatchSpec(spec).name, ssc.specs_map[MatchSpec(spec).name])
                    for spec in ssc.specs_from_history_map
                )
                for prec in ssc.prefix_data.iter_records():
                    # treat pip-installed stuff as explicitly installed, too.
                    if prec.subdir == "pypi":
                        ssc.specs_map.update({prec.name: MatchSpec(prec.name)})
            else:
                ssc.specs_map = {
                    prec.name: (
                        MatchSpec(prec.name)
                        if prec.name not in (_.name for _ in ssc.pinned_specs)
                        else ssc.specs_map[prec.name]
                    )
                    for prec in ssc.prefix_data.iter_records()
                }

        # ensure that our self.specs_to_add are not being held back by packages in the env.
        #    This factors in pins and also ignores specs from the history.  It is unfreezing only
        #    for the indirect specs that otherwise conflict with update of the immediate request
        elif ssc.update_modifier == UpdateModifier.UPDATE_SPECS:
            skip = lambda x: (
                (
                    x.name not in pin_overrides
                    and any(x.name == _.name for _ in ssc.pinned_specs)
                    and not ssc.ignore_pinned
                )
                or x.name in ssc.specs_from_history_map
            )

            specs_to_add = tuple(
                self._package_has_updates(ssc, _, installed_pool)
                for _ in self.specs_to_add
                if not skip(_)
            )
            # the index is sorted, so the first record here gives us what we want.
            conflicts = ssc.r.get_conflicting_specs(
                tuple(MatchSpec(_) for _ in ssc.specs_map.values()), specs_to_add
            )
            for conflict in conflicts or ():
                # neuter the spec due to a conflict
                if (
                    conflict.name in ssc.specs_map
                    and (
                        # add optional because any pinned specs will include it
                        MatchSpec(conflict, optional=True) not in ssc.pinned_specs
                        or ssc.ignore_pinned
                    )
                    and conflict.name not in ssc.specs_from_history_map
                ):
                    ssc.specs_map[conflict.name] = MatchSpec(conflict.name)

        # As a business rule, we never want to update python beyond the current minor version,
        # unless that's requested explicitly by the user (which we actively discourage).
        py_in_prefix = any(_.name == "python" for _ in ssc.solution_precs)
        py_requested_explicitly = any(s.name == "python" for s in self.specs_to_add)
        if py_in_prefix and not py_requested_explicitly:
            python_prefix_rec = ssc.prefix_data.get("python")
            freeze_installed = ssc.update_modifier == UpdateModifier.FREEZE_INSTALLED
            if "python" not in conflict_specs and freeze_installed:
                ssc.specs_map["python"] = python_prefix_rec.to_match_spec()
            else:
                # will our prefix record conflict with any explicit spec?  If so, don't add
                #     anything here - let python float when it hasn't been explicitly specified
                python_spec = ssc.specs_map.get("python", MatchSpec("python"))
                if not python_spec.get("version"):
                    pinned_version = (
                        get_major_minor_version(python_prefix_rec.version) + ".*"
                    )
                    python_spec = MatchSpec(python_spec, version=pinned_version)

                spec_set = (python_spec,) + tuple(self.specs_to_add)
                if ssc.r.get_conflicting_specs(spec_set, self.specs_to_add):
                    if self._command != "install" or (
                        self._repodata_fn == REPODATA_FN
                        and (not ssc.should_retry_solve or not freeze_installed)
                    ):
                        # raises a hopefully helpful error message
                        ssc.r.find_conflicts(spec_set)
                    else:
                        raise UnsatisfiableError({})
                ssc.specs_map["python"] = python_spec

        # For the aggressive_update_packages configuration parameter, we strip any target
        # that's been set.
        if not context.offline:
            for spec in context.aggressive_update_packages:
                if spec.name in ssc.specs_map:
                    ssc.specs_map[spec.name] = spec

        # add in explicitly requested specs from specs_to_add
        # this overrides any name-matching spec already in the spec map
        ssc.specs_map.update(
            (s.name, s) for s in self.specs_to_add if s.name not in pin_overrides
        )

        # As a business rule, we never want to downgrade conda below the current version,
        # unless that's requested explicitly by the user (which we actively discourage).
        if "conda" in ssc.specs_map and paths_equal(self.prefix, context.conda_prefix):
            conda_prefix_rec = ssc.prefix_data.get("conda")
            if conda_prefix_rec:
                version_req = ">=%s" % conda_prefix_rec.version
                conda_requested_explicitly = any(
                    s.name == "conda" for s in self.specs_to_add
                )
                conda_spec = ssc.specs_map["conda"]
                conda_in_specs_to_add_version = ssc.specs_map.get("conda", {}).get(
                    "version"
                )
                if not conda_in_specs_to_add_version:
                    conda_spec = MatchSpec(conda_spec, version=version_req)
                if context.auto_update_conda and not conda_requested_explicitly:
                    conda_spec = MatchSpec("conda", version=version_req, target=None)
                ssc.specs_map["conda"] = conda_spec

        return ssc

    @time_recorder(module_name=__name__)
    def _run_sat(self, ssc):
        final_environment_specs = IndexedSet(
            (
                *ssc.specs_map.values(),
                *ssc.track_features_specs,
                # pinned specs removed here - added to specs_map in _add_specs instead
            )
        )

        absent_specs = [s for s in ssc.specs_map.values() if not ssc.r.find_matches(s)]
        if absent_specs:
            raise PackagesNotFoundError(absent_specs)

        # We've previously checked `solution` for consistency (which at that point was the
        # pre-solve state of the environment). Now we check our compiled set of
        # `final_environment_specs` for the possibility of a solution.  If there are conflicts,
        # we can often avoid them by neutering specs that have a target (e.g. removing version
        # constraint) and also making them optional. The result here will be less cases of
        # `UnsatisfiableError` handed to users, at the cost of more packages being modified
        # or removed from the environment.
        #
        # get_conflicting_specs() returns a "minimal unsatisfiable subset" which
        # may not be the only unsatisfiable subset. We may have to call get_conflicting_specs()
        # several times, each time making modifications to loosen constraints.

        conflicting_specs = set(
            ssc.r.get_conflicting_specs(
                tuple(final_environment_specs), self.specs_to_add
            )
            or []
        )
        while conflicting_specs:
            specs_modified = False
            if log.isEnabledFor(DEBUG):
                log.debug(
                    "conflicting specs: %s",
                    dashlist(s.target or s for s in conflicting_specs),
                )

            # Are all conflicting specs in specs_map? If not, that means they're in
            # track_features_specs or pinned_specs, which we should raise an error on.
            specs_map_set = set(ssc.specs_map.values())
            grouped_specs = groupby(lambda s: s in specs_map_set, conflicting_specs)
            # force optional to true. This is what it is originally in
            # pinned_specs, but we override that in _add_specs to make it
            # non-optional when there's a name match in the explicit package
            # pool
            conflicting_pinned_specs = groupby(
                lambda s: MatchSpec(s, optional=True) in ssc.pinned_specs,
                conflicting_specs,
            )

            if conflicting_pinned_specs.get(True):
                in_specs_map = grouped_specs.get(True, ())
                pinned_conflicts = conflicting_pinned_specs.get(True, ())
                in_specs_map_or_specs_to_add = (
                    set(in_specs_map) | set(self.specs_to_add)
                ) - set(pinned_conflicts)

                raise SpecsConfigurationConflictError(
                    sorted(s.__str__() for s in in_specs_map_or_specs_to_add),
                    sorted(s.__str__() for s in {s for s in pinned_conflicts}),
                    self.prefix,
                )
            for spec in conflicting_specs:
                if spec.target and not spec.optional:
                    specs_modified = True
                    final_environment_specs.remove(spec)
                    if spec.get("version"):
                        neutered_spec = MatchSpec(spec.name, version=spec.version)
                    else:
                        neutered_spec = MatchSpec(spec.name)
                    final_environment_specs.add(neutered_spec)
                    ssc.specs_map[spec.name] = neutered_spec
            if specs_modified:
                conflicting_specs = set(
                    ssc.r.get_conflicting_specs(
                        tuple(final_environment_specs), self.specs_to_add
                    )
                )
            else:
                # Let r.solve() use r.find_conflicts() to report conflict chains.
                break

        # Finally! We get to call SAT.
        if log.isEnabledFor(DEBUG):
            log.debug(
                "final specs to add: %s",
                dashlist(sorted(str(s) for s in final_environment_specs)),
            )

        # this will raise for unsatisfiable stuff.  We can
        if not conflicting_specs or context.unsatisfiable_hints:
            ssc.solution_precs = ssc.r.solve(
                tuple(final_environment_specs),
                specs_to_add=self.specs_to_add,
                history_specs=ssc.specs_from_history_map,
                should_retry_solve=ssc.should_retry_solve,
            )
        else:
            # shortcut to raise an unsat error without needing another solve step when
            # unsatisfiable_hints is off
            raise UnsatisfiableError({})

        self.neutered_specs = tuple(
            v
            for k, v in ssc.specs_map.items()
            if k in ssc.specs_from_history_map
            and v.strictness < ssc.specs_from_history_map[k].strictness
        )

        # add back inconsistent packages to solution
        if ssc.add_back_map:
            for name, (prec, spec) in ssc.add_back_map.items():
                # spec here will only be set if the conflicting prec was in the original specs_map
                #    if it isn't there, then we restore the conflict.  If it is there, though,
                #    we keep the new, consistent solution
                if not spec:
                    # filter out solution precs and reinsert the conflict.  Any resolution
                    #    of the conflict should be explicit (i.e. it must be in ssc.specs_map)
                    ssc.solution_precs = [
                        _ for _ in ssc.solution_precs if _.name != name
                    ]
                    ssc.solution_precs.append(prec)
                    final_environment_specs.add(spec)

        ssc.final_environment_specs = final_environment_specs
        return ssc

    def _post_sat_handling(self, ssc):
        # Special case handling for various DepsModifier flags.
        final_environment_specs = ssc.final_environment_specs
        if ssc.deps_modifier == DepsModifier.NO_DEPS:
            # In the NO_DEPS case, we need to start with the original list of packages in the
            # environment, and then only modify packages that match specs_to_add or
            # specs_to_remove.
            #
            # Help information notes that use of NO_DEPS is expected to lead to broken
            # environments.
            _no_deps_solution = IndexedSet(ssc.prefix_data.iter_records())
            only_remove_these = {
                prec
                for spec in self.specs_to_remove
                for prec in _no_deps_solution
                if spec.match(prec)
            }
            _no_deps_solution -= only_remove_these

            only_add_these = {
                prec
                for spec in self.specs_to_add
                for prec in ssc.solution_precs
                if spec.match(prec)
            }
            remove_before_adding_back = {prec.name for prec in only_add_these}
            _no_deps_solution = IndexedSet(
                prec
                for prec in _no_deps_solution
                if prec.name not in remove_before_adding_back
            )
            _no_deps_solution |= only_add_these
            ssc.solution_precs = _no_deps_solution

            # TODO: check if solution is satisfiable, and emit warning if it's not

        elif (
            ssc.deps_modifier == DepsModifier.ONLY_DEPS
            and ssc.update_modifier != UpdateModifier.UPDATE_DEPS
        ):
            # Using a special instance of PrefixGraph to remove youngest child nodes that match
            # the original specs_to_add.  It's important to remove only the *youngest* child nodes,
            # because a typical use might be `conda install --only-deps python=2 flask`, and in
            # that case we'd want to keep python.
            #
            # What are we supposed to do if flask was already in the environment?
            # We can't be removing stuff here that's already in the environment.
            #
            # What should be recorded for the user-requested specs in this case? Probably all
            # direct dependencies of flask.
            graph = PrefixGraph(ssc.solution_precs, self.specs_to_add)
            removed_nodes = graph.remove_youngest_descendant_nodes_with_specs()
            self.specs_to_add = set(self.specs_to_add)
            for prec in removed_nodes:
                for dep in prec.depends:
                    dep = MatchSpec(dep)
                    if dep.name not in ssc.specs_map:
                        self.specs_to_add.add(dep)
            # unfreeze
            self.specs_to_add = frozenset(self.specs_to_add)

            # Add back packages that are already in the prefix.
            specs_to_remove_names = {spec.name for spec in self.specs_to_remove}
            add_back = tuple(
                ssc.prefix_data.get(node.name, None)
                for node in removed_nodes
                if node.name not in specs_to_remove_names
            )
            ssc.solution_precs = tuple(
                PrefixGraph((*graph.graph, *filter(None, add_back))).graph
            )

            # TODO: check if solution is satisfiable, and emit warning if it's not

        elif ssc.update_modifier == UpdateModifier.UPDATE_DEPS:
            # Here we have to SAT solve again :(  It's only now that we know the dependency
            # chain of specs_to_add.
            #
            # UPDATE_DEPS is effectively making each spec in the dependency chain a user-requested
            # spec.  We don't modify pinned_specs, track_features_specs, or specs_to_add.  For
            # all other specs, we drop all information but name, drop target, and add them to
            # the specs_to_add that gets recorded in the history file.
            #
            # It's like UPDATE_ALL, but only for certain dependency chains.
            graph = PrefixGraph(ssc.solution_precs)
            update_names = set()
            for spec in self.specs_to_add:
                node = graph.get_node_by_name(spec.name)
                update_names.update(
                    ancest_rec.name for ancest_rec in graph.all_ancestors(node)
                )
            specs_map = {name: MatchSpec(name) for name in update_names}

            # Remove pinned_specs and any python spec (due to major-minor pinning business rule).
            # Add in the original specs_to_add on top.
            for spec in ssc.pinned_specs:
                specs_map.pop(spec.name, None)
            if "python" in specs_map:
                python_rec = ssc.prefix_data.get("python")
                py_ver = ".".join(python_rec.version.split(".")[:2]) + ".*"
                specs_map["python"] = MatchSpec(name="python", version=py_ver)
            specs_map.update({spec.name: spec for spec in self.specs_to_add})
            new_specs_to_add = tuple(specs_map.values())

            # It feels wrong/unsafe to modify this instance, but I guess let's go with it for now.
            self.specs_to_add = new_specs_to_add
            ssc.solution_precs = self.solve_final_state(
                update_modifier=UpdateModifier.UPDATE_SPECS,
                deps_modifier=ssc.deps_modifier,
                prune=ssc.prune,
                ignore_pinned=ssc.ignore_pinned,
                force_remove=ssc.force_remove,
            )
            ssc.prune = False

        if ssc.prune:
            graph = PrefixGraph(ssc.solution_precs, final_environment_specs)
            graph.prune()
            ssc.solution_precs = tuple(graph.graph)

        return ssc

    def _notify_conda_outdated(self, link_precs):
        if not context.notify_outdated_conda or context.quiet:
            return
        current_conda_prefix_rec = PrefixData(context.conda_prefix).get("conda", None)
        if current_conda_prefix_rec:
            channel_name = current_conda_prefix_rec.channel.canonical_name
            if channel_name == UNKNOWN_CHANNEL:
                channel_name = "defaults"

            # only look for a newer conda in the channel conda is currently installed from
            conda_newer_spec = MatchSpec(f"{channel_name}::conda>{CONDA_VERSION}")

            if paths_equal(self.prefix, context.conda_prefix):
                if any(conda_newer_spec.match(prec) for prec in link_precs):
                    return

            conda_newer_precs = sorted(
                SubdirData.query_all(
                    conda_newer_spec,
                    self.channels,
                    self.subdirs,
                    repodata_fn=self._repodata_fn,
                ),
                key=lambda x: VersionOrder(x.version)
                # VersionOrder is fine here rather than r.version_key because all precs
                # should come from the same channel
            )
            if conda_newer_precs:
                latest_version = conda_newer_precs[-1].version
                # If conda comes from defaults, ensure we're giving instructions to users
                # that should resolve release timing issues between defaults and conda-forge.
                print(
                    dedent(
                        f"""

                ==> WARNING: A newer version of conda exists. <==
                  current version: {CONDA_VERSION}
                  latest version: {latest_version}

                Please update conda by running

                    $ conda update -n base -c {channel_name} conda

                Or to minimize the number of packages updated during conda update use

                     conda install conda={latest_version}

                """
                    ),
                    file=sys.stderr,
                )

    def _prepare(self, prepared_specs):
        # All of this _prepare() method is hidden away down here. Someday we may want to further
        # abstract away the use of `index` or the Resolve object.

        if self._prepared and prepared_specs == self._prepared_specs:
            return self._index, self._r

        if hasattr(self, "_index") and self._index:
            # added in install_actions for conda-build back-compat
            self._prepared_specs = prepared_specs
            _supplement_index_with_system(self._index)
            self._r = Resolve(self._index, channels=self.channels)
        else:
            # add in required channels that aren't explicitly given in the channels list
            # For correctness, we should probably add to additional_channels any channel that
            #  is given by PrefixData(self.prefix).all_subdir_urls().  However that causes
            #  usability problems with bad / expired tokens.

            additional_channels = set()
            for spec in self.specs_to_add:
                # TODO: correct handling for subdir isn't yet done
                channel = spec.get_exact_value("channel")
                if channel:
                    additional_channels.add(Channel(channel))

            self.channels.update(additional_channels)

            reduced_index = get_reduced_index(
                self.prefix,
                self.channels,
                self.subdirs,
                prepared_specs,
                self._repodata_fn,
            )
            _supplement_index_with_system(reduced_index)

            self._prepared_specs = prepared_specs
            self._index = reduced_index
            self._r = Resolve(reduced_index, channels=self.channels)

        self._prepared = True
        return self._index, self._r


class SolverStateContainer:
    # A mutable container with defined attributes to help keep method signatures clean
    # and also keep track of important state variables.

    def __init__(
        self,
        prefix,
        update_modifier,
        deps_modifier,
        prune,
        ignore_pinned,
        force_remove,
        should_retry_solve,
    ):
        # prefix, channels, subdirs, specs_to_add, specs_to_remove
        # self.prefix = prefix
        # self.channels = channels
        # self.subdirs = subdirs
        # self.specs_to_add = specs_to_add
        # self.specs_to_remove = specs_to_remove

        # Group 1. Behavior flags
        self.update_modifier = update_modifier
        self.deps_modifier = deps_modifier
        self.prune = prune
        self.ignore_pinned = ignore_pinned
        self.force_remove = force_remove
        self.should_retry_solve = should_retry_solve

        # Group 2. System state
        self.prefix = prefix
        # self.prefix_data = None
        # self.specs_from_history_map = None
        # self.track_features_specs = None
        # self.pinned_specs = None

        # Group 3. Repository metadata
        self.index = None
        self.r = None

        # Group 4. Mutable working containers
<<<<<<< HEAD
        self.specs_map = odict()
        self.solution_precs = None
        self._init_solution_precs()
=======
        self.specs_map = {}
        self.solution_precs = tuple(self.prefix_data.iter_records())
>>>>>>> 07049ac7
        self.add_back_map = {}  # name: (prec, spec)
        self.final_environment_specs = None

    @memoizedproperty
    def prefix_data(self):
        return PrefixData(self.prefix)

    @memoizedproperty
    def specs_from_history_map(self):
        return History(self.prefix).get_requested_specs_map()

    @memoizedproperty
    def track_features_specs(self):
        return tuple(MatchSpec(x + "@") for x in context.track_features)

    @memoizedproperty
    def pinned_specs(self):
        return () if self.ignore_pinned else get_pinned_specs(self.prefix)

    def set_repository_metadata(self, index, r):
        self.index, self.r = index, r

    def _init_solution_precs(self):
        if self.prune:
            # DO NOT add existing prefix data to solution on prune
            self.solution_precs = tuple()
        else:
            self.solution_precs = tuple(self.prefix_data.iter_records())

    def working_state_reset(self):
<<<<<<< HEAD
        self.specs_map = odict()
        self._init_solution_precs()
=======
        self.specs_map = {}
        self.solution_precs = tuple(self.prefix_data.iter_records())
>>>>>>> 07049ac7
        self.add_back_map = {}  # name: (prec, spec)
        self.final_environment_specs = None


def get_pinned_specs(prefix):
    """Find pinned specs from file and return a tuple of MatchSpec."""
    pinfile = join(prefix, "conda-meta", "pinned")
    if exists(pinfile):
        with open(pinfile) as f:
            from_file = (
                i
                for i in f.read().strip().splitlines()
                if i and not i.strip().startswith("#")
            )
    else:
        from_file = ()

    return tuple(
        MatchSpec(spec, optional=True)
        for spec in (*context.pinned_packages, *from_file)
    )


def diff_for_unlink_link_precs(
    prefix, final_precs, specs_to_add=(), force_reinstall=NULL
):
    # Ensure final_precs supports the IndexedSet interface
    if not isinstance(final_precs, IndexedSet):
        assert hasattr(
            final_precs, "__getitem__"
        ), "final_precs must support list indexing"
        assert hasattr(
            final_precs, "__sub__"
        ), "final_precs must support set difference"

    previous_records = IndexedSet(PrefixGraph(PrefixData(prefix).iter_records()).graph)
    force_reinstall = (
        context.force_reinstall if force_reinstall is NULL else force_reinstall
    )

    unlink_precs = previous_records - final_precs
    link_precs = final_precs - previous_records

    def _add_to_unlink_and_link(rec):
        link_precs.add(rec)
        if prec in previous_records:
            unlink_precs.add(rec)

    # If force_reinstall is enabled, make sure any package in specs_to_add is unlinked then
    # re-linked
    if force_reinstall:
        for spec in specs_to_add:
            prec = next((rec for rec in final_precs if spec.match(rec)), None)
            assert prec
            _add_to_unlink_and_link(prec)

    # add back 'noarch: python' packages to unlink and link if python version changes
    python_spec = MatchSpec("python")
    prev_python = next(
        (rec for rec in previous_records if python_spec.match(rec)), None
    )
    curr_python = next((rec for rec in final_precs if python_spec.match(rec)), None)
    gmm = get_major_minor_version
    if (
        prev_python
        and curr_python
        and gmm(prev_python.version) != gmm(curr_python.version)
    ):
        noarch_python_precs = (p for p in final_precs if p.noarch == NoarchType.python)
        for prec in noarch_python_precs:
            _add_to_unlink_and_link(prec)

    unlink_precs = IndexedSet(
        reversed(sorted(unlink_precs, key=lambda x: previous_records.index(x)))
    )
    link_precs = IndexedSet(sorted(link_precs, key=lambda x: final_precs.index(x)))
    return unlink_precs, link_precs<|MERGE_RESOLUTION|>--- conflicted
+++ resolved
@@ -522,7 +522,6 @@
 
     @time_recorder(module_name=__name__)
     def _collect_all_metadata(self, ssc):
-<<<<<<< HEAD
         if ssc.prune:
             # When pruning DO NOT consider history of already installed packages when solving.
             prepared_specs = set(concatv(
@@ -570,56 +569,6 @@
                 self.specs_to_add,
                 ssc.specs_from_history_map.values(),
             ))
-=======
-        # add in historically-requested specs
-        ssc.specs_map.update(ssc.specs_from_history_map)
-
-        # these are things that we want to keep even if they're not explicitly specified.  This
-        #     is to compensate for older installers not recording these appropriately for them
-        #     to be preserved.
-        for pkg_name in (
-            "anaconda",
-            "conda",
-            "conda-build",
-            "python.app",
-            "console_shortcut",
-            "powershell_shortcut",
-        ):
-            if pkg_name not in ssc.specs_map and ssc.prefix_data.get(pkg_name, None):
-                ssc.specs_map[pkg_name] = MatchSpec(pkg_name)
-
-        # Add virtual packages so they are taken into account by the solver
-        virtual_pkg_index = {}
-        _supplement_index_with_system(virtual_pkg_index)
-        virtual_pkgs = [p.name for p in virtual_pkg_index.keys()]
-        for virtual_pkgs_name in virtual_pkgs:
-            if virtual_pkgs_name not in ssc.specs_map:
-                ssc.specs_map[virtual_pkgs_name] = MatchSpec(virtual_pkgs_name)
-
-        for prec in ssc.prefix_data.iter_records():
-            # first check: add everything if we have no history to work with.
-            #    This happens with "update --all", for example.
-            #
-            # second check: add in aggressively updated packages
-            #
-            # third check: add in foreign stuff (e.g. from pip) into the specs
-            #    map. We add it so that it can be left alone more. This is a
-            #    declaration that it is manually installed, much like the
-            #    history map. It may still be replaced if it is in conflict,
-            #    but it is not just an indirect dep that can be pruned.
-            if (
-                not ssc.specs_from_history_map
-                or MatchSpec(prec.name) in context.aggressive_update_packages
-                or prec.subdir == "pypi"
-            ):
-                ssc.specs_map.update({prec.name: MatchSpec(prec.name)})
-
-        prepared_specs = {
-            *self.specs_to_remove,
-            *self.specs_to_add,
-            *ssc.specs_from_history_map.values(),
-        }
->>>>>>> 07049ac7
 
         index, r = self._prepare(prepared_specs)
         ssc.set_repository_metadata(index, r)
@@ -791,21 +740,8 @@
                 (_.to_match_spec() for _ in ssc.prefix_data.iter_records())
             ))
 
-<<<<<<< HEAD
         conflict_specs = ssc.r.get_conflicting_specs(installed_specs, self.specs_to_add) or tuple()
         conflict_specs = set(_.name for _ in conflict_specs)
-=======
-        conflict_specs = (
-            ssc.r.get_conflicting_specs(
-                tuple(
-                    record.to_match_spec() for record in ssc.prefix_data.iter_records()
-                ),
-                self.specs_to_add,
-            )
-            or ()
-        )
-        conflict_specs = {_.name for _ in conflict_specs}
->>>>>>> 07049ac7
 
         for pkg_name, spec in ssc.specs_map.items():
             matches_for_spec = tuple(
@@ -1405,14 +1341,9 @@
         self.r = None
 
         # Group 4. Mutable working containers
-<<<<<<< HEAD
         self.specs_map = odict()
         self.solution_precs = None
         self._init_solution_precs()
-=======
-        self.specs_map = {}
-        self.solution_precs = tuple(self.prefix_data.iter_records())
->>>>>>> 07049ac7
         self.add_back_map = {}  # name: (prec, spec)
         self.final_environment_specs = None
 
@@ -1443,13 +1374,8 @@
             self.solution_precs = tuple(self.prefix_data.iter_records())
 
     def working_state_reset(self):
-<<<<<<< HEAD
         self.specs_map = odict()
         self._init_solution_precs()
-=======
-        self.specs_map = {}
-        self.solution_precs = tuple(self.prefix_data.iter_records())
->>>>>>> 07049ac7
         self.add_back_map = {}  # name: (prec, spec)
         self.final_environment_specs = None
 
