--- conflicted
+++ resolved
@@ -13,7 +13,6 @@
 
 from conda.base.constants import CONDA_TARBALL_EXTENSION
 from conda.models.channel import Channel
-
 from .linked_data import delete_linked_data, get_python_version_for_prefix, load_linked_data
 from .portability import _PaddingError, update_prefix
 from .._vendor.auxlib.compat import with_metaclass
@@ -37,16 +36,11 @@
 from ..gateways.disk.test import softlink_supported
 from ..gateways.disk.update import backoff_rename, touch
 from ..gateways.download import download
-<<<<<<< HEAD
-from ..models.enums import LinkType, NoarchType, PathType
-from ..models.index_record import IndexRecord, Link, LinkedPackageRecord
-=======
 from ..history import History
 from ..models.dist import Dist
 from ..models.enums import LeasedPathType, LinkType, NoarchType, PathType
-from ..models.index_record import IndexRecord, Link
+from ..models.index_record import IndexRecord, Link, LinkedPackageRecord
 from ..models.leased_path_entry import LeasedPathEntry
->>>>>>> 5d959117
 
 try:
     from cytoolz.itertoolz import concat, concatv
@@ -707,25 +701,15 @@
         #   of the paths that will be removed when the package is unlinked
 
         link = Link(source=package_info.extracted_package_dir, type=requested_link_type)
-<<<<<<< HEAD
         linked_package_record = LinkedPackageRecord.from_objects(package_info.repodata_record,
                                                                  package_info.index_json_record,
                                                                  files=all_target_short_paths,
                                                                  link=link,
-                                                                 url=package_info.url)
+                                                                 url=package_info.url,
+                                                                 leased_paths=leased_paths)
 
         target_short_path = 'conda-meta/' + linked_package_record.fn
         target_short_path = target_short_path.replace(CONDA_TARBALL_EXTENSION, '.json')
-=======
-        linked_package_record = IndexRecord.from_objects(package_info.repodata_record,
-                                                         package_info.index_json_record,
-                                                         files=all_target_short_paths,
-                                                         link=link,
-                                                         url=package_info.url,
-                                                         leased_paths=leased_paths)
-
-        target_short_path = 'conda-meta/' + Dist(package_info).to_filename('.json')
->>>>>>> 5d959117
         return cls(transaction_context, package_info, target_prefix, target_short_path,
                    linked_package_record),
 
