--- conflicted
+++ resolved
@@ -114,18 +114,15 @@
 
     @overload
     @staticmethod
-    def path_conversion(paths: None) -> None:
-        ...
+    def path_conversion(paths: None) -> None: ...
 
     @overload
     @staticmethod
-    def path_conversion(paths: str) -> str:
-        ...
+    def path_conversion(paths: str) -> str: ...
 
     @overload
     @staticmethod
-    def path_conversion(paths: Iterable[str]) -> list[str]:
-        ...
+    def path_conversion(paths: Iterable[str]) -> list[str]: ...
 
     @staticmethod
     def path_conversion(
@@ -178,7 +175,6 @@
         "25.3",
         addendum="Use `conda.activate._Activator.get_export_unset_vars` instead.",
     )
-<<<<<<< HEAD
     def add_export_unset_vars(
         self, export_vars: Mapping[str, str], unset_vars: Iterable[str], **kwargs: str
     ) -> tuple[dict[str, str], list[str]]:
@@ -196,25 +192,6 @@
                 self.export_var_tmpl % (k, v) for k, v in (export_vars or {}).items()
             ),
             self.command_join(self.unset_var_tmpl % (k) for k in (unset_vars or [])),
-=======
-    def add_export_unset_vars(self, export_vars, unset_vars, **kwargs):
-        new_export_vars, new_unset_vars = self.get_export_unset_vars(**kwargs)
-        return {
-            {**(export_vars or {}), **new_export_vars},
-            [*(unset_vars or []), *new_unset_vars],
-        }
-
-    @deprecated("24.9", "25.3", addendum="For testing only. Moved to test suite.")
-    def get_scripts_export_unset_vars(self, **kwargs) -> tuple[str, str]:
-        export_vars, unset_vars = self.get_export_unset_vars(**kwargs)
-        return (
-            self.command_join.join(
-                self.export_var_tmpl % (k, v) for k, v in (export_vars or {}).items()
-            ),
-            self.command_join.join(
-                self.unset_var_tmpl % (k) for k in (unset_vars or [])
-            ),
->>>>>>> 32ea42b9
         )
 
     def _finalize(self, commands, ext):
@@ -449,11 +426,11 @@
         }
 
         # get clobbered environment variables
-        clobber_vars = set(env_vars).intersection(os.environ)
+        clobber_vars = set(env_vars.keys()).intersection(os.environ.keys())
         overwritten_clobber_vars = [
             clobber_var
             for clobber_var in clobber_vars
-            if os.getenv(clobber_var) != env_vars[clobber_var]
+            if os.environ[clobber_var] != env_vars[clobber_var]
         ]
         if overwritten_clobber_vars:
             print(
@@ -462,7 +439,7 @@
             )
             print(f"overwriting variable {overwritten_clobber_vars}", file=sys.stderr)
         for name in clobber_vars:
-            env_vars[f"__CONDA_SHLVL_{old_conda_shlvl}_{name}"] = os.getenv(name)
+            env_vars[f"__CONDA_SHLVL_{old_conda_shlvl}_{name}"] = os.environ.get(name)
 
         deactivate_scripts: list[str]
         if old_conda_shlvl == 0:
@@ -597,17 +574,12 @@
 
         for env_var in old_conda_environment_env_vars.keys():
             save_var = f"__CONDA_SHLVL_{new_conda_shlvl}_{env_var}"
-<<<<<<< HEAD
             if save_var in os.environ.keys():
                 # restore previous environment variable
                 export_vars[env_var] = os.environ[save_var]
             else:
                 # unset environment variable
                 unset_vars.append(env_var)
-=======
-            if save_value := os.getenv(save_var):
-                export_vars[env_var] = save_value
->>>>>>> 32ea42b9
         return {
             "unset_vars": unset_vars,
             "set_vars": set_vars,
@@ -677,7 +649,6 @@
             "C:\\Windows;"
             "C:\\Windows\\System32\\Wbem;"
             "C:\\Windows\\System32\\WindowsPowerShell\\v1.0\\",
-<<<<<<< HEAD
         }.get(sys.platform, "/usr/bin")
         path = os.getenv("PATH", fallback)
         return tuple(path.split(os.pathsep))
@@ -685,18 +656,6 @@
     @deprecated.argument("24.9", "25.3", "extra_library_bin")
     def _get_path_dirs(self, prefix: str | os.PathLike | Path) -> Iterator[str]:
         prefix = str(prefix)
-=======
-        }
-        path = os.getenv(
-            "PATH",
-            clean_paths[sys.platform] if sys.platform in clean_paths else "/usr/bin",
-        )
-        path_split = path.split(os.pathsep)
-        return path_split
-
-    @deprecated.argument("24.9", "25.3", "extra_library_bin")
-    def _get_path_dirs(self, prefix):
->>>>>>> 32ea42b9
         if on_win:  # pragma: unix no cover
             yield prefix.rstrip("\\")
             yield self.sep.join((prefix, "Library", "mingw-w64", "bin"))
@@ -803,7 +762,6 @@
         if not context.changeps1:
             return ""
 
-<<<<<<< HEAD
         # Get current environment and prompt stack
         env_stack: list[str] = []
         prompt_stack: list[str] = []
@@ -811,38 +769,6 @@
         for i in range(1, old_shlvl + 1):
             if i == old_shlvl:
                 env_i = self._default_env(os.getenv("CONDA_PREFIX", ""))
-=======
-    def _prompt_modifier(self, prefix, conda_default_env):
-        if context.changeps1:
-            # Get current environment and prompt stack
-            env_stack = []
-            prompt_stack = []
-            old_shlvl = int(os.getenv("CONDA_SHLVL", "0").rstrip())
-            for i in range(1, old_shlvl + 1):
-                if i == old_shlvl:
-                    env_i = self._default_env(os.getenv("CONDA_PREFIX", ""))
-                else:
-                    env_i = self._default_env(
-                        os.getenv(f"CONDA_PREFIX_{i}", "").rstrip()
-                    )
-                stacked_i = bool(os.getenv(f"CONDA_STACKED_{i}", "").rstrip())
-                env_stack.append(env_i)
-                if not stacked_i:
-                    prompt_stack = prompt_stack[0:-1]
-                prompt_stack.append(env_i)
-
-            # Modify prompt stack according to pending operation
-            deactivate = getattr(self, "_deactivate", False)
-            reactivate = getattr(self, "_reactivate", False)
-            if deactivate:
-                prompt_stack = prompt_stack[0:-1]
-                env_stack = env_stack[0:-1]
-                stacked = bool(os.getenv(f"CONDA_STACKED_{old_shlvl}", "").rstrip())
-                if not stacked and env_stack:
-                    prompt_stack.append(env_stack[-1])
-            elif reactivate:
-                pass
->>>>>>> 32ea42b9
             else:
                 env_i = self._default_env(os.getenv(f"CONDA_PREFIX_{i}", "").rstrip())
             stacked_i = bool(os.getenv(f"CONDA_STACKED_{i}", "").rstrip())
@@ -1048,18 +974,15 @@
 class _NativeToUnixActivator(_Activator):
     @overload
     @staticmethod
-    def path_conversion(paths: None) -> None:
-        ...
+    def path_conversion(paths: None) -> None: ...
 
     @overload
     @staticmethod
-    def path_conversion(paths: str) -> str:
-        ...
+    def path_conversion(paths: str) -> str: ...
 
     @overload
     @staticmethod
-    def path_conversion(paths: Iterable[str]) -> list[str]:
-        ...
+    def path_conversion(paths: Iterable[str]) -> list[str]: ...
 
     @staticmethod
     def path_conversion(
@@ -1073,18 +996,15 @@
 
         @overload
         @staticmethod
-        def path_conversion(paths: None) -> None:
-            ...
+        def path_conversion(paths: None) -> None: ...
 
         @overload
         @staticmethod
-        def path_conversion(paths: str) -> str:
-            ...
+        def path_conversion(paths: str) -> str: ...
 
         @overload
         @staticmethod
-        def path_conversion(paths: Iterable[str]) -> list[str]:
-            ...
+        def path_conversion(paths: Iterable[str]) -> list[str]: ...
 
         @staticmethod
         def path_conversion(
@@ -1113,13 +1033,9 @@
         "conda.sh",
     )
 
-<<<<<<< HEAD
     def _update_prompt(
         self, set_vars: dict[str, str], conda_prompt_modifier: str
     ) -> None:
-=======
-    def _update_prompt(self, set_vars, conda_prompt_modifier):
->>>>>>> 32ea42b9
         ps1 = os.getenv("PS1", "")
         if "POWERLINE_COMMAND" in ps1:
             # Defer to powerline (https://github.com/powerline/powerline) if it's in use.
@@ -1171,13 +1087,9 @@
         "conda.csh",
     )
 
-<<<<<<< HEAD
     def _update_prompt(
         self, set_vars: dict[str, str], conda_prompt_modifier: str
     ) -> None:
-=======
-    def _update_prompt(self, set_vars, conda_prompt_modifier):
->>>>>>> 32ea42b9
         prompt = os.getenv("prompt", "")
         current_prompt_modifier = os.getenv("CONDA_PROMPT_MODIFIER")
         if current_prompt_modifier:
@@ -1378,7 +1290,12 @@
     )
     def get_scripts_export_unset_vars(self, **kwargs):
         export_vars, unset_vars = self.get_export_unset_vars(**kwargs)
-        return export_vars or {}, unset_vars or []
+        script_export_vars = script_unset_vars = None
+        if export_vars:
+            script_export_vars = dict(export_vars.items())
+        if unset_vars:
+            script_unset_vars = unset_vars
+        return script_export_vars or {}, script_unset_vars or []
 
     def _finalize(self, commands, ext: str | None) -> Any:
         merged = {}
