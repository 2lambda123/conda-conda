# Copyright (C) 2012 Anaconda, Inc
# SPDX-License-Identifier: BSD-3-Clause
from __future__ import annotations

import abc
import json
import os
import re
import sys
from collections.abc import Callable, Iterable
from os.path import (
    abspath,
    basename,
    dirname,
    exists,
    expanduser,
    expandvars,
    isdir,
    join,
)
from pathlib import Path
from textwrap import dedent

# Since we have to have configuration context here, anything imported by
#   conda.base.context is fair game, but nothing more.
from . import CONDA_PACKAGE_ROOT, CONDA_SOURCE_ROOT
from .auxlib.compat import Utf8NamedTemporaryFile
from .base.constants import (
    CONDA_ENV_VARS_UNSET_VAR,
    PACKAGE_ENV_VARS_DIR,
    PREFIX_STATE_FILE,
)
from .base.context import ROOT_ENV_NAME, context, locate_prefix_by_name
from .common.compat import FILESYSTEM_ENCODING, on_win
from .common.path import paths_equal


class _Activator(metaclass=abc.ABCMeta):
    # Activate and deactivate have three tasks
    #   1. Set and unset environment variables
    #   2. Execute/source activate.d/deactivate.d scripts
    #   3. Update the command prompt
    #
    # Shells should also use 'reactivate' following conda's install, update, and
    #   remove/uninstall commands.
    #
    # All core logic is in build_activate() or build_deactivate(), and is independent of
    # shell type.  Each returns a map containing the keys:
    #   export_vars
    #   unset_var
    #   activate_scripts
    #   deactivate_scripts
    #
    # The value of the CONDA_PROMPT_MODIFIER environment variable holds conda's contribution
    #   to the command prompt.
    #
    # To implement support for a new shell, ideally one would only need to add shell-specific
    # information to the __init__ method of this class.

    # The following instance variables must be defined by each implementation.
    pathsep_join: str
    sep: str
    path_conversion: Callable[(str | Iterable[str] | None), str | tuple[str] | None]
    script_extension: str
    #: temporary file's extension, None writes to stdout instead
    tempfile_extension: str | None
    command_join: str

    unset_var_tmpl: str
    export_var_tmpl: str
    set_var_tmpl: str
    run_script_tmpl: str

    hook_source_path: str

    def __init__(self, arguments=None):
        self._raw_arguments = arguments
        self.environ = os.environ.copy()

    def get_export_unset_vars(self, export_metavars=True, **kwargs):
        """
        :param export_metavars: whether to export `conda_exe_vars` meta variables.
        :param kwargs: environment variables to export.
                       .. if you pass and set any other variable to None, then it
                       emits it to the dict with a value of None.

        :return: A dict of env vars to export ordered the same way as kwargs.
                 And a list of env vars to unset.
        """
        unset_vars = []
        export_vars = {}

        # split provided environment variables into exports vs unsets
        for name, value in kwargs.items():
            if value is None:
                unset_vars.append(name.upper())
            else:
                export_vars[name.upper()] = value

        if export_metavars:
            # split meta variables into exports vs unsets
            for name, value in context.conda_exe_vars_dict.items():
                if value is None:
                    unset_vars.append(name.upper())
                elif "/" in value or "\\" in value:
                    export_vars[name.upper()] = self.path_conversion(value)
                else:
                    export_vars[name.upper()] = value
        else:
            # unset all meta variables
            unset_vars.extend(context.conda_exe_vars_dict)

        return export_vars, unset_vars

    # Used in tests only.
    def add_export_unset_vars(self, export_vars, unset_vars, **kwargs):
        new_export_vars, new_unset_vars = self.get_export_unset_vars(**kwargs)
        if export_vars is not None:
            export_vars = {**export_vars, **new_export_vars}
        if unset_vars is not None:
            unset_vars = [*unset_vars, *new_unset_vars]
        return export_vars, unset_vars

    # Used in tests only.
    def get_scripts_export_unset_vars(self, **kwargs):
        export_vars, unset_vars = self.get_export_unset_vars(**kwargs)
        script_export_vars = script_unset_vars = None
        if export_vars:
            script_export_vars = self.command_join.join(
                [self.export_var_tmpl % (k, v) for k, v in export_vars.items()]
            )
        if unset_vars:
            script_unset_vars = self.command_join.join(
                [self.unset_var_tmpl % (k) for k in unset_vars]
            )
        return script_export_vars or "", script_unset_vars or ""

    def _finalize(self, commands, ext):
        commands = (*commands, "")  # add terminating newline
        if ext is None:
            return self.command_join.join(commands)
        elif ext:
            with Utf8NamedTemporaryFile("w+", suffix=ext, delete=False) as tf:
                # the default mode is 'w+b', and universal new lines don't work in that mode
                # command_join should account for that
                tf.write(self.command_join.join(commands))
            return tf.name
        else:
            raise NotImplementedError()

    def activate(self):
        if self.stack:
            builder_result = self.build_stack(self.env_name_or_prefix)
        else:
            builder_result = self.build_activate(self.env_name_or_prefix)
        return self._finalize(
            self._yield_commands(builder_result), self.tempfile_extension
        )

    def deactivate(self):
        return self._finalize(
            self._yield_commands(self.build_deactivate()), self.tempfile_extension
        )

    def reactivate(self):
        return self._finalize(
            self._yield_commands(self.build_reactivate()), self.tempfile_extension
        )

    def hook(self, auto_activate_base=None):
        builder = []
        builder.append(self._hook_preamble())
        with open(self.hook_source_path) as fsrc:
            builder.append(fsrc.read())
        if (
            auto_activate_base is None
            and context.auto_activate_base
            or auto_activate_base
        ):
            builder.append("conda activate base\n")
        postamble = self._hook_postamble()
        if postamble is not None:
            builder.append(postamble)
        return "\n".join(builder)

    def execute(self):
        # return value meant to be written to stdout
        self._parse_and_set_args(self._raw_arguments)
        return getattr(self, self.command)()

    def commands(self):
        """
        Returns a list of possible subcommands that are valid
        immediately following `conda` at the command line.
        This method is generally only used by tab-completion.
        """
        # Import locally to reduce impact on initialization time.
        from .cli.conda_argparse import find_builtin_commands, generate_parser
        from .cli.find_commands import find_commands

        # return value meant to be written to stdout
        # Hidden commands to provide metadata to shells.
        return "\n".join(
            sorted(
                find_builtin_commands(generate_parser()) + tuple(find_commands(True))
            )
        )

    @abc.abstractmethod
    def _hook_preamble(self) -> str | None:
        # must be implemented in subclass
        raise NotImplementedError

    def _hook_postamble(self) -> str | None:
        return None

    def _parse_and_set_args(self, arguments):
        def raise_invalid_command_error(actual_command=None):
            from .exceptions import ArgumentError

            message = (
                "'activate', 'deactivate', 'hook', 'commands', or 'reactivate' "
                "command must be given"
            )
            if actual_command:
                message += ". Instead got '%s'." % actual_command
            raise ArgumentError(message)

        if arguments is None or len(arguments) < 1:
            raise_invalid_command_error()

        command, *arguments = arguments
        help_flags = ("-h", "--help", "/?")
        non_help_args = tuple(arg for arg in arguments if arg not in help_flags)
        help_requested = len(arguments) != len(non_help_args)
        remainder_args = list(arg for arg in non_help_args if arg and arg != command)

        if not command:
            raise_invalid_command_error()
        elif help_requested:
            from .exceptions import ActivateHelp, DeactivateHelp, GenericHelp

            help_classes = {
                "activate": ActivateHelp(),
                "deactivate": DeactivateHelp(),
                "hook": GenericHelp("hook"),
                "commands": GenericHelp("commands"),
                "reactivate": GenericHelp("reactivate"),
            }
            raise help_classes[command]
        elif command not in (
            "activate",
            "deactivate",
            "reactivate",
            "hook",
            "commands",
        ):
            raise_invalid_command_error(actual_command=command)

        if command.endswith("activate") or command == "hook":
            try:
                dev_idx = remainder_args.index("--dev")
            except ValueError:
                context.dev = False
            else:
                del remainder_args[dev_idx]
                context.dev = True

        if command == "activate":
            self.stack = context.auto_stack and context.shlvl <= context.auto_stack
            try:
                stack_idx = remainder_args.index("--stack")
            except ValueError:
                stack_idx = -1
            try:
                no_stack_idx = remainder_args.index("--no-stack")
            except ValueError:
                no_stack_idx = -1
            if stack_idx >= 0 and no_stack_idx >= 0:
                from .exceptions import ArgumentError

                raise ArgumentError(
                    "cannot specify both --stack and --no-stack to " + command
                )
            if stack_idx >= 0:
                self.stack = True
                del remainder_args[stack_idx]
            if no_stack_idx >= 0:
                self.stack = False
                del remainder_args[no_stack_idx]
            if len(remainder_args) > 1:
                from .exceptions import ArgumentError

                raise ArgumentError(
                    command
                    + " does not accept more than one argument:\n"
                    + str(remainder_args)
                    + "\n"
                )
            self.env_name_or_prefix = remainder_args and remainder_args[0] or "base"

        else:
            if remainder_args:
                from .exceptions import ArgumentError

                raise ArgumentError(
                    "%s does not accept arguments\nremainder_args: %s\n"
                    % (command, remainder_args)
                )

        self.command = command

    def _yield_commands(self, cmds_dict):
        for key, value in sorted(cmds_dict.get("export_path", {}).items()):
            yield self.export_var_tmpl % (key, value)

        for script in cmds_dict.get("deactivate_scripts", ()):
            yield self.run_script_tmpl % script

        for key in cmds_dict.get("unset_vars", ()):
            yield self.unset_var_tmpl % key

        for key, value in cmds_dict.get("set_vars", {}).items():
            yield self.set_var_tmpl % (key, value)

        for key, value in cmds_dict.get("export_vars", {}).items():
            yield self.export_var_tmpl % (key, value)

        for script in cmds_dict.get("activate_scripts", ()):
            yield self.run_script_tmpl % script

    def build_activate(self, env_name_or_prefix):
        return self._build_activate_stack(env_name_or_prefix, False)

    def build_stack(self, env_name_or_prefix):
        return self._build_activate_stack(env_name_or_prefix, True)

    def _build_activate_stack(self, env_name_or_prefix, stack):
        # get environment prefix
        if re.search(r"\\|/", env_name_or_prefix):
            prefix = expand(env_name_or_prefix)
            if not isdir(join(prefix, "conda-meta")):
                from .exceptions import EnvironmentLocationNotFound

                raise EnvironmentLocationNotFound(prefix)
        elif env_name_or_prefix in (ROOT_ENV_NAME, "root"):
            prefix = context.root_prefix
        else:
            prefix = locate_prefix_by_name(env_name_or_prefix)

        # get prior shlvl and prefix
        old_conda_shlvl = int(self.environ.get("CONDA_SHLVL", "").strip() or 0)
        old_conda_prefix = self.environ.get("CONDA_PREFIX")

        # if the prior active prefix is this prefix we are actually doing a reactivate
        if old_conda_prefix == prefix and old_conda_shlvl > 0:
            return self.build_reactivate()

        activate_scripts = self._get_activate_scripts(prefix)
        conda_shlvl = old_conda_shlvl + 1
        conda_default_env = self._default_env(prefix)
        conda_prompt_modifier = self._prompt_modifier(prefix, conda_default_env)
        env_vars = {
            name: value
            for name, value in self._get_environment_env_vars(prefix).items()
            if value != CONDA_ENV_VARS_UNSET_VAR
        }

        # get clobbered environment variables
        clobber_vars = set(env_vars.keys()).intersection(os.environ.keys())
        clobber_vars = set(
            filter(lambda var: env_vars[var] != os.environ[var], clobber_vars)
        )
        if clobber_vars:
            print(
                "WARNING: overwriting environment variables set in the machine",
                file=sys.stderr,
            )
            print(f"overwriting variable {clobber_vars}", file=sys.stderr)
        for name in clobber_vars:
            env_vars[f"__CONDA_SHLVL_{old_conda_shlvl}_{name}"] = os.environ.get(name)

        if old_conda_shlvl == 0:
            export_vars, unset_vars = self.get_export_unset_vars(
                path=self.pathsep_join(self._add_prefix_to_path(prefix)),
                conda_prefix=prefix,
                conda_shlvl=conda_shlvl,
                conda_default_env=conda_default_env,
                conda_prompt_modifier=conda_prompt_modifier,
                **env_vars,
            )
            deactivate_scripts = ()
        elif stack:
            export_vars, unset_vars = self.get_export_unset_vars(
                path=self.pathsep_join(self._add_prefix_to_path(prefix)),
                conda_prefix=prefix,
                conda_shlvl=conda_shlvl,
                conda_default_env=conda_default_env,
                conda_prompt_modifier=conda_prompt_modifier,
                **env_vars,
                **{
                    f"CONDA_PREFIX_{old_conda_shlvl}": old_conda_prefix,
                    f"CONDA_STACKED_{conda_shlvl}": "true",
                },
            )
            deactivate_scripts = ()
        else:
            export_vars, unset_vars = self.get_export_unset_vars(
                path=self.pathsep_join(
                    self._replace_prefix_in_path(old_conda_prefix, prefix)
                ),
                conda_prefix=prefix,
                conda_shlvl=conda_shlvl,
                conda_default_env=conda_default_env,
                conda_prompt_modifier=conda_prompt_modifier,
                **env_vars,
                **{
                    f"CONDA_PREFIX_{old_conda_shlvl}": old_conda_prefix,
                },
            )
            deactivate_scripts = self._get_deactivate_scripts(old_conda_prefix)

        set_vars = {}
        if context.changeps1:
            self._update_prompt(set_vars, conda_prompt_modifier)

        return {
            "unset_vars": unset_vars,
            "set_vars": set_vars,
            "export_vars": export_vars,
            "deactivate_scripts": deactivate_scripts,
            "activate_scripts": activate_scripts,
        }

    def build_deactivate(self):
        self._deactivate = True
        # query environment
        old_conda_prefix = self.environ.get("CONDA_PREFIX")
        old_conda_shlvl = int(self.environ.get("CONDA_SHLVL", "").strip() or 0)
        if not old_conda_prefix or old_conda_shlvl < 1:
            # no active environment, so cannot deactivate; do nothing
            return {
                "unset_vars": (),
                "set_vars": {},
                "export_vars": {},
                "deactivate_scripts": (),
                "activate_scripts": (),
            }
        deactivate_scripts = self._get_deactivate_scripts(old_conda_prefix)
        old_conda_environment_env_vars = self._get_environment_env_vars(
            old_conda_prefix
        )

        new_conda_shlvl = old_conda_shlvl - 1
        set_vars = {}
        if old_conda_shlvl == 1:
            new_path = self.pathsep_join(
                self._remove_prefix_from_path(old_conda_prefix)
            )
            # You might think that you can remove the CONDA_EXE vars with export_metavars=False
            # here so that "deactivate means deactivate" but you cannot since the conda shell
            # scripts still refer to them and they only set them once at the top. We could change
            # that though, the conda() shell function could set them instead of doing it at the
            # top.  This would be *much* cleaner. I personally cannot abide that I have
            # deactivated conda and anything at all in my env still references it (apart from the
            # shell script, we need something I suppose!)
            export_vars, unset_vars = self.get_export_unset_vars(
                conda_prefix=None,
                conda_shlvl=new_conda_shlvl,
                conda_default_env=None,
                conda_prompt_modifier=None,
            )
            conda_prompt_modifier = ""
            activate_scripts = ()
            export_path = {
                "PATH": new_path,
            }
        else:
            assert old_conda_shlvl > 1
            new_prefix = self.environ.get("CONDA_PREFIX_%d" % new_conda_shlvl)
            conda_default_env = self._default_env(new_prefix)
            conda_prompt_modifier = self._prompt_modifier(new_prefix, conda_default_env)
            new_conda_environment_env_vars = self._get_environment_env_vars(new_prefix)

            old_prefix_stacked = "CONDA_STACKED_%d" % old_conda_shlvl in self.environ
            new_path = ""

            unset_vars = ["CONDA_PREFIX_%d" % new_conda_shlvl]
            if old_prefix_stacked:
                new_path = self.pathsep_join(
                    self._remove_prefix_from_path(old_conda_prefix)
                )
                unset_vars.append("CONDA_STACKED_%d" % old_conda_shlvl)
            else:
                new_path = self.pathsep_join(
                    self._replace_prefix_in_path(old_conda_prefix, new_prefix)
                )

            export_vars, unset_vars2 = self.get_export_unset_vars(
                conda_prefix=new_prefix,
                conda_shlvl=new_conda_shlvl,
                conda_default_env=conda_default_env,
                conda_prompt_modifier=conda_prompt_modifier,
                **new_conda_environment_env_vars,
            )
            unset_vars += unset_vars2
            export_path = {
                "PATH": new_path,
            }
            activate_scripts = self._get_activate_scripts(new_prefix)

        if context.changeps1:
            self._update_prompt(set_vars, conda_prompt_modifier)

        for env_var in old_conda_environment_env_vars.keys():
            unset_vars.append(env_var)
            save_var = f"__CONDA_SHLVL_{new_conda_shlvl}_{env_var}"
            if save_var in os.environ.keys():
                export_vars[env_var] = os.environ[save_var]
        return {
            "unset_vars": unset_vars,
            "set_vars": set_vars,
            "export_vars": export_vars,
            "export_path": export_path,
            "deactivate_scripts": deactivate_scripts,
            "activate_scripts": activate_scripts,
        }

    def build_reactivate(self):
        self._reactivate = True
        conda_prefix = self.environ.get("CONDA_PREFIX")
        conda_shlvl = int(self.environ.get("CONDA_SHLVL", "").strip() or 0)
        if not conda_prefix or conda_shlvl < 1:
            # no active environment, so cannot reactivate; do nothing
            return {
                "unset_vars": (),
                "set_vars": {},
                "export_vars": {},
                "deactivate_scripts": (),
                "activate_scripts": (),
            }
        conda_default_env = self.environ.get(
            "CONDA_DEFAULT_ENV", self._default_env(conda_prefix)
        )
        new_path = self.pathsep_join(
            self._replace_prefix_in_path(conda_prefix, conda_prefix)
        )
        set_vars = {}
        conda_prompt_modifier = self._prompt_modifier(conda_prefix, conda_default_env)
        if context.changeps1:
            self._update_prompt(set_vars, conda_prompt_modifier)

        env_vars_to_unset = ()
        env_vars_to_export = {
            "PATH": new_path,
            "CONDA_SHLVL": conda_shlvl,
            "CONDA_PROMPT_MODIFIER": self._prompt_modifier(
                conda_prefix, conda_default_env
            ),
        }
        conda_environment_env_vars = self._get_environment_env_vars(conda_prefix)
        for k, v in conda_environment_env_vars.items():
            if v == CONDA_ENV_VARS_UNSET_VAR:
                env_vars_to_unset = env_vars_to_unset + (k,)
            else:
                env_vars_to_export[k] = v
        # environment variables are set only to aid transition from conda 4.3 to conda 4.4
        return {
            "unset_vars": env_vars_to_unset,
            "set_vars": set_vars,
            "export_vars": env_vars_to_export,
            "deactivate_scripts": self._get_deactivate_scripts(conda_prefix),
            "activate_scripts": self._get_activate_scripts(conda_prefix),
        }

    def _get_starting_path_list(self):
        # For isolation, running the conda test suite *without* env. var. inheritance
        # every so often is a good idea. We should probably make this a pytest fixture
        # along with one that tests both hardlink-only and copy-only, but before that
        # conda's testsuite needs to be a lot faster!
        clean_paths = {
            "darwin": "/usr/bin:/bin:/usr/sbin:/sbin",
            # You may think 'let us do something more clever here and interpolate
            # `%windir%`' but the point here is the the whole env. is cleaned out
            "win32": "C:\\Windows\\system32;"
            "C:\\Windows;"
            "C:\\Windows\\System32\\Wbem;"
            "C:\\Windows\\System32\\WindowsPowerShell\\v1.0\\",
        }
        path = self.environ.get(
            "PATH",
            clean_paths[sys.platform] if sys.platform in clean_paths else "/usr/bin",
        )
        path_split = path.split(os.pathsep)
        return path_split

    def _get_path_dirs(self, prefix, extra_library_bin=False):
        if on_win:  # pragma: unix no cover
            yield prefix.rstrip("\\")
            yield self.sep.join((prefix, "Library", "mingw-w64", "bin"))
            yield self.sep.join((prefix, "Library", "usr", "bin"))
            yield self.sep.join((prefix, "Library", "bin"))
            yield self.sep.join((prefix, "Scripts"))
            yield self.sep.join((prefix, "bin"))
        else:
            yield self.sep.join((prefix, "bin"))

    def _add_prefix_to_path(self, prefix, starting_path_dirs=None):
        prefix = self.path_conversion(prefix)
        if starting_path_dirs is None:
            path_list = list(self.path_conversion(self._get_starting_path_list()))
        else:
            path_list = list(self.path_conversion(starting_path_dirs))

        # If this is the first time we're activating an environment, we need to ensure that
        # the condabin directory is included in the path list.
        # Under normal conditions, if the shell hook is working correctly, this should
        # never trigger.
        old_conda_shlvl = int(self.environ.get("CONDA_SHLVL", "").strip() or 0)
        if not old_conda_shlvl and not any(p.endswith("condabin") for p in path_list):
            condabin_dir = self.path_conversion(join(context.conda_prefix, "condabin"))
            path_list.insert(0, condabin_dir)

        path_list[0:0] = list(self.path_conversion(self._get_path_dirs(prefix)))
        return tuple(path_list)

    def _remove_prefix_from_path(self, prefix, starting_path_dirs=None):
        return self._replace_prefix_in_path(prefix, None, starting_path_dirs)

    def _replace_prefix_in_path(self, old_prefix, new_prefix, starting_path_dirs=None):
        old_prefix = self.path_conversion(old_prefix)
        new_prefix = self.path_conversion(new_prefix)
        if starting_path_dirs is None:
            path_list = list(self.path_conversion(self._get_starting_path_list()))
        else:
            path_list = list(self.path_conversion(starting_path_dirs))

        def index_of_path(paths, test_path):
            for q, path in enumerate(paths):
                if paths_equal(path, test_path):
                    return q
            return None

        if old_prefix is not None:
            prefix_dirs = tuple(self._get_path_dirs(old_prefix))
            first_idx = index_of_path(path_list, prefix_dirs[0])
            if first_idx is None:
                first_idx = 0
            else:
                prefix_dirs_idx = len(prefix_dirs) - 1
                last_idx = None
                while last_idx is None and prefix_dirs_idx > -1:
                    last_idx = index_of_path(path_list, prefix_dirs[prefix_dirs_idx])
                    if last_idx is None:
                        print(
                            f"Did not find path entry {prefix_dirs[prefix_dirs_idx]}",
                            file=sys.stderr,
                        )
                    prefix_dirs_idx = prefix_dirs_idx - 1
                # this compensates for an extra Library/bin dir entry from the interpreter on
                #     windows.  If that entry isn't being added, it should have no effect.
                library_bin_dir = self.path_conversion(
                    self.sep.join((sys.prefix, "Library", "bin"))
                )
                if path_list[last_idx + 1] == library_bin_dir:
                    last_idx += 1
                del path_list[first_idx : last_idx + 1]
        else:
            first_idx = 0

        if new_prefix is not None:
            path_list[first_idx:first_idx] = list(self._get_path_dirs(new_prefix))

        return tuple(path_list)

    def _update_prompt(self, set_vars, conda_prompt_modifier):
        pass

    def _default_env(self, prefix):
        if paths_equal(prefix, context.root_prefix):
            return "base"
        return basename(prefix) if basename(dirname(prefix)) == "envs" else prefix

    def _prompt_modifier(self, prefix, conda_default_env):
        if context.changeps1:
            # Get current environment and prompt stack
            env_stack = []
            prompt_stack = []
            old_shlvl = int(self.environ.get("CONDA_SHLVL", "0").rstrip())
            for i in range(1, old_shlvl + 1):
                if i == old_shlvl:
                    env_i = self._default_env(self.environ.get("CONDA_PREFIX", ""))
                else:
                    env_i = self._default_env(
                        self.environ.get(f"CONDA_PREFIX_{i}", "").rstrip()
                    )
                stacked_i = bool(self.environ.get(f"CONDA_STACKED_{i}", "").rstrip())
                env_stack.append(env_i)
                if not stacked_i:
                    prompt_stack = prompt_stack[0:-1]
                prompt_stack.append(env_i)

            # Modify prompt stack according to pending operation
            deactivate = getattr(self, "_deactivate", False)
            reactivate = getattr(self, "_reactivate", False)
            if deactivate:
                prompt_stack = prompt_stack[0:-1]
                env_stack = env_stack[0:-1]
                stacked = bool(
                    self.environ.get(f"CONDA_STACKED_{old_shlvl}", "").rstrip()
                )
                if not stacked and env_stack:
                    prompt_stack.append(env_stack[-1])
            elif reactivate:
                pass
            else:
                stack = getattr(self, "stack", False)
                if not stack:
                    prompt_stack = prompt_stack[0:-1]
                prompt_stack.append(conda_default_env)

            conda_stacked_env = ",".join(prompt_stack[::-1])

            return context.env_prompt.format(
                default_env=conda_default_env,
                stacked_env=conda_stacked_env,
                prefix=prefix,
                name=basename(prefix),
            )
        else:
            return ""

    def _get_activate_scripts(self, prefix):
        _script_extension = self.script_extension
        se_len = -len(_script_extension)
        try:
            paths = (
                entry.path
                for entry in os.scandir(join(prefix, "etc", "conda", "activate.d"))
            )
        except OSError:
            return ()
        return self.path_conversion(
            sorted(p for p in paths if p[se_len:] == _script_extension)
        )

    def _get_deactivate_scripts(self, prefix):
        _script_extension = self.script_extension
        se_len = -len(_script_extension)
        try:
            paths = (
                entry.path
                for entry in os.scandir(join(prefix, "etc", "conda", "deactivate.d"))
            )
        except OSError:
            return ()
        return self.path_conversion(
            sorted((p for p in paths if p[se_len:] == _script_extension), reverse=True)
        )

    def _get_environment_env_vars(self, prefix):
        env_vars_file = join(prefix, PREFIX_STATE_FILE)
        pkg_env_var_dir = join(prefix, PACKAGE_ENV_VARS_DIR)
        env_vars = {}

        # First get env vars from packages
        if exists(pkg_env_var_dir):
            for pkg_env_var_path in sorted(
                entry.path for entry in os.scandir(pkg_env_var_dir)
            ):
                with open(pkg_env_var_path) as f:
                    env_vars.update(json.loads(f.read()))

        # Then get env vars from environment specification
        if exists(env_vars_file):
            with open(env_vars_file) as f:
                prefix_state = json.loads(f.read())
                prefix_state_env_vars = prefix_state.get("env_vars", {})
                dup_vars = [
                    ev for ev in env_vars.keys() if ev in prefix_state_env_vars.keys()
                ]
                for dup in dup_vars:
                    print(
                        "WARNING: duplicate env vars detected. Vars from the environment "
                        "will overwrite those from packages",
                        file=sys.stderr,
                    )
                    print("variable %s duplicated" % dup, file=sys.stderr)
                env_vars.update(prefix_state_env_vars)

        return env_vars


def expand(path):
    return abspath(expanduser(expandvars(path)))


def ensure_binary(value):
    try:
        return value.encode("utf-8")
    except AttributeError:  # pragma: no cover
        # AttributeError: '<>' object has no attribute 'encode'
        # In this case assume already binary type and do nothing
        return value


def ensure_fs_path_encoding(value):
    try:
        return value.decode(FILESYSTEM_ENCODING)
    except AttributeError:
        return value


def native_path_to_unix(
    paths: str | Iterable[str] | None,
) -> str | tuple[str] | None:
    if paths is None:
        return None
<<<<<<< HEAD
=======

    if not on_win:
        return path_identity(paths)

    # on windows, uses cygpath to convert windows native paths to posix paths
    from subprocess import run

    from .common.path import which

>>>>>>> eb55b477
    # It is very easy to end up with a bash in one place and a cygpath in another due to e.g.
    # using upstream MSYS2 bash, but with a conda env that does not have bash but does have
    # cygpath.  When this happens, we have two different virtual POSIX machines, rooted at
    # different points in the Windows filesystem.  We do our path conversions with one and
    # expect the results to work with the other.  It does not.
<<<<<<< HEAD
    from shutil import which
    from subprocess import PIPE, CalledProcessError, Popen

    from conda.auxlib.compat import shlex_split_unicode

=======
>>>>>>> eb55b477
    bash = which("bash")
    cygpath = (Path(bash).parent / "cygpath") if bash else "cygpath"

    unix_path = run(
        [
            cygpath,
            "--path",
            paths if isinstance(paths, str) else os.pathsep.join(paths),
        ],
        text=True,
        capture_output=True,
        check=True,
    ).stdout.strip()
    unix_path = unix_path.split(":") if unix_path else ()

    return unix_path[0] if isinstance(paths, str) else tuple(unix_path)


def path_identity(paths: str | Iterable[str] | None) -> str | tuple[str] | None:
    if paths is None:
        return None
    elif isinstance(paths, str):
        return os.path.normpath(paths)
    else:
        return tuple(os.path.normpath(path) for path in paths)


def backslash_to_forwardslash(
    paths: str | Iterable[str] | None,
) -> str | tuple[str] | None:
    if paths is None:
        return None

    elif isinstance(paths, str):
        return paths.replace("\\", "/")
    else:
        return tuple([path.replace("\\", "/") for path in paths])


class PosixActivator(_Activator):
    pathsep_join = ":".join
    sep = "/"
    path_conversion = staticmethod(native_path_to_unix)
    script_extension = ".sh"
    tempfile_extension = None  # output to stdout
    command_join = "\n"

    unset_var_tmpl = "unset %s"
    export_var_tmpl = "export %s='%s'"
    set_var_tmpl = "%s='%s'"
    run_script_tmpl = '. "%s"'

    hook_source_path = join(
        CONDA_PACKAGE_ROOT,
        "shell",
        "etc",
        "profile.d",
        "conda.sh",
    )

    def _update_prompt(self, set_vars, conda_prompt_modifier):
        ps1 = self.environ.get("PS1", "")
        if "POWERLINE_COMMAND" in ps1:
            # Defer to powerline (https://github.com/powerline/powerline) if it's in use.
            return
        current_prompt_modifier = self.environ.get("CONDA_PROMPT_MODIFIER")
        if current_prompt_modifier:
            ps1 = re.sub(re.escape(current_prompt_modifier), r"", ps1)
        # Because we're using single-quotes to set shell variables, we need to handle the
        # proper escaping of single quotes that are already part of the string.
        # Best solution appears to be https://stackoverflow.com/a/1250279
        ps1 = ps1.replace("'", "'\"'\"'")
        set_vars.update(
            {
                "PS1": conda_prompt_modifier + ps1,
            }
        )

    def _hook_preamble(self) -> str:
        result = []
        for key, value in context.conda_exe_vars_dict.items():
            if value is None:
                # Using `unset_var_tmpl` would cause issues for people running
                # with shell flag -u set (error on unset).
                result.append(self.export_var_tmpl % (key, ""))
            elif on_win and ("/" in value or "\\" in value):
                result.append(f'''export {key}="$(cygpath '{value}')"''')
            else:
                result.append(self.export_var_tmpl % (key, value))
        return "\n".join(result) + "\n"


class CshActivator(_Activator):
    pathsep_join = ":".join
    sep = "/"
    path_conversion = staticmethod(native_path_to_unix)
    script_extension = ".csh"
    tempfile_extension = None  # output to stdout
    command_join = ";\n"

    unset_var_tmpl = "unsetenv %s"
    export_var_tmpl = 'setenv %s "%s"'
    set_var_tmpl = "set %s='%s'"
    run_script_tmpl = 'source "%s"'

    hook_source_path = join(
        CONDA_PACKAGE_ROOT,
        "shell",
        "etc",
        "profile.d",
        "conda.csh",
    )

    def _update_prompt(self, set_vars, conda_prompt_modifier):
        prompt = self.environ.get("prompt", "")
        current_prompt_modifier = self.environ.get("CONDA_PROMPT_MODIFIER")
        if current_prompt_modifier:
            prompt = re.sub(re.escape(current_prompt_modifier), r"", prompt)
        set_vars.update(
            {
                "prompt": conda_prompt_modifier + prompt,
            }
        )

    def _hook_preamble(self) -> str:
        if on_win:
            return dedent(
                f"""
                setenv CONDA_EXE `cygpath {context.conda_exe}`
                setenv _CONDA_ROOT `cygpath {context.conda_prefix}`
                setenv _CONDA_EXE `cygpath {context.conda_exe}`
                setenv CONDA_PYTHON_EXE `cygpath {sys.executable}`
                """
            ).strip()
        else:
            return dedent(
                f"""
                setenv CONDA_EXE "{context.conda_exe}"
                setenv _CONDA_ROOT "{context.conda_prefix}"
                setenv _CONDA_EXE "{context.conda_exe}"
                setenv CONDA_PYTHON_EXE "{sys.executable}"
                """
            ).strip()


class XonshActivator(_Activator):
    pathsep_join = ";".join if on_win else ":".join
    sep = "/"
    path_conversion = staticmethod(
        backslash_to_forwardslash if on_win else path_identity
    )
    # 'scripts' really refer to de/activation scripts, not scripts in the language per se
    # xonsh can piggy-back activation scripts from other languages depending on the platform
    script_extension = ".bat" if on_win else ".sh"
    tempfile_extension = None  # output to stdout
    command_join = "\n"

    unset_var_tmpl = "del $%s"
    export_var_tmpl = "$%s = '%s'"
    # TODO: determine if different than export_var_tmpl
    set_var_tmpl = "$%s = '%s'"
    run_script_tmpl = (
        'source-cmd --suppress-skip-message "%s"'
        if on_win
        else 'source-bash --suppress-skip-message "%s"'
    )

    hook_source_path = join(CONDA_PACKAGE_ROOT, "shell", "conda.xsh")

    def _hook_preamble(self) -> str:
        return '$CONDA_EXE = "%s"' % self.path_conversion(context.conda_exe)


class CmdExeActivator(_Activator):
    pathsep_join = ";".join
    sep = "\\"
    path_conversion = staticmethod(path_identity)
    script_extension = ".bat"
    tempfile_extension = ".bat"
    command_join = "\n"

    unset_var_tmpl = "@SET %s="
    export_var_tmpl = '@SET "%s=%s"'
    # TODO: determine if different than export_var_tmpl
    set_var_tmpl = '@SET "%s=%s"'
    run_script_tmpl = '@CALL "%s"'

    hook_source_path = None

    def _hook_preamble(self) -> None:
        # TODO: cmd.exe doesn't get a hook function? Or do we need to do something different?
        #       Like, for cmd.exe only, put a special directory containing only conda.bat on PATH?
        pass


class FishActivator(_Activator):
    pathsep_join = '" "'.join
    sep = "/"
    path_conversion = staticmethod(native_path_to_unix)
    script_extension = ".fish"
    tempfile_extension = None  # output to stdout
    command_join = ";\n"

    unset_var_tmpl = "set -e %s"
    export_var_tmpl = 'set -gx %s "%s"'
    set_var_tmpl = 'set -g %s "%s"'
    run_script_tmpl = 'source "%s"'

    hook_source_path = join(
        CONDA_PACKAGE_ROOT,
        "shell",
        "etc",
        "fish",
        "conf.d",
        "conda.fish",
    )

    def _hook_preamble(self) -> str:
        if on_win:
            return dedent(
                f"""
                set -gx CONDA_EXE (cygpath "{context.conda_exe}")
                set _CONDA_ROOT (cygpath "{context.conda_prefix}")
                set _CONDA_EXE (cygpath "{context.conda_exe}")
                set -gx CONDA_PYTHON_EXE (cygpath "{sys.executable}")
                """
            ).strip()
        else:
            return dedent(
                f"""
                set -gx CONDA_EXE "{context.conda_exe}"
                set _CONDA_ROOT "{context.conda_prefix}"
                set _CONDA_EXE "{context.conda_exe}"
                set -gx CONDA_PYTHON_EXE "{sys.executable}"
                """
            ).strip()


class PowerShellActivator(_Activator):
    pathsep_join = ";".join if on_win else ":".join
    sep = "\\" if on_win else "/"
    path_conversion = staticmethod(path_identity)
    script_extension = ".ps1"
    tempfile_extension = None  # output to stdout
    command_join = "\n"

    unset_var_tmpl = '$Env:%s = ""'
    export_var_tmpl = '$Env:%s = "%s"'
    set_var_tmpl = '$Env:%s = "%s"'
    run_script_tmpl = '. "%s"'

    hook_source_path = join(
        CONDA_PACKAGE_ROOT,
        "shell",
        "condabin",
        "conda-hook.ps1",
    )

    def _hook_preamble(self) -> str:
        if context.dev:
            return dedent(
                f"""
                $Env:PYTHONPATH = "{CONDA_SOURCE_ROOT}"
                $Env:CONDA_EXE = "{sys.executable}"
                $Env:_CE_M = "-m"
                $Env:_CE_CONDA = "conda"
                $Env:_CONDA_ROOT = "{CONDA_PACKAGE_ROOT}"
                $Env:_CONDA_EXE = "{context.conda_exe}"
                $CondaModuleArgs = @{{ChangePs1 = ${context.changeps1}}}
                """
            ).strip()
        else:
            return dedent(
                f"""
                $Env:CONDA_EXE = "{context.conda_exe}"
                $Env:_CE_M = ""
                $Env:_CE_CONDA = ""
                $Env:_CONDA_ROOT = "{context.conda_prefix}"
                $Env:_CONDA_EXE = "{context.conda_exe}"
                $CondaModuleArgs = @{{ChangePs1 = ${context.changeps1}}}
                """
            ).strip()

    def _hook_postamble(self) -> str:
        return "Remove-Variable CondaModuleArgs"


class JSONFormatMixin(_Activator):
    """Returns the necessary values for activation as JSON, so that tools can use them."""

    pathsep_join = list
    tempfile_extension = None  # output to stdout
    command_join = list

    def _hook_preamble(self):
        if context.dev:
            return {
                "PYTHONPATH": CONDA_SOURCE_ROOT,
                "CONDA_EXE": sys.executable,
                "_CE_M": "-m",
                "_CE_CONDA": "conda",
                "_CONDA_ROOT": CONDA_PACKAGE_ROOT,
                "_CONDA_EXE": context.conda_exe,
            }
        else:
            return {
                "CONDA_EXE": context.conda_exe,
                "_CE_M": "",
                "_CE_CONDA": "",
                "_CONDA_ROOT": context.conda_prefix,
                "_CONDA_EXE": context.conda_exe,
            }

    def get_scripts_export_unset_vars(self, **kwargs):
        export_vars, unset_vars = self.get_export_unset_vars(**kwargs)
        script_export_vars = script_unset_vars = None
        if export_vars:
            script_export_vars = dict(export_vars.items())
        if unset_vars:
            script_unset_vars = unset_vars
        return script_export_vars or {}, script_unset_vars or []

    def _finalize(self, commands, ext):
        merged = {}
        for _cmds in commands:
            merged.update(_cmds)

        commands = merged
        if ext is None:
            return json.dumps(commands, indent=2)
        elif ext:
            with Utf8NamedTemporaryFile("w+", suffix=ext, delete=False) as tf:
                # the default mode is 'w+b', and universal new lines don't work in that mode
                # command_join should account for that
                json.dump(commands, tf, indent=2)
            return tf.name
        else:
            raise NotImplementedError()

    def _yield_commands(self, cmds_dict):
        # TODO: _Is_ defining our own object shape here any better than
        # just dumping the `cmds_dict`?
        path = cmds_dict.get("export_path", {})
        export_vars = cmds_dict.get("export_vars", {})
        # treat PATH specially
        if "PATH" in export_vars:
            new_path = path.get("PATH", [])
            new_path.extend(export_vars.pop("PATH"))
            path["PATH"] = new_path

        yield {
            "path": path,
            "vars": {
                "export": export_vars,
                "unset": cmds_dict.get("unset_vars", ()),
                "set": cmds_dict.get("set_vars", {}),
            },
            "scripts": {
                "activate": cmds_dict.get("activate_scripts", ()),
                "deactivate": cmds_dict.get("deactivate_scripts", ()),
            },
        }


activator_map: dict[str, type[_Activator]] = {
    "posix": PosixActivator,
    "ash": PosixActivator,
    "bash": PosixActivator,
    "dash": PosixActivator,
    "zsh": PosixActivator,
    "csh": CshActivator,
    "tcsh": CshActivator,
    "xonsh": XonshActivator,
    "cmd.exe": CmdExeActivator,
    "fish": FishActivator,
    "powershell": PowerShellActivator,
}

formatter_map = {
    "json": JSONFormatMixin,
}


def _build_activator_cls(shell):
    """Dynamically construct the activator class.

    Detect the base activator and any number of formatters (appended using '+' to the base name).
    For example, `posix+json` (as in `conda shell.posix+json activate`) would use the
    `PosixActivator` base class and add the `JSONFormatMixin`.
    """
    shell_etc = shell.split("+")
    activator, formatters = shell_etc[0], shell_etc[1:]

    bases = [activator_map[activator]]
    for f in formatters:
        bases.append(formatter_map[f])

    cls = type("Activator", tuple(reversed(bases)), {})
    return cls<|MERGE_RESOLUTION|>--- conflicted
+++ resolved
@@ -816,8 +816,6 @@
 ) -> str | tuple[str] | None:
     if paths is None:
         return None
-<<<<<<< HEAD
-=======
 
     if not on_win:
         return path_identity(paths)
@@ -827,20 +825,12 @@
 
     from .common.path import which
 
->>>>>>> eb55b477
     # It is very easy to end up with a bash in one place and a cygpath in another due to e.g.
     # using upstream MSYS2 bash, but with a conda env that does not have bash but does have
     # cygpath.  When this happens, we have two different virtual POSIX machines, rooted at
     # different points in the Windows filesystem.  We do our path conversions with one and
     # expect the results to work with the other.  It does not.
-<<<<<<< HEAD
-    from shutil import which
-    from subprocess import PIPE, CalledProcessError, Popen
-
-    from conda.auxlib.compat import shlex_split_unicode
-
-=======
->>>>>>> eb55b477
+
     bash = which("bash")
     cygpath = (Path(bash).parent / "cygpath") if bash else "cygpath"
 
