--- conflicted
+++ resolved
@@ -8,17 +8,13 @@
 
 from .common import confirm_yn
 from .install import install
-<<<<<<< HEAD
-from ..gateways.disk.delete import delete_trash, rm_rf_queued
-=======
 from ..base.context import context
 from ..common.path import paths_equal
 from ..exceptions import CondaValueError
-from ..gateways.disk.delete import delete_trash, rm_rf
+from ..gateways.disk.delete import delete_trash, rm_rf_queued
 from ..gateways.disk.test import is_conda_environment
 
 log = getLogger(__name__)
->>>>>>> 03e2fad1
 
 
 def execute(args, parser):
@@ -30,7 +26,7 @@
                    default='no',
                    dry_run=False)
         log.info("Removing existing environment %s", context.target_prefix)
-        rm_rf(context.target_prefix)
+        rm_rf_queued(context.target_prefix)
     elif isdir(context.target_prefix):
         confirm_yn("WARNING: A directory already exists at the target location '%s'\n"
                    "but it is not a conda environment.\n"
