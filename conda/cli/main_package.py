--- conflicted
+++ resolved
@@ -15,13 +15,8 @@
 from ..base.context import context
 from ..common.compat import PY3
 from ..common.path import paths_equal
-<<<<<<< HEAD
-from ..core.prefix_data import is_linked, linked, linked_data
+from ..core.prefix_data import PrefixData
 from ..gateways.disk.delete import rm_rf_wait
-=======
-from ..core.prefix_data import PrefixData
-from ..gateways.disk.delete import rmtree
->>>>>>> 03e2fad1
 from ..install import PREFIX_PLACEHOLDER
 from ..misc import untracked
 
