# (c) Continuum Analytics, Inc. / http://continuum.io
# All Rights Reserved
#
# conda is distributed under the terms of the BSD 3-clause license.
# Consult LICENSE.txt or http://opensource.org/licenses/BSD-3-Clause.

from __future__ import absolute_import, division, print_function, unicode_literals

import logging
import re
from argparse import RawDescriptionHelpFormatter
from conda.base.constants import DEFAULTS
from conda.core.linked_data import is_linked, linked, linked_data
from os.path import isdir, isfile

<<<<<<< HEAD
from conda import Message
from .common import (add_parser_help, add_parser_prefix, add_parser_json,
                     add_parser_show_channel_urls, disp_features)
from ..base.context import context, subdir
from ..egg_info import get_egg_info
from ..exceptions import (CondaEnvironmentNotFoundError, CondaFileNotFoundError,
                          CondaEnvironmentError)
from ..install import dist2quad, is_linked, linked, linked_data, name_dist
=======
from .common import (add_parser_help, add_parser_json, add_parser_prefix,
                     add_parser_show_channel_urls, disp_features, stdout_json)
from ..base.context import context
from ..egg_info import get_egg_info
from ..exceptions import CondaEnvironmentNotFoundError, CondaFileNotFoundError
>>>>>>> b0ce9d42

stdout = logging.getLogger('stdout')

descr = "List linked packages in a conda environment."

# Note, the formatting of this is designed to work well with help2man
examples = """
Examples:

List all packages in the current environment:

    conda list

List all packages installed into the environment 'myenv':

    conda list -n myenv

Save packages for future use:

    conda list --export > package-list.txt

Reinstall packages from an export file:

    conda create -n myenv --file package-list.txt

"""
log = logging.getLogger(__name__)

def configure_parser(sub_parsers):
    p = sub_parsers.add_parser(
        'list',
        description=descr,
        help=descr,
        formatter_class=RawDescriptionHelpFormatter,
        epilog=examples,
        add_help=False,
    )
    add_parser_help(p)
    add_parser_prefix(p)
    add_parser_json(p)
    add_parser_show_channel_urls(p)
    p.add_argument(
        '-c', "--canonical",
        action="store_true",
        help="Output canonical names of packages only. Implies --no-pip. ",
    )
    p.add_argument(
        '-f', "--full-name",
        action="store_true",
        help="Only search for full names, i.e., ^<regex>$.",
    )
    p.add_argument(
        "--explicit",
        action="store_true",
        help="List explicitly all installed conda packaged with URL "
             "(output may be used by conda create --file).",
    )
    p.add_argument(
        "--md5",
        action="store_true",
        help="Add MD5 hashsum when using --explicit",
    )
    p.add_argument(
        '-e', "--export",
        action="store_true",
        help="Output requirement string only (output may be used by "
             " conda create --file).",
    )
    p.add_argument(
        '-r', "--revisions",
        action="store_true",
        help="List the revision history and exit.",
    )
    p.add_argument(
        "--no-pip",
        action="store_false",
        default=True,
        dest="pip",
        help="Do not include pip-only installed packages.")
    p.add_argument(
        'regex',
        action="store",
        nargs="?",
        help="List only packages matching this regular expression.",
    )
    p.set_defaults(func=execute)


def get_export_header_pieces():
    return ('# This file may be used to create an environment using:',
            '# $ conda create --name <env> --file <this file>',
            '# platform: %s' % subdir
            )


def print_export_header():
<<<<<<< HEAD
    stdout.info(Message('export_header_printout', '\n'.join(get_export_header_pieces())))
=======
    print('# This file may be used to create an environment using:')
    print('# $ conda create --name <env> --file <this file>')
    print('# platform: %s' % context.subdir)
>>>>>>> b0ce9d42


def get_packages(installed, regex):
    pat = re.compile(regex, re.I) if regex else None
    for dist in sorted(installed, key=lambda x: x.quad[0].lower()):
        name = dist.quad[0]
        if pat and pat.search(name) is None:
            continue

        yield dist


def list_packages(prefix, installed, regex=None, format='human',
                  show_channel_urls=context.show_channel_urls):
    res = 0
    result = []
    for dist in get_packages(installed, regex):
        if format == 'canonical':
            result.append(dist)
            continue
        if format == 'export':
            result.append('='.join(dist.quad[:3]))
            continue

        try:
            # Returns None if no meta-file found (e.g. pip install)
            info = is_linked(prefix, dist)
            features = set(info.get('features', '').split())
            disp = '%(name)-25s %(version)-15s %(build)15s' % info
            disp += '  %s' % disp_features(features)
            schannel = info.get('schannel')
            if show_channel_urls or show_channel_urls is None and schannel != DEFAULTS:
                disp += '  %s' % schannel
            result.append(disp)
        except (AttributeError, IOError, KeyError, ValueError) as e:
            log.debug("exception for dist %s:\n%r", dist, e)
            result.append('%-25s %-15s %15s' % tuple(dist.quad[:3]))

    return res, result


class PrintPackages(Message):

    def __init__(self, prefix, regex=None, format='human', piplist=False):
        if not isdir(prefix):
            raise CondaEnvironmentError("""\
Error: environment does not exist: %s
#
# Use 'conda create' to create an environment before listing its packages.""" %
                                        prefix)

        installed_packages = linked(prefix)
        if piplist and context.use_pip and format == 'human':
            installed_packages.update(get_egg_info(prefix))
        message_pieces = []
        if not context.json:
            if format == 'human':
                message_pieces.append('# packages in environment at %s:' % prefix)
                message_pieces.append('#')
            if format == 'export':
                message_pieces.extend(get_export_header_pieces())

        _, output = list_packages(prefix, installed_packages, regex, format=format,
                                  show_channel_urls=context.show_channel_urls)
        message_pieces.extend(output)

        super(PrintPackages, self).__init__(self.__class__.__name__,
                                            message_str='\n'.join(message_pieces),
                                            subdir=context.subdir,
                                            installed_packages=dict.fromkeys(installed_packages),
                                            prefix=prefix)


def print_packages(prefix, regex=None, format='human', piplist=False,
                   json=False, show_channel_urls=context.show_channel_urls):
    if not isdir(prefix):
        raise CondaEnvironmentNotFoundError(prefix)

    if format == 'human':
        stdout.info(Message('package_list_header',
                    '# packages in environment at %s:' % prefix, prefix=prefix))
        stdout.info(Message('package_list_header', '#'))
    if format == 'export':
        print_export_header()

    installed = linked(prefix)
    log.debug("installed conda packages:\n%s", installed)
    if piplist and context.use_pip and format == 'human':
        other_python = get_egg_info(prefix)
        log.debug("other installed python packages:\n%s", other_python)
        installed.update(other_python)

    exitcode, output = list_packages(prefix, installed, regex, format=format,
                                     show_channel_urls=show_channel_urls)

    stdout.info(Message('package_list_output', '\n'.join(output)))

    return exitcode


def print_explicit(prefix, add_md5=False):
    if not isdir(prefix):
        raise CondaEnvironmentNotFoundError(prefix)
    print_export_header()
    stdout.info(Message('explicit_notify', "@EXPLICIT"))
    for meta in sorted(linked_data(prefix).values(), key=lambda x: x['name']):
        url = meta.get('url')
        if not url or url.startswith('<unknown>'):
            stdout.info(Message('no_info_for_url_notify_message',
                                '# no URL for: %s' % meta['fn'],
                                filename=meta['fn']))
            continue
        md5 = meta.get('md5')
        stdout.info(Message('md5_printout', url + ('#%s' % md5 if add_md5 and md5 else ''),
                            url=url, md5=md5, filename=meta['fn']))


def execute(args, parser):
    prefix = context.prefix_w_legacy_search
    regex = args.regex
    if args.full_name:
        regex = r'^%s$' % regex

    if args.revisions:
        from conda.history import History

        h = History(prefix)
        if isfile(h.path):
            if not context.json:
                h.print_log()
            else:
                stdout.info(Message('history_log_printout', '', log=h.object_log()))
        else:
            raise CondaFileNotFoundError(h.path, "No revision log found: %s\n" % h.path)
        return

    if args.explicit:
        print_explicit(prefix, args.md5)
        return

    if args.canonical:
        format = 'canonical'
    elif args.export:
        format = 'export'
    else:
        format = 'human'
    if context.json:
        format = 'canonical'

    exitcode = print_packages(prefix, regex, format, piplist=args.pip,
                              json=context.json,
                              show_channel_urls=context.show_channel_urls)
    return exitcode<|MERGE_RESOLUTION|>--- conflicted
+++ resolved
@@ -6,31 +6,23 @@
 
 from __future__ import absolute_import, division, print_function, unicode_literals
 
-import logging
 import re
 from argparse import RawDescriptionHelpFormatter
-from conda.base.constants import DEFAULTS
-from conda.core.linked_data import is_linked, linked, linked_data
+from logging import getLogger
 from os.path import isdir, isfile
 
-<<<<<<< HEAD
-from conda import Message
-from .common import (add_parser_help, add_parser_prefix, add_parser_json,
+from .common import (add_parser_help, add_parser_json, add_parser_prefix,
                      add_parser_show_channel_urls, disp_features)
-from ..base.context import context, subdir
+from .. import Message
+from ..base.constants import DEFAULTS
+from ..base.context import context
+from ..core.linked_data import is_linked, linked, linked_data
 from ..egg_info import get_egg_info
-from ..exceptions import (CondaEnvironmentNotFoundError, CondaFileNotFoundError,
-                          CondaEnvironmentError)
-from ..install import dist2quad, is_linked, linked, linked_data, name_dist
-=======
-from .common import (add_parser_help, add_parser_json, add_parser_prefix,
-                     add_parser_show_channel_urls, disp_features, stdout_json)
-from ..base.context import context
-from ..egg_info import get_egg_info
-from ..exceptions import CondaEnvironmentNotFoundError, CondaFileNotFoundError
->>>>>>> b0ce9d42
-
-stdout = logging.getLogger('stdout')
+from ..exceptions import (CondaEnvironmentError, CondaEnvironmentNotFoundError,
+                          CondaFileNotFoundError)
+
+stdout = getLogger('stdout')
+log = getLogger(__name__)
 
 descr = "List linked packages in a conda environment."
 
@@ -55,7 +47,6 @@
     conda create -n myenv --file package-list.txt
 
 """
-log = logging.getLogger(__name__)
 
 def configure_parser(sub_parsers):
     p = sub_parsers.add_parser(
@@ -120,18 +111,12 @@
 def get_export_header_pieces():
     return ('# This file may be used to create an environment using:',
             '# $ conda create --name <env> --file <this file>',
-            '# platform: %s' % subdir
+            '# platform: %s' % context.subdir
             )
 
 
 def print_export_header():
-<<<<<<< HEAD
     stdout.info(Message('export_header_printout', '\n'.join(get_export_header_pieces())))
-=======
-    print('# This file may be used to create an environment using:')
-    print('# $ conda create --name <env> --file <this file>')
-    print('# platform: %s' % context.subdir)
->>>>>>> b0ce9d42
 
 
 def get_packages(installed, regex):
