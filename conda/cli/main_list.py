# (c) Continuum Analytics, Inc. / http://continuum.io
# All Rights Reserved
#
# conda is distributed under the terms of the BSD 3-clause license.
# Consult LICENSE.txt or http://opensource.org/licenses/BSD-3-Clause.

from __future__ import absolute_import, division, print_function, unicode_literals

from argparse import RawDescriptionHelpFormatter
import logging
from os.path import isdir, isfile
import re

<<<<<<< HEAD
from conda.models.dist import Dist, parse_legacy_dist_str
from .common import (add_parser_help, add_parser_json, add_parser_prefix,
                     add_parser_show_channel_urls, disp_features, stdout_json)
from ..base.constants import DEFAULTS_CHANNEL_NAME, UNKNOWN_CHANNEL
from ..base.context import context
from ..common.compat import text_type, itervalues
from ..core.linked_data import is_linked, linked, linked_data
from ..egg_info import get_egg_info
from ..exceptions import CondaEnvironmentNotFoundError, CondaFileNotFoundError
=======
from .conda_argparse import (add_parser_help, add_parser_json, add_parser_prefix,
                             add_parser_show_channel_urls)
>>>>>>> 5d959117

descr = "List linked packages in a conda environment."

# Note, the formatting of this is designed to work well with help2man
examples = """
Examples:

List all packages in the current environment:

    conda list

List all packages installed into the environment 'myenv':

    conda list -n myenv

Save packages for future use:

    conda list --export > package-list.txt

Reinstall packages from an export file:

    conda create -n myenv --file package-list.txt

"""
log = logging.getLogger(__name__)


def configure_parser(sub_parsers):
    p = sub_parsers.add_parser(
        'list',
        description=descr,
        help=descr,
        formatter_class=RawDescriptionHelpFormatter,
        epilog=examples,
        add_help=False,
    )
    add_parser_help(p)
    add_parser_prefix(p)
    add_parser_json(p)
    add_parser_show_channel_urls(p)
    p.add_argument(
        '-c', "--canonical",
        action="store_true",
        help="Output canonical names of packages only. Implies --no-pip. ",
    )
    p.add_argument(
        '-f', "--full-name",
        action="store_true",
        help="Only search for full names, i.e., ^<regex>$.",
    )
    p.add_argument(
        "--explicit",
        action="store_true",
        help="List explicitly all installed conda packaged with URL "
             "(output may be used by conda create --file).",
    )
    p.add_argument(
        "--md5",
        action="store_true",
        help="Add MD5 hashsum when using --explicit",
    )
    p.add_argument(
        '-e', "--export",
        action="store_true",
        help="Output requirement string only (output may be used by "
             " conda create --file).",
    )
    p.add_argument(
        '-r', "--revisions",
        action="store_true",
        help="List the revision history and exit.",
    )
    p.add_argument(
        "--no-pip",
        action="store_false",
        default=True,
        dest="pip",
        help="Do not include pip-only installed packages.")
    p.add_argument(
        'regex',
        action="store",
        nargs="?",
        help="List only packages matching this regular expression.",
    )
    p.set_defaults(func=execute)


def print_export_header(subdir):
    print('# This file may be used to create an environment using:')
    print('# $ conda create --name <env> --file <this file>')
    print('# platform: %s' % subdir)


def get_packages(installed, regex):
    pat = re.compile(regex, re.I) if regex else None
    get_name = lambda d: parse_legacy_dist_str(d).name
    pairs = sorted(((get_name(d), d) for d in installed), key=lambda x: x[0].lower())
    for name, dist in pairs:
        if pat and pat.search(name) is None:
            continue
        yield dist


def list_packages(prefix, installed, regex=None, format='human',
                  show_channel_urls=None):
    from .common import disp_features
    from ..base.constants import DEFAULTS_CHANNEL_NAME
    from ..base.context import context
    from ..core.linked_data import is_linked
    res = 0
    result = []
    for dist in get_packages(installed, regex):
        if format == 'canonical':
            result.append(dist)
            continue
        if format == 'export':
            result.append('='.join(parse_legacy_dist_str(dist)[:3]))
            continue

        try:
            # Returns None if no meta-file found (e.g. pip install)
            info = is_linked(prefix, dist)
            features = set(info.get('features', '').split())
            disp = '%(name)-25s %(version)-15s %(build)15s' % info
            disp += '  %s' % disp_features(features)
            schannel = info.get('schannel')
            show_channel_urls = show_channel_urls or context.show_channel_urls
            if (show_channel_urls or show_channel_urls is None
                    and schannel != DEFAULTS_CHANNEL_NAME):
                disp += '  %s' % schannel
            result.append(disp)
        except (AttributeError, IOError, KeyError, ValueError) as e:
            log.debug("exception for dist %s:\n%r", dist, e)
            result.append('%-25s %-15s %15s' % tuple(parse_legacy_dist_str(dist)[:3]))

    return res, result


def print_packages(prefix, regex=None, format='human', piplist=False,
                   json=False, show_channel_urls=None):
    from .common import stdout_json
    from ..base.context import context
    from ..common.compat import text_type
    from ..core.linked_data import linked
    from ..egg_info import get_egg_info

    if not isdir(prefix):
        from ..exceptions import EnvironmentLocationNotFound
        raise EnvironmentLocationNotFound(prefix)

    if not json:
        if format == 'human':
            print('# packages in environment at %s:' % prefix)
            print('#')
        if format == 'export':
            print_export_header(context.subdir)

    installed = set(lpr for lpr in itervalues(linked_data(prefix)))
    log.debug("installed conda packages:\n%s", installed)
    if piplist and context.use_pip and format == 'human':
        other_python = get_egg_info(prefix)
        log.debug("other installed python packages:\n%s", other_python)
        installed.update(other_python)

    exitcode, output = list_packages(prefix, installed, regex, format=format,
                                     show_channel_urls=show_channel_urls)
    if not json:
        print('\n'.join(map(text_type, output)))
    else:
        stdout_json(output)
    return exitcode


def print_explicit(prefix, add_md5=False):
    from ..base.constants import UNKNOWN_CHANNEL
    from ..base.context import context
    from ..core.linked_data import linked_data
    if not isdir(prefix):
        from ..exceptions import EnvironmentLocationNotFound
        raise EnvironmentLocationNotFound(prefix)
    print_export_header(context.subdir)
    print("@EXPLICIT")
    for meta in sorted(linked_data(prefix).values(), key=lambda x: x['name']):
        url = meta.get('url')
        if not url or url.startswith(UNKNOWN_CHANNEL):
            print('# no URL for: %s' % meta['fn'])
            continue
        md5 = meta.get('md5')
        print(url + ('#%s' % md5 if add_md5 and md5 else ''))


def execute(args, parser):
    from ..base.context import context
    from .common import stdout_json
    prefix = context.prefix_w_legacy_search
    regex = args.regex
    if args.full_name:
        regex = r'^%s$' % regex

    if args.revisions:
        from ..history import History
        h = History(prefix)
        if isfile(h.path):
            if not context.json:
                h.print_log()
            else:
                stdout_json(h.object_log())
        else:
            from ..exceptions import CondaFileNotFoundError
            raise CondaFileNotFoundError(h.path)
        return

    if args.explicit:
        print_explicit(prefix, args.md5)
        return

    if args.canonical:
        format = 'canonical'
    elif args.export:
        format = 'export'
    else:
        format = 'human'
    if context.json:
        format = 'canonical'

    exitcode = print_packages(prefix, regex, format, piplist=args.pip,
                              json=context.json,
                              show_channel_urls=context.show_channel_urls)
    return exitcode<|MERGE_RESOLUTION|>--- conflicted
+++ resolved
@@ -11,20 +11,8 @@
 from os.path import isdir, isfile
 import re
 
-<<<<<<< HEAD
-from conda.models.dist import Dist, parse_legacy_dist_str
-from .common import (add_parser_help, add_parser_json, add_parser_prefix,
-                     add_parser_show_channel_urls, disp_features, stdout_json)
-from ..base.constants import DEFAULTS_CHANNEL_NAME, UNKNOWN_CHANNEL
-from ..base.context import context
-from ..common.compat import text_type, itervalues
-from ..core.linked_data import is_linked, linked, linked_data
-from ..egg_info import get_egg_info
-from ..exceptions import CondaEnvironmentNotFoundError, CondaFileNotFoundError
-=======
 from .conda_argparse import (add_parser_help, add_parser_json, add_parser_prefix,
                              add_parser_show_channel_urls)
->>>>>>> 5d959117
 
 descr = "List linked packages in a conda environment."
 
@@ -119,6 +107,7 @@
 
 
 def get_packages(installed, regex):
+    from ..models.dist import parse_legacy_dist_str
     pat = re.compile(regex, re.I) if regex else None
     get_name = lambda d: parse_legacy_dist_str(d).name
     pairs = sorted(((get_name(d), d) for d in installed), key=lambda x: x[0].lower())
@@ -134,6 +123,7 @@
     from ..base.constants import DEFAULTS_CHANNEL_NAME
     from ..base.context import context
     from ..core.linked_data import is_linked
+    from ..models.dist import parse_legacy_dist_str
     res = 0
     result = []
     for dist in get_packages(installed, regex):
@@ -167,8 +157,8 @@
                    json=False, show_channel_urls=None):
     from .common import stdout_json
     from ..base.context import context
-    from ..common.compat import text_type
-    from ..core.linked_data import linked
+    from ..common.compat import itervalues, text_type
+    from ..core.linked_data import linked_data
     from ..egg_info import get_egg_info
 
     if not isdir(prefix):
@@ -203,7 +193,7 @@
     from ..base.context import context
     from ..core.linked_data import linked_data
     if not isdir(prefix):
-        from ..exceptions import EnvironmentLocationNotFound
+        from ..exceptions import EnvironmentgLocationNotFound
         raise EnvironmentLocationNotFound(prefix)
     print_export_header(context.subdir)
     print("@EXPLICIT")
