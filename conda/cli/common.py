--- conflicted
+++ resolved
@@ -2,36 +2,28 @@
 
 import argparse
 import contextlib
-import logging
 import os
 import re
 import sys
 from functools import partial
+from logging import getLogger
 from os.path import abspath, basename
 
-<<<<<<< HEAD
-from .. import console, Message
-from ..base.constants import ROOT_ENV_NAME
-from ..base.context import context, platform
-from ..exceptions import (DryRunExit, CondaSystemExit, CondaRuntimeError,
-                          CondaValueError, CondaFileIOError)
-from ..install import dist2quad
-=======
-from .. import console
+from .. import Message, console
 from .._vendor.auxlib.entity import EntityEncoder
 from ..base.constants import NULL, ROOT_ENV_NAME
 from ..base.context import context, get_prefix as context_get_prefix
 from ..exceptions import (CondaFileIOError, CondaRuntimeError, CondaSystemExit, CondaValueError,
                           DryRunExit)
->>>>>>> b0ce9d42
 from ..resolve import MatchSpec
 from ..utils import memoize
+
+stdout = getLogger('stdout')
+
+# for conda-build
 get_prefix = partial(context_get_prefix, context)
 
 
-<<<<<<< HEAD
-stdout = logging.getLogger('stdout')
-=======
 class NullCountAction(argparse._CountAction):
 
     @staticmethod
@@ -43,7 +35,6 @@
     def __call__(self, parser, namespace, values, option_string=None):
         new_count = self._ensure_value(namespace, self.dest, 0) + 1
         setattr(namespace, self.dest, new_count)
->>>>>>> b0ce9d42
 
 
 class Completer(object):
