from __future__ import absolute_import, division, print_function, unicode_literals

import argparse
import contextlib
from functools import partial
import json
import os
from os.path import abspath, basename, isfile, join
import re
import sys

from .. import console
<<<<<<< HEAD
from .._vendor.auxlib.entity import EntityEncoder
from ..base.constants import ROOT_ENV_NAME
from ..base.context import context, get_prefix as context_get_prefix
from ..common.compat import iteritems
from ..common.constants import NULL
from ..common.path import is_private_env, prefix_to_env_name
from ..core.linked_data import linked_data
from ..exceptions import (CondaFileIOError, CondaRuntimeError, CondaSystemExit, CondaValueError,
                          DryRunExit)
=======
from ..base.constants import ROOT_ENV_NAME, NULL
from ..base.context import context
from ..exceptions import (DryRunExit, CondaSystemExit,
                          CondaValueError, CondaFileIOError)
from ..install import dist2quad
>>>>>>> 0d7f6c02
from ..resolve import MatchSpec
from ..utils import memoize


get_prefix = partial(context_get_prefix, context)


class NullCountAction(argparse._CountAction):

    @staticmethod
    def _ensure_value(namespace, name, value):
        if getattr(namespace, name, NULL) in (NULL, None):
            setattr(namespace, name, value)
        return getattr(namespace, name)

    def __call__(self, parser, namespace, values, option_string=None):
        new_count = self._ensure_value(namespace, self.dest, 0) + 1
        setattr(namespace, self.dest, new_count)


class Completer(object):
    """
    Subclass this class to get tab completion from argcomplete

    There are two ways to use this. One is to subclass and define `_get_items(self)`
    to return a list of all possible completions, and put that as the choices
    in the add_argument. If you do that, you will probably also want to set
    metavar to something, so that the argparse help doesn't show all possible
    choices.

    Another option is to define `_get_items(self)` in the same way, but also
    define `__init__(self, prefix, parsed_args, **kwargs)` (I'm not sure what
    goes in kwargs).  The prefix will be the parsed arguments so far, and
    `parsed_args` will be an argparse args object. Then use

    p.add_argument('argname', ...).completer = TheSubclass

    Use this second option if the set of completions depends on the command
    line flags (e.g., the list of completed packages to install changes if -c
    flags are used).
    """
    @memoize
    def get_items(self):
        return self._get_items()

    def __contains__(self, item):
        # This generally isn't all possibilities, and even if it is, we want
        # to give better error messages than argparse
        return True

    def __iter__(self):
        return iter(self.get_items())

class Environments(Completer):
    def _get_items(self):
        res = []
        for dir in context.envs_dirs:
            try:
                res.extend(os.listdir(dir))
            except OSError:
                pass
        return res

class Packages(Completer):
    def __init__(self, prefix, parsed_args, **kwargs):
        self.prefix = prefix
        self.parsed_args = parsed_args

    def _get_items(self):
        # TODO: Include .tar.bz2 files for local installs.
        from conda.core.index import get_index
        args = self.parsed_args
        call_dict = dict(channel_urls=args.channel or (),
                         use_cache=True,
                         prepend=not args.override_channels,
                         unknown=args.unknown)
        if hasattr(args, 'platform'):  # in search
            call_dict['platform'] = args.platform
        index = get_index(**call_dict)
        return [record.name for record in index]

class InstalledPackages(Completer):
    def __init__(self, prefix, parsed_args, **kwargs):
        self.prefix = prefix
        self.parsed_args = parsed_args

    @memoize
    def _get_items(self):
        from conda.core.linked_data import linked
        packages = linked(context.prefix_w_legacy_search)
        return [dist.quad[0] for dist in packages]

def add_parser_help(p):
    """
    So we can use consistent capitalization and periods in the help. You must
    use the add_help=False argument to ArgumentParser or add_parser to use
    this. Add this first to be consistent with the default argparse output.

    """
    p.add_argument(
        '-h', '--help',
        action=argparse._HelpAction,
        help="Show this help message and exit.",
    )

def add_parser_prefix(p):
    npgroup = p.add_mutually_exclusive_group()
    npgroup.add_argument(
        '-n', "--name",
        action="store",
        help="Name of environment (in %s)." % os.pathsep.join(context.envs_dirs),
        metavar="ENVIRONMENT",
        choices=Environments(),
    )
    npgroup.add_argument(
        '-p', "--prefix",
        action="store",
        help="Full path to environment prefix (default: %s)." % context.default_prefix,
        metavar='PATH',
    )


def add_parser_yes(p):
    p.add_argument(
        "-y", "--yes",
        action="store_true",
        default=NULL,
        help="Do not ask for confirmation.",
    )
    p.add_argument(
        "--dry-run",
        action="store_true",
        help="Only display what would have been done.",
    )


def add_parser_json(p):
    p.add_argument(
        "--json",
        action="store_true",
        default=NULL,
        help="Report all output as json. Suitable for using conda programmatically."
    )
    p.add_argument(
        "--debug",
        action="store_true",
        default=NULL,
        help="Show debug output.",
    )
    p.add_argument(
        "--verbose", "-v",
        action=NullCountAction,
        help="Use once for info, twice for debug, three times for trace.",
        dest="verbosity",
        default=NULL,
    )


def add_parser_quiet(p):
    p.add_argument(
        '-q', "--quiet",
        action="store_true",
        default=NULL,
        help="Do not display progress bar.",
    )

def add_parser_channels(p):
    p.add_argument(
        '-c', '--channel',
        dest='channel',  # apparently conda-build uses this; someday rename to channels are remove context.channels alias to channel  # NOQA
        # TODO: if you ever change 'channel' to 'channels', make sure you modify the context.channels property accordingly # NOQA
        action="append",
        help="""Additional channel to search for packages. These are URLs searched in the order
        they are given (including file:// for local directories).  Then, the defaults
        or channels from .condarc are searched (unless --override-channels is given).  You can use
        'defaults' to get the default packages for conda, and 'system' to get the system
        packages, which also takes .condarc into account.  You can also use any name and the
        .condarc channel_alias value will be prepended.  The default channel_alias
        is http://conda.anaconda.org/.""",
    )
    p.add_argument(
        "--override-channels",
        action="store_true",
        help="""Do not search default or .condarc channels.  Requires --channel.""",
    )

def add_parser_known(p):
    p.add_argument(
        "--unknown",
        action="store_true",
        default=False,
        dest='unknown',
        help=argparse.SUPPRESS,
    )

def add_parser_use_index_cache(p):
    p.add_argument(
        "--use-index-cache",
        action="store_true",
        default=False,
        help="Use cache of channel index files.",
    )


def add_parser_no_use_index_cache(p):
    p.add_argument(
        "--no-use-index-cache",
        action="store_false",
        default=True,
        dest="use_index_cache",
        help="Force fetching of channel index files.",
    )

def add_parser_copy(p):
    p.add_argument(
        '--copy',
        action="store_true",
        default=NULL,
        help="Install all packages using copies instead of hard- or soft-linking."
    )

def add_parser_pscheck(p):
    p.add_argument(
        "--force-pscheck",
        action="store_true",
        help=("No-op. Included for backwards compatibility (deprecated)."
              if context.platform == 'win' else argparse.SUPPRESS)
    )

def add_parser_install(p):
    add_parser_yes(p)
    p.add_argument(
        '-f', "--force",
        action="store_true",
        default=NULL,
        help="Force install (even when package already installed), "
               "implies --no-deps.",
    )
    add_parser_pscheck(p)
    # Add the file kwarg. We don't use {action="store", nargs='*'} as we don't
    # want to gobble up all arguments after --file.
    p.add_argument(
        "--file",
        default=[],
        action='append',
        help="Read package versions from the given file. Repeated file "
             "specifications can be passed (e.g. --file=file1 --file=file2).",
    )
    add_parser_known(p)
    p.add_argument(
        "--no-deps",
        action="store_true",
        help="Do not install dependencies.",
    )
    p.add_argument(
        '-m', "--mkdir",
        action="store_true",
        help="Create the environment directory if necessary.",
    )
    add_parser_use_index_cache(p)
    add_parser_use_local(p)
    add_parser_offline(p)
    add_parser_no_pin(p)
    add_parser_channels(p)
    add_parser_prefix(p)
    add_parser_quiet(p)
    add_parser_copy(p)
    p.add_argument(
        "--alt-hint",
        action="store_true",
        default=False,
        help="Use an alternate algorithm to generate an unsatisfiability hint.")
    p.add_argument(
        "--update-dependencies", "--update-deps",
        action="store_true",
        dest="update_deps",
        default=NULL,
        help="Update dependencies (default: %s)." % context.update_dependencies,
    )
    p.add_argument(
        "--no-update-dependencies", "--no-update-deps",
        action="store_false",
        dest="update_deps",
        default=NULL,
        help="Don't update dependencies (default: %s)." % (not context.update_dependencies,),
    )
    p.add_argument(
        "--channel-priority", "--channel-pri", "--chan-pri",
        action="store_true",
        dest="channel_priority",
        default=NULL,
        help="Channel priority takes precedence over package version (default: %s). "
             "Note: This feature is in beta and may change in a future release."
             "" % (context.channel_priority,)
    )
    p.add_argument(
        "--no-channel-priority", "--no-channel-pri", "--no-chan-pri",
        action="store_false",
        dest="channel_priority",
        default=NULL,
        help="Package version takes precedence over channel priority (default: %s). "
             "Note: This feature is in beta and may change in a future release."
             "" % (not context.channel_priority,)
    )
    add_parser_show_channel_urls(p)

    if 'update' in p.prog:
        # I don't know if p.prog is the correct thing to use here but it's the
        # only thing that seemed to contain the command name
        p.add_argument(
            'packages',
            metavar='package_spec',
            action="store",
            nargs='*',
            help="Packages to update in the conda environment.",
        ).completer = InstalledPackages
    else:  # create or install
        # Same as above except the completer is not only installed packages
        p.add_argument(
            'packages',
            metavar='package_spec',
            action="store",
            nargs='*',
            help="Packages to install into the conda environment.",
        ).completer = Packages

def add_parser_use_local(p):
    p.add_argument(
        "--use-local",
        action="store_true",
        default=False,
        help="Use locally built packages.",
    )


def add_parser_offline(p):
    p.add_argument(
        "--offline",
        action='store_true',
        default=NULL,
        help="Offline mode, don't connect to the Internet.",
    )


def add_parser_no_pin(p):
    p.add_argument(
        "--no-pin",
        action="store_false",
        default=True,
        dest='pinned',
        help="Ignore pinned file.",
    )


def add_parser_show_channel_urls(p):
    p.add_argument(
        "--show-channel-urls",
        action="store_true",
        dest="show_channel_urls",
        default=NULL,
        help="Show channel urls (default: %s)." % context.show_channel_urls,
    )
    p.add_argument(
        "--no-show-channel-urls",
        action="store_false",
        dest="show_channel_urls",
        help="Don't show channel urls.",
    )


<<<<<<< HEAD
def add_parser_create_install_update(p):
    p.add_argument(
        "--clobber",
        action="store_true",
        default=NULL,
        help="Allow clobbering of overlapping file paths within packages, "
             "and suppress related warnings.",
    )


=======
>>>>>>> 0d7f6c02
def ensure_use_local(args):
    if not args.use_local:
        return


def ensure_override_channels_requires_channel(args, dashc=True):
    if args.override_channels and not (args.channel or args.use_local):
        if dashc:
            raise CondaValueError('--override-channels requires -c/--channel'
                                  ' or --use-local')
        else:
            raise CondaValueError('--override-channels requires --channel'
                                  'or --use-local')

def confirm(args, message="Proceed", choices=('yes', 'no'), default='yes'):
    assert default in choices, default
    if args.dry_run:
        raise DryRunExit()

    options = []
    for option in choices:
        if option == default:
            options.append('[%s]' % option[0])
        else:
            options.append(option[0])
    message = "%s (%s)? " % (message, '/'.join(options))
    choices = {alt: choice
               for choice in choices
               for alt in [choice, choice[0]]}
    choices[''] = default
    while True:
        # raw_input has a bug and prints to stderr, not desirable
        sys.stdout.write(message)
        sys.stdout.flush()
        user_choice = sys.stdin.readline().strip().lower()
        if user_choice not in choices:
            print("Invalid choice: %s" % user_choice)
        else:
            sys.stdout.write("\n")
            sys.stdout.flush()
            return choices[user_choice]


def confirm_yn(args, message="Proceed", default='yes', exit_no=True):
    if args.dry_run:
        raise DryRunExit()
    if context.always_yes:
        return True
    try:
        choice = confirm(args, message=message, choices=('yes', 'no'),
                         default=default)
    except KeyboardInterrupt as e:
        raise CondaSystemExit("\nOperation aborted.  Exiting.", e)
    if choice == 'yes':
        return True
    if exit_no:
        raise SystemExit('Exiting\n')
    return False

# --------------------------------------------------------------------


def ensure_name_or_prefix(args, command):
    if not (args.name or args.prefix):
        raise CondaValueError('either -n NAME or -p PREFIX option required,\n'
                              'try "conda %s -h" for more details' % command)


def name_prefix(prefix):
    if abspath(prefix) == context.root_prefix:
        return ROOT_ENV_NAME
    return basename(prefix)


# -------------------------------------------------------------------------

def arg2spec(arg, json=False, update=False):
    try:
        spec = MatchSpec(spec_from_line(arg), normalize=True)
    except:
        raise CondaValueError('invalid package specification: %s' % arg)

    name = spec.name
    if name in context.disallow:
        raise CondaValueError("specification '%s' is disallowed" % name)

    if not spec.is_simple() and update:
        raise CondaValueError("""version specifications not allowed with 'update'; use
    conda update  %s%s  or
    conda install %s""" % (name, ' ' * (len(arg) - len(name)), arg))

    return str(spec)


def specs_from_args(args, json=False):
    return [arg2spec(arg, json=json) for arg in args]


spec_pat = re.compile(r'''
(?P<name>[^=<>!\s]+)               # package name
\s*                                # ignore spaces
(
  (?P<cc>=[^=]+(=[^=]+)?)          # conda constraint
  |
  (?P<pc>(?:[=!]=|[><]=?).+)       # new (pip-style) constraint(s)
)?
$                                  # end-of-line
''', re.VERBOSE)

def strip_comment(line):
    return line.split('#')[0].rstrip()

def spec_from_line(line):
    m = spec_pat.match(strip_comment(line))
    if m is None:
        return None
    name, cc, pc = (m.group('name').lower(), m.group('cc'), m.group('pc'))
    if cc:
        return name + cc.replace('=', ' ')
    elif pc:
        return name + ' ' + pc.replace(' ', '')
    else:
        return name


def specs_from_url(url, json=False):
    from ..fetch import TmpDownload

    explicit = False
    with TmpDownload(url, verbose=False) as path:
        specs = []
        try:
            for line in open(path):
                line = line.strip()
                if not line or line.startswith('#'):
                    continue
                if line == '@EXPLICIT':
                    explicit = True
                if explicit:
                    specs.append(line)
                    continue
                spec = spec_from_line(line)
                if spec is None:
                    raise CondaValueError("could not parse '%s' in: %s" %
                                          (line, url))
                specs.append(spec)
        except IOError as e:
            raise CondaFileIOError(path, e)
    return specs


def names_in_specs(names, specs):
    return any(spec.split()[0] in names for spec in specs)


def disp_features(features):
    if features:
        return '[%s]' % ' '.join(features)
    else:
        return ''


def stdout_json(d):
    import json

    json.dump(d, sys.stdout, indent=2, sort_keys=True, cls=EntityEncoder)
    sys.stdout.write('\n')


def get_index_trap(*args, **kwargs):
    """
    Retrieves the package index, but traps exceptions and reports them as
    JSON if necessary.
    """
    from conda.core.index import get_index
    kwargs.pop('json', None)
    return get_index(*args, **kwargs)


@contextlib.contextmanager
def json_progress_bars(json=False):
    if json:
        with console.json_progress_bars():
            yield
    else:
        yield


def stdout_json_success(success=True, **kwargs):
    result = {'success': success}

    # this code reverts json output for plan back to previous behavior
    #   relied on by Anaconda Navigator and nb_conda
    actions = kwargs.get('actions', {})
    if 'LINK' in actions:
        actions['LINK'] = [str(d) for d in actions['LINK']]
    if 'UNLINK' in actions:
        actions['UNLINK'] = [str(d) for d in actions['UNLINK']]

    result.update(kwargs)
    stdout_json(result)


def handle_envs_list(acc, output=True):
    from conda import misc

    if output:
        print("# conda environments:")
        print("#")

    def disp_env(prefix):
        fmt = '%-20s  %s  %s'
        default = '*' if prefix == context.default_prefix else ' '
        name = (ROOT_ENV_NAME if prefix == context.root_prefix else
                basename(prefix))
        if output:
            print(fmt % (name, default, prefix))

    for prefix in misc.list_prefixes():
        disp_env(prefix)
        if prefix != context.root_prefix:
            acc.append(prefix)

    if output:
        print()


def get_private_envs_json():
    path_to_private_envs = join(context.root_prefix, "conda-meta", "private_envs")
    if not isfile(path_to_private_envs):
        return None
    try:
        with open(path_to_private_envs, "r") as f:
            private_envs_json = json.load(f)
    except json.decoder.JSONDecodeError:
        private_envs_json = {}
    return private_envs_json


def prefix_if_in_private_env(spec):
    private_envs_json = get_private_envs_json()
    if not private_envs_json:
        return None
    prefixes = tuple(prefix for pkg, prefix in iteritems(private_envs_json) if
                     pkg.startswith(spec))
    prefix = prefixes[0] if len(prefixes) > 0 else None
    return prefix


def pkg_if_in_private_env(spec):
    private_envs_json = get_private_envs_json()
    pkgs = tuple(pkg for pkg, prefix in iteritems(private_envs_json) if pkg.startswith(spec))
    pkg = pkgs[0] if len(pkgs) > 0 else None
    return pkg


def create_prefix_spec_map_with_deps(r, specs, default_prefix):
    prefix_spec_map = {}
    for spec in specs:
        spec_prefix = prefix_if_in_private_env(spec)
        spec_prefix = spec_prefix if spec_prefix is not None else default_prefix
        if spec_prefix in prefix_spec_map.keys():
            prefix_spec_map[spec_prefix].add(spec)
        else:
            prefix_spec_map[spec_prefix] = {spec}

        if is_private_env(prefix_to_env_name(spec_prefix, context.root_prefix)):
            linked = linked_data(spec_prefix)
            for linked_spec in linked:
                if not linked_spec.name.startswith(spec) and r.depends_on(spec, linked_spec):
                    prefix_spec_map[spec_prefix].add(linked_spec.name)
    return prefix_spec_map<|MERGE_RESOLUTION|>--- conflicted
+++ resolved
@@ -10,7 +10,6 @@
 import sys
 
 from .. import console
-<<<<<<< HEAD
 from .._vendor.auxlib.entity import EntityEncoder
 from ..base.constants import ROOT_ENV_NAME
 from ..base.context import context, get_prefix as context_get_prefix
@@ -18,15 +17,7 @@
 from ..common.constants import NULL
 from ..common.path import is_private_env, prefix_to_env_name
 from ..core.linked_data import linked_data
-from ..exceptions import (CondaFileIOError, CondaRuntimeError, CondaSystemExit, CondaValueError,
-                          DryRunExit)
-=======
-from ..base.constants import ROOT_ENV_NAME, NULL
-from ..base.context import context
-from ..exceptions import (DryRunExit, CondaSystemExit,
-                          CondaValueError, CondaFileIOError)
-from ..install import dist2quad
->>>>>>> 0d7f6c02
+from ..exceptions import CondaFileIOError, CondaSystemExit, CondaValueError, DryRunExit
 from ..resolve import MatchSpec
 from ..utils import memoize
 
@@ -397,7 +388,6 @@
     )
 
 
-<<<<<<< HEAD
 def add_parser_create_install_update(p):
     p.add_argument(
         "--clobber",
@@ -408,8 +398,6 @@
     )
 
 
-=======
->>>>>>> 0d7f6c02
 def ensure_use_local(args):
     if not args.use_local:
         return
