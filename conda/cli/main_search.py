# (c) 2012-2013 Continuum Analytics, Inc. / http://continuum.io
# All Rights Reserved
#
# conda is distributed under the terms of the BSD 3-clause license.
# Consult LICENSE.txt or http://opensource.org/licenses/BSD-3-Clause.

from __future__ import absolute_import, division, print_function, unicode_literals

<<<<<<< HEAD
import logging

from conda import Message, text_type
from conda.api import get_index
from .common import Completer, Packages, add_parser_channels, add_parser_json, add_parser_known, \
    add_parser_offline, add_parser_prefix, add_parser_use_index_cache, add_parser_use_local, \
    disp_features, ensure_override_channels_requires_channel, ensure_use_local, stdout_json
=======
from .common import (Completer, Packages, add_parser_channels, add_parser_json, add_parser_known,
                     add_parser_offline, add_parser_prefix, add_parser_use_index_cache,
                     add_parser_use_local, disp_features,
                     ensure_override_channels_requires_channel, ensure_use_local, stdout_json)
from ..api import get_index
>>>>>>> b0ce9d42
from ..base.context import context
from ..common.compat import text_type
from ..exceptions import CommandArgumentError, PackageNotFoundError
from ..misc import make_icon_url
from ..models.dist import Dist
from ..resolve import NoPackagesFoundError, Package

stdout = logging.getLogger('stdout')

descr = """Search for packages and display their information. The input is a
Python regular expression.  To perform a search with a search string that starts
with a -, separate the search from the options with --, like 'conda search -- -h'.

A * in the results means that package is installed in the current
environment. A . means that package is not installed but is cached in the pkgs
directory.
"""
example = '''
Examples:

Search for packages with 'scikit' in the name:

    conda search scikit

Search for the 'python' package (but no other packages that have 'python' in
the name):

   conda search -f python

Search for packages for 64-bit Linux (by default, packages for your current
platform are shown):

   conda search --platform linux-64
'''


class Platforms(Completer):
    """
    Tab completion for platforms

    There is no limitation on the platform string, except by what is in the
    repo, but we want to tab complete the most common ones.
    """
    def _get_items(self):
        return ['win-32', 'win-64', 'osx-64', 'linux-32', 'linux-64']


def configure_parser(sub_parsers):
    p = sub_parsers.add_parser(
        'search',
        description=descr,
        help=descr,
        epilog=example,
    )
    add_parser_prefix(p)
    p.add_argument(
        "--canonical",
        action="store_true",
        help="Output canonical names of packages only.",
    )
    p.add_argument(
        '-f', "--full-name",
        action="store_true",
        help="Only search for full name, ie. ^<regex>$.",
    )
    p.add_argument(
        "--names-only",
        action="store_true",
        help="Output only package names.",
    )
    add_parser_known(p)
    add_parser_use_index_cache(p)
    p.add_argument(
        '-o', "--outdated",
        action="store_true",
        help="Only display installed but outdated packages.",
    )
    p.add_argument(
        '--platform',
        action='store',
        dest='platform',
        help="""Search the given platform. Should be formatted like 'osx-64', 'linux-32',
        'win-64', and so on. The default is to search the current platform.""",
        choices=Platforms(),
        default=None,
        )
    p.add_argument(
        "--spec",
        action="store_true",
        help="""Treat the regex argument as a package specification instead
        (package_name[=version[=build]]).""",
    )
    p.add_argument(
        "--reverse-dependency",
        action="store_true",
        help="""Perform a reverse dependency search. When using this flag, the --full-name
flag is recommended. Use 'conda info package' to see the dependencies of a
package.""",
    )
    p.add_argument(
        'regex',
        metavar='regex',
        action="store",
        nargs="?",
        help="""Package specification or Python regular expression to search for (default: display
        all packages).""",
    ).completer = Packages
    add_parser_offline(p)
    add_parser_channels(p)
    add_parser_json(p)
    add_parser_use_local(p)
    p.set_defaults(func=execute)


def execute(args, parser):
    try:
        execute_search(args, parser)
    except NoPackagesFoundError as e:
        raise PackageNotFoundError('', text_type(e))


def execute_search(args, parser):
    import re
    from conda.resolve import Resolve

    if args.reverse_dependency:
        if not args.regex:
            parser.error("--reverse-dependency requires at least one package name")
        if args.spec:
            parser.error("--reverse-dependency does not work with --spec")

    pat = None
    ms = None
    if args.regex:
        if args.spec:
            ms = ' '.join(args.regex.split('='))
        else:
            regex = args.regex
            if args.full_name:
                regex = r'^%s$' % regex
            try:
                pat = re.compile(regex, re.I)
            except re.error as e:
                raise CommandArgumentError("Failed to compile regex pattern for "
                                           "search: %(regex)s\n"
                                           "regex error: %(regex_error)s",
                                           regex=regex, regex_error=repr(e))

    prefix = context.prefix_w_legacy_search

    import conda.core.linked_data
    import conda.core.package_cache

    linked = conda.core.linked_data.linked(prefix)
    extracted = conda.core.package_cache.extracted()

    # XXX: Make this work with more than one platform
    platform = args.platform or ''
    if platform and platform != context.subdir:
        args.unknown = False
    ensure_use_local(args)
    ensure_override_channels_requires_channel(args, dashc=False)
    channel_urls = args.channel or ()
    index = get_index(channel_urls=channel_urls, prepend=not args.override_channels,
                      platform=args.platform, use_local=args.use_local,
                      use_cache=args.use_index_cache, prefix=None,
                      unknown=args.unknown)

    r = Resolve(index)

    if args.canonical:
        json = []
    else:
        json = {}

    names = []
    for name in sorted(r.groups):
        if '@' in name:
            continue
        if args.reverse_dependency:
            ms_name = ms
            for pkg in r.groups[name]:
                for dep in r.ms_depends(pkg):
                    if pat.search(dep.name):
                        names.append((name, Package(pkg, r.index[pkg])))
        else:
            if pat and pat.search(name) is None:
                continue
            if ms and name != ms.split()[0]:
                continue

            if ms:
                ms_name = ms
            else:
                ms_name = name

            pkgs = sorted(r.get_pkgs(ms_name))
            names.append((name, pkgs))

    if args.reverse_dependency:
        new_names = []
        old = None
        for name, pkg in sorted(names, key=lambda x: (x[0], x[1].name, x[1])):
            if name == old:
                new_names[-1][1].append(pkg)
            else:
                new_names.append((name, [pkg]))
            old = name
        names = new_names

    for name, pkgs in names:
        if args.reverse_dependency:
            disp_name = pkgs[0].name
        else:
            disp_name = name

        if args.names_only and not args.outdated:
            stdout.info(Message('package_name_printout', name, name=name))
            continue

        if not args.canonical:
            json[name] = []

        if args.outdated:
            vers_inst = [dist.quad[1] for dist in linked if dist.quad[0] == name]
            if not vers_inst:
                continue
            assert len(vers_inst) == 1, name
            if not pkgs:
                continue
            latest = pkgs[-1]
            if latest.version == vers_inst[0]:
                continue
            if args.names_only:
                stdout.info(Message('package_name_printout', name, name=name))
                continue

        for pkg in pkgs:
            dist = Dist(pkg)
            if args.canonical:
<<<<<<< HEAD
                if not args.json:
                    stdout.info(Message('dist_printout', dist, dist=dist))
=======
                if not context.json:
                    print(dist.dist_name)
>>>>>>> b0ce9d42
                else:
                    json.append(dist.dist_name)
                continue
            if platform and platform != context.subdir:
                inst = ' '
            elif dist in linked:
                inst = '*'
            elif dist in extracted:
                inst = '.'
            else:
                inst = ' '

            features = r.features(dist)

            if not context.json:
                print('%-25s %s  %-15s %15s  %-15s %s' % (
                    disp_name, inst,
                    pkg.version,
                    pkg.build,
                    pkg.schannel,
                    disp_features(features),
                    ))
                disp_name = ''
            else:
                data = {}
                data.update(pkg.info.dump())
                data.update({
                    'fn': pkg.fn,
                    'installed': inst == '*',
                    'extracted': inst in '*.',
                    'version': pkg.version,
                    'build': pkg.build,
                    'build_number': pkg.build_number,
                    'channel': pkg.schannel,
                    'full_channel': pkg.channel,
                    'features': list(features),
                    'license': pkg.info.get('license'),
                    'size': pkg.info.get('size'),
                    'depends': pkg.info.get('depends'),
                    'type': pkg.info.get('type')
                })

                if data['type'] == 'app':
                    data['icon'] = make_icon_url(pkg.info)
                json[name].append(data)

    if context.json:
        stdout_json(json)<|MERGE_RESOLUTION|>--- conflicted
+++ resolved
@@ -6,21 +6,14 @@
 
 from __future__ import absolute_import, division, print_function, unicode_literals
 
-<<<<<<< HEAD
-import logging
-
-from conda import Message, text_type
-from conda.api import get_index
-from .common import Completer, Packages, add_parser_channels, add_parser_json, add_parser_known, \
-    add_parser_offline, add_parser_prefix, add_parser_use_index_cache, add_parser_use_local, \
-    disp_features, ensure_override_channels_requires_channel, ensure_use_local, stdout_json
-=======
+from logging import getLogger
+
 from .common import (Completer, Packages, add_parser_channels, add_parser_json, add_parser_known,
                      add_parser_offline, add_parser_prefix, add_parser_use_index_cache,
                      add_parser_use_local, disp_features,
                      ensure_override_channels_requires_channel, ensure_use_local, stdout_json)
+from .. import Message
 from ..api import get_index
->>>>>>> b0ce9d42
 from ..base.context import context
 from ..common.compat import text_type
 from ..exceptions import CommandArgumentError, PackageNotFoundError
@@ -28,7 +21,7 @@
 from ..models.dist import Dist
 from ..resolve import NoPackagesFoundError, Package
 
-stdout = logging.getLogger('stdout')
+stdout = getLogger('stdout')
 
 descr = """Search for packages and display their information. The input is a
 Python regular expression.  To perform a search with a search string that starts
@@ -171,7 +164,6 @@
 
     prefix = context.prefix_w_legacy_search
 
-    import conda.core.linked_data
     import conda.core.package_cache
 
     linked = conda.core.linked_data.linked(prefix)
@@ -261,13 +253,8 @@
         for pkg in pkgs:
             dist = Dist(pkg)
             if args.canonical:
-<<<<<<< HEAD
-                if not args.json:
-                    stdout.info(Message('dist_printout', dist, dist=dist))
-=======
                 if not context.json:
-                    print(dist.dist_name)
->>>>>>> b0ce9d42
+                    stdout.info(Message('dist_printout', dist.dist_name, dist_name=dist.dist_name))
                 else:
                     json.append(dist.dist_name)
                 continue
