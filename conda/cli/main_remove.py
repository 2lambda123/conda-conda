# (c) 2012-2013 Continuum Analytics, Inc. / http://continuum.io
# All Rights Reserved
#
# conda is distributed under the terms of the BSD 3-clause license.
# Consult LICENSE.txt or http://opensource.org/licenses/BSD-3-Clause.

from __future__ import absolute_import, division, print_function, unicode_literals

from argparse import RawDescriptionHelpFormatter
from collections import defaultdict
import logging
from os.path import abspath, join
import sys

from .conda_argparse import (add_parser_channels, add_parser_help, add_parser_json,
                             add_parser_no_pin, add_parser_no_use_index_cache, add_parser_offline,
                             add_parser_prefix, add_parser_pscheck, add_parser_quiet,
                             add_parser_use_index_cache, add_parser_use_local, add_parser_yes)

try:
    from cytoolz.itertoolz import groupby
except ImportError:
    from .._vendor.toolz.itertoolz import groupby

help = "%s a list of packages from a specified conda environment."
descr = help + """

This command will also remove any package that depends on any of the
specified packages as well---unless a replacement can be found without
that dependency. If you wish to skip this dependency checking and remove
just the requested packages, add the '--force' option. Note however that
this may result in a broken environment, so use this with caution.
"""
example = """
Examples:

    conda %s -n myenv scipy

"""

uninstall_help = "Alias for conda remove.  See conda remove --help."
log = logging.getLogger(__name__)


def configure_parser(sub_parsers, name='remove'):
    if name == 'remove':
        p = sub_parsers.add_parser(
            name,
            formatter_class=RawDescriptionHelpFormatter,
            description=descr % name.capitalize(),
            help=help % name.capitalize(),
            epilog=example % name,
            add_help=False,
        )
    else:
        p = sub_parsers.add_parser(
            name,
            formatter_class=RawDescriptionHelpFormatter,
            description=uninstall_help,
            help=uninstall_help,
            epilog=example % name,
            add_help=False,
        )
    add_parser_help(p)
    add_parser_yes(p)
    add_parser_json(p)
    p.add_argument(
        "--all",
        action="store_true",
        help="%s all packages, i.e., the entire environment." % name.capitalize(),
    )
    p.add_argument(
        "--features",
        action="store_true",
        help="%s features (instead of packages)." % name.capitalize(),
    )
    p.add_argument(
        "--force",
        action="store_true",
        help="Forces removal of a package without removing packages that depend on it. "
             "Using this option will usually leave your environment in a broken and "
             "inconsistent state.",
    )
    add_parser_no_pin(p)
    add_parser_channels(p)
    add_parser_prefix(p)
    add_parser_quiet(p)
    # Putting this one first makes it the default
    add_parser_no_use_index_cache(p)
    add_parser_use_index_cache(p)
    add_parser_use_local(p)
    add_parser_offline(p)
    add_parser_pscheck(p)
    p.add_argument(
        'package_names',
        metavar='package_name',
        action="store",
        nargs='*',
        help="Package names to %s from the environment." % name,
    )
    p.set_defaults(func=execute)


def execute(args, parser):
    from .common import (confirm_yn, ensure_override_channels_requires_channel, ensure_use_local,
                         names_in_specs, specs_from_args, stdout_json)
    from .install import check_write
    from ..base.constants import ROOT_NO_RM
    from ..base.context import context
    from ..common.compat import iteritems, iterkeys
    from ..common.path import is_private_env_path
    from ..console import json_progress_bars
    from ..core.index import get_index
    from ..exceptions import CondaEnvironmentError, CondaValueError, PackageNotFoundError
    from ..gateways.disk.delete import delete_trash
    from ..plan import (get_blank_actions)
    from ..core.solve import get_resolve_object
    from ..core.solve import solve_for_actions
    from ..resolve import MatchSpec
    from ..core.linked_data import linked_data
    from ..gateways.disk.delete import rm_rf
    from ..instructions import PREFIX
    from ..plan import (add_unlink, display_actions, execute_actions,
                        nothing_to_do, remove_actions)

    if not (args.all or args.package_names):
        raise CondaValueError('no package names supplied,\n'
                              '       try "conda remove -h" for more details')

    prefix = context.prefix_w_legacy_search
    if args.all and prefix == context.default_prefix:
        msg = "cannot remove current environment. deactivate and run conda remove again"
        raise CondaEnvironmentError(msg)
    check_write('remove', prefix, json=context.json)
    ensure_use_local(args)
    ensure_override_channels_requires_channel(args)
    if not args.features and args.all:
        index = linked_data(prefix)
        index = {dist: info for dist, info in iteritems(index)}
    else:
        index = get_index(channel_urls=context.channels,
                          prepend=not args.override_channels,
                          use_local=args.use_local,
                          use_cache=args.use_index_cache,
                          prefix=prefix)
    specs = None
    if args.features:
        specs = [MatchSpec(track_features=f) for f in set(args.package_names)]
        actions = remove_actions(prefix, specs, index, pinned=context.respect_pinned)
        actions['ACTION'] = 'REMOVE_FEATURE'
        action_groups = (actions, index),
    elif args.all:
        if prefix == context.root_prefix:
            raise CondaEnvironmentError('cannot remove root environment,\n'
                                        '       add -n NAME or -p PREFIX option')
<<<<<<< HEAD
        actions = {inst.PREFIX: prefix}
        r = Resolve(index)
        for dist in sorted(iterkeys(index), key=r.version_key):
            plan.add_unlink(actions, dist)
        action_groups = actions,
=======
        actions = defaultdict(list)
        actions[PREFIX] = prefix
        for dist in sorted(iterkeys(index)):
            add_unlink(actions, dist)
        actions['ACTION'] = 'REMOVE_ALL'
        action_groups = (actions, index),
    elif prefix == context.root_prefix and not context.prefix_specified:
        from ..core.envs_manager import EnvsDirectory
        ed = EnvsDirectory(join(context.root_prefix, 'envs'))
        get_env = lambda s: ed.get_registered_preferred_env(MatchSpec(s).name)
        specs = specs_from_args(args.package_names)
        env_spec_map = groupby(get_env, specs)
        action_groups = []
        for env_name, spcs in iteritems(env_spec_map):
            pfx = ed.to_prefix(env_name)
            r = get_resolve_object(index.copy(), pfx)
            specs_to_remove = tuple(MatchSpec(s) for s in spcs)
            prune = pfx != context.root_prefix
            dists_for_unlinking, dists_for_linking = solve_for_actions(
                pfx, r,
                specs_to_remove=specs_to_remove, prune=prune,
            )
            actions = get_blank_actions(pfx)
            actions['UNLINK'].extend(dists_for_unlinking)
            actions['LINK'].extend(dists_for_linking)
            actions['SPECS'].extend(s.spec for s in specs_to_remove)
            actions['ACTION'] = 'REMOVE'
            action_groups.append((actions, r.index))
        action_groups = tuple(action_groups)
>>>>>>> 5d959117
    else:
        specs = specs_from_args(args.package_names)
        if sys.prefix == abspath(prefix) and names_in_specs(ROOT_NO_RM, specs) and not args.force:
            raise CondaEnvironmentError('cannot remove %s from root environment' %
                                        ', '.join(ROOT_NO_RM))
        action_groups = (remove_actions(prefix, list(specs), index=index, force=args.force,
                                        pinned=context.respect_pinned), index),

    delete_trash()
    if any(nothing_to_do(x[0]) for x in action_groups):
        if args.all:
            print("\nRemove all packages in environment %s:\n" % prefix, file=sys.stderr)
            if not context.json:
                confirm_yn(args)
            rm_rf(prefix)

            if context.json:
                stdout_json({
                    'success': True,
                    'actions': tuple(x[0] for x in action_groups)
                })
            return
        error_message = 'no packages found to remove from environment: %s' % prefix
        raise PackageNotFoundError(error_message)
    if not context.json:
        for actions, ndx in action_groups:
            print()
            print("Package plan for package removal in environment %s:" % actions["PREFIX"])
            display_actions(actions, ndx)
    elif context.json and args.dry_run:
        stdout_json({
            'success': True,
            'dry_run': True,
            'actions': tuple(x[0] for x in action_groups),
        })
        return

    if not context.json:
        confirm_yn(args)

    for actions, ndx in action_groups:
        if context.json and not context.quiet:
            with json_progress_bars():
                execute_actions(actions, ndx, verbose=not context.quiet)
        else:
            execute_actions(actions, ndx, verbose=not context.quiet)

        target_prefix = actions["PREFIX"]
        if is_private_env_path(target_prefix) and linked_data(target_prefix) == {}:
            rm_rf(target_prefix)

    if args.all:
        rm_rf(prefix)

    if context.json:
        stdout_json({
            'success': True,
            'actions': tuple(x[0] for x in action_groups),
        })<|MERGE_RESOLUTION|>--- conflicted
+++ resolved
@@ -153,13 +153,6 @@
         if prefix == context.root_prefix:
             raise CondaEnvironmentError('cannot remove root environment,\n'
                                         '       add -n NAME or -p PREFIX option')
-<<<<<<< HEAD
-        actions = {inst.PREFIX: prefix}
-        r = Resolve(index)
-        for dist in sorted(iterkeys(index), key=r.version_key):
-            plan.add_unlink(actions, dist)
-        action_groups = actions,
-=======
         actions = defaultdict(list)
         actions[PREFIX] = prefix
         for dist in sorted(iterkeys(index)):
@@ -189,7 +182,6 @@
             actions['ACTION'] = 'REMOVE'
             action_groups.append((actions, r.index))
         action_groups = tuple(action_groups)
->>>>>>> 5d959117
     else:
         specs = specs_from_args(args.package_names)
         if sys.prefix == abspath(prefix) and names_in_specs(ROOT_NO_RM, specs) and not args.force:
