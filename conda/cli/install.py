# Copyright (C) 2012 Anaconda, Inc
# SPDX-License-Identifier: BSD-3-Clause
"""Conda package installation logic.

Core logic for `conda [create|install|update|remove]` commands.

See conda.cli.main_create, conda.cli.main_install, conda.cli.main_update, and
conda.cli.main_remove for the entry points into this module.
"""
import os
from logging import getLogger
from os.path import abspath, basename, exists, isdir, isfile, join

<<<<<<< HEAD
from . import common
from .common import check_non_admin
from .python_api import Commands, run_command
=======
>>>>>>> 4fa4e4a4
from .. import CondaError
from ..auxlib.ish import dals
from ..base.constants import REPODATA_FN, ROOT_ENV_NAME, DepsModifier, UpdateModifier
from ..base.context import context, locate_prefix_by_name
from ..common.constants import NULL
from ..common.path import is_package_file, paths_equal
from ..core.index import calculate_channel_urls, get_index
from ..core.prefix_data import PrefixData
from ..exceptions import (
    CondaExitZero,
    CondaImportError,
    CondaOSError,
    CondaSystemExit,
    CondaValueError,
    DirectoryNotACondaEnvironmentError,
    DirectoryNotFoundError,
    DryRunExit,
    EnvironmentLocationNotFound,
    NoBaseEnvironmentError,
    PackageNotInstalledError,
    PackagesNotFoundError,
    SpecsConfigurationConflictError,
    TooManyArgumentsError,
    UnsatisfiableError,
)
from ..gateways.disk.create import mkdir_p
from ..gateways.disk.delete import delete_trash, path_is_clean
from ..misc import clone_env, explicit, touch_nonadmin
from ..models.match_spec import MatchSpec
from ..plan import revert_actions
from ..resolve import ResolvePackageNotFound
from . import common
from .common import check_non_admin

log = getLogger(__name__)
stderrlog = getLogger("conda.stderr")


def check_prefix(prefix, json=False):
    name = basename(prefix)
    error = None
    if name == ROOT_ENV_NAME:
        error = "'%s' is a reserved environment name" % name
    if exists(prefix):
        if isdir(prefix) and "conda-meta" not in tuple(
            entry.name for entry in os.scandir(prefix)
        ):
            return None
        error = "prefix already exists: %s" % prefix

    if error:
        raise CondaValueError(error, json)

    if " " in prefix:
        stderrlog.warning(
            "WARNING: A space was detected in your requested environment path:\n"
            f"'{prefix}'\n"
            "Spaces in paths can sometimes be problematic. To minimize issues,\n"
            "make sure you activate your environment before running any executables!\n"
        )


def clone(src_arg, dst_prefix, json=False, quiet=False, index_args=None):
    if os.sep in src_arg:
        src_prefix = abspath(src_arg)
        if not isdir(src_prefix):
            raise DirectoryNotFoundError(src_arg)
    else:
        src_prefix = locate_prefix_by_name(src_arg)

    if not json:
        print("Source:      %s" % src_prefix)
        print("Destination: %s" % dst_prefix)

    actions, untracked_files = clone_env(
        src_prefix, dst_prefix, verbose=not json, quiet=quiet, index_args=index_args
    )

    if json:
        common.stdout_json_success(
            actions=actions,
            untracked_files=list(untracked_files),
            src_prefix=src_prefix,
            dst_prefix=dst_prefix,
        )


def print_activate(env_name_or_prefix):  # pragma: no cover
    if not context.quiet and not context.json:
        if " " in env_name_or_prefix:
            env_name_or_prefix = f'"{env_name_or_prefix}"'
        message = dals(
            f"""
        #
        # To activate this environment, use
        #
        #     $ conda activate {env_name_or_prefix}
        #
        # To deactivate an active environment, use
        #
        #     $ conda deactivate
        """
        )
        print(message)  # TODO: use logger


def get_revision(arg, json=False):
    try:
        return int(arg)
    except ValueError:
        raise CondaValueError("expected revision number, not: '%s'" % arg, json)


def install(args, parser, command="install"):
    """Logic for `conda install`, `conda update`, and `conda create`."""
    context.validate_configuration()
    check_non_admin()
    # this is sort of a hack.  current_repodata.json may not have any .tar.bz2 files,
    #    because it deduplicates records that exist as both formats.  Forcing this to
    #    repodata.json ensures that .tar.bz2 files are available
    if context.use_only_tar_bz2:
        args.repodata_fns = ("repodata.json",)

    newenv = bool(command == "create")
    isupdate = bool(command == "update")
    isinstall = bool(command == "install")
    isremove = bool(command == "remove")
    prefix = context.target_prefix
    if context.force_32bit and prefix == context.root_prefix:
        raise CondaValueError("cannot use CONDA_FORCE_32BIT=1 in base env")
    if isupdate and not (
        args.file
        or args.packages
        or context.update_modifier == UpdateModifier.UPDATE_ALL
    ):
        raise CondaValueError(
            """no package names supplied
# Example: conda update -n myenv scipy
"""
        )

    if newenv:
        check_prefix(prefix, json=context.json)
        if context.subdir != context._native_subdir():
            log.info("Creating new environment for a non-native platform %s", context.subdir)
    else:
        if isdir(prefix):
            delete_trash(prefix)
            if not isfile(join(prefix, "conda-meta", "history")):
                if paths_equal(prefix, context.conda_prefix):
                    raise NoBaseEnvironmentError()
                else:
                    if not path_is_clean(prefix):
                        raise DirectoryNotACondaEnvironmentError(prefix)
            else:
                # fall-through expected under normal operation
                pass
        else:
            if hasattr(args, "mkdir") and args.mkdir:
                try:
                    mkdir_p(prefix)
                except OSError as e:
                    raise CondaOSError(
                        "Could not create directory: %s" % prefix, caused_by=e
                    )
            else:
                raise EnvironmentLocationNotFound(prefix)

    args_packages = [s.strip("\"'") for s in args.packages]
    if newenv and not args.no_default_packages:
        # Override defaults if they are specified at the command line
        # TODO: rework in 4.4 branch using MatchSpec
        args_packages_names = [
            pkg.replace(" ", "=").split("=", 1)[0] for pkg in args_packages
        ]
        for default_pkg in context.create_default_packages:
            default_pkg_name = default_pkg.replace(" ", "=").split("=", 1)[0]
            if default_pkg_name not in args_packages_names:
                args_packages.append(default_pkg)

    index_args = {
        "use_cache": args.use_index_cache,
        "channel_urls": context.channels,
        "unknown": args.unknown,
        "prepend": not args.override_channels,
        "use_local": args.use_local,
    }

    num_cp = sum(is_package_file(s) for s in args_packages)
    if num_cp:
        if num_cp == len(args_packages):
            explicit(args_packages, prefix, verbose=not context.quiet)
            return
        else:
            raise CondaValueError(
                "cannot mix specifications with conda package" " filenames"
            )

    specs = []
    if args.file:
        for fpath in args.file:
            try:
                specs.extend(common.specs_from_url(fpath, json=context.json))
            except UnicodeError:
                raise CondaError(
                    "Error reading file, file should be a text file containing"
                    " packages \nconda create --help for details"
                )
        if "@EXPLICIT" in specs:
            explicit(specs, prefix, verbose=not context.quiet, index_args=index_args)
            return
    specs.extend(common.specs_from_args(args_packages, json=context.json))

    if isinstall and args.revision:
        get_revision(args.revision, json=context.json)
    elif isinstall and not (args.file or args_packages):
        raise CondaValueError(
            "too few arguments, " "must supply command line package specs or --file"
        )

    # for 'conda update', make sure the requested specs actually exist in the prefix
    # and that they are name-only specs
    if isupdate and context.update_modifier != UpdateModifier.UPDATE_ALL:
        prefix_data = PrefixData(prefix)
        for spec in specs:
            spec = MatchSpec(spec)
            if not spec.is_name_only_spec:
                raise CondaError(
                    "Invalid spec for 'conda update': %s\n"
                    "Use 'conda install' instead." % spec
                )
            if not prefix_data.get(spec.name, None):
                raise PackageNotInstalledError(prefix, spec.name)

    if newenv and args.clone:
        if args.packages:
            raise TooManyArgumentsError(
                0,
                len(args.packages),
                list(args.packages),
                "did not expect any arguments for --clone",
            )

        clone(
            args.clone,
            prefix,
            json=context.json,
            quiet=context.quiet,
            index_args=index_args,
        )
        touch_nonadmin(prefix)
        print_activate(args.name or prefix)
        return

    repodata_fns = args.repodata_fns
    if not repodata_fns:
        repodata_fns = context.repodata_fns
    if REPODATA_FN not in repodata_fns:
        repodata_fns.append(REPODATA_FN)

    args_set_update_modifier = (
        hasattr(args, "update_modifier") and args.update_modifier != NULL
    )
    # This helps us differentiate between an update, the --freeze-installed option, and the retry
    # behavior in our initial fast frozen solve
    _should_retry_unfrozen = (
        not args_set_update_modifier
        or args.update_modifier
        not in (UpdateModifier.FREEZE_INSTALLED, UpdateModifier.UPDATE_SPECS)
    ) and not newenv

    for repodata_fn in repodata_fns:
        try:
            if isinstall and args.revision:
                index = get_index(
                    channel_urls=index_args["channel_urls"],
                    prepend=index_args["prepend"],
                    platform=None,
                    use_local=index_args["use_local"],
                    use_cache=index_args["use_cache"],
                    unknown=index_args["unknown"],
                    prefix=prefix,
                    repodata_fn=repodata_fn,
                )
                unlink_link_transaction = revert_actions(
                    prefix, get_revision(args.revision), index
                )
            else:
                solver_backend = context.plugin_manager.get_cached_solver_backend()
                solver = solver_backend(
                    prefix,
                    context.channels,
                    context.subdirs,
                    specs_to_add=specs,
                    repodata_fn=repodata_fn,
                    command=args.cmd,
                )
                update_modifier = context.update_modifier
                if (isinstall or isremove) and args.update_modifier == NULL:
                    update_modifier = UpdateModifier.FREEZE_INSTALLED
                deps_modifier = context.deps_modifier
                if isupdate:
                    deps_modifier = context.deps_modifier or DepsModifier.UPDATE_SPECS

                unlink_link_transaction = solver.solve_for_transaction(
                    deps_modifier=deps_modifier,
                    update_modifier=update_modifier,
                    force_reinstall=context.force_reinstall or context.force,
                    should_retry_solve=(
                        _should_retry_unfrozen or repodata_fn != repodata_fns[-1]
                    ),
                )
            # we only need one of these to work.  If we haven't raised an exception,
            #   we're good.
            break

        except (ResolvePackageNotFound, PackagesNotFoundError) as e:
            if not getattr(e, "allow_retry", True):
                raise e  # see note in next except block
            # end of the line.  Raise the exception
            if repodata_fn == repodata_fns[-1]:
                # PackagesNotFoundError is the only exception type we want to raise.
                #    Over time, we should try to get rid of ResolvePackageNotFound
                if isinstance(e, PackagesNotFoundError):
                    raise e
                else:
                    channels_urls = tuple(
                        calculate_channel_urls(
                            channel_urls=index_args["channel_urls"],
                            prepend=index_args["prepend"],
                            platform=None,
                            use_local=index_args["use_local"],
                        )
                    )
                    # convert the ResolvePackageNotFound into PackagesNotFoundError
                    raise PackagesNotFoundError(e._formatted_chains, channels_urls)

        except (UnsatisfiableError, SystemExit, SpecsConfigurationConflictError) as e:
            if not getattr(e, "allow_retry", True):
                # TODO: This is a temporary workaround to allow downstream libraries
                # to inject this attribute set to False and skip the retry logic
                # Other solvers might implement their own internal retry logic without
                # depending --freeze-install implicitly like conda classic does. Example
                # retry loop in conda-libmamba-solver:
                # https://github.com/conda-incubator/conda-libmamba-solver/blob/da5b1ba/conda_libmamba_solver/solver.py#L254-L299
                # If we end up raising UnsatisfiableError, we annotate it with `allow_retry`
                # so we don't have go through all the repodatas and freeze-installed logic
                # unnecessarily (see https://github.com/conda/conda/issues/11294). see also:
                # https://github.com/conda-incubator/conda-libmamba-solver/blob/7c698209/conda_libmamba_solver/solver.py#L617
                raise e
            # Quick solve with frozen env or trimmed repodata failed.  Try again without that.
            if not hasattr(args, "update_modifier"):
                if repodata_fn == repodata_fns[-1]:
                    raise e
            elif _should_retry_unfrozen:
                try:
                    unlink_link_transaction = solver.solve_for_transaction(
                        deps_modifier=deps_modifier,
                        update_modifier=UpdateModifier.UPDATE_SPECS,
                        force_reinstall=context.force_reinstall or context.force,
                        should_retry_solve=(repodata_fn != repodata_fns[-1]),
                    )
                except (
                    UnsatisfiableError,
                    SystemExit,
                    SpecsConfigurationConflictError,
                ) as e:
                    # Unsatisfiable package specifications/no such revision/import error
                    if e.args and "could not import" in e.args[0]:
                        raise CondaImportError(str(e))
                    # we want to fall through without raising if we're not at the end of the list
                    #    of fns.  That way, we fall to the next fn.
                    if repodata_fn == repodata_fns[-1]:
                        raise e
            elif repodata_fn != repodata_fns[-1]:
                continue  # if we hit this, we should retry with next repodata source
            else:
                # end of the line.  Raise the exception
                # Unsatisfiable package specifications/no such revision/import error
                if e.args and "could not import" in e.args[0]:
                    raise CondaImportError(str(e))
                raise e
    handle_txn(unlink_link_transaction, prefix, args, newenv)


def handle_txn(unlink_link_transaction, prefix, args, newenv, remove_op=False):
    if unlink_link_transaction.nothing_to_do:
        if remove_op:
            # No packages found to remove from environment
            raise PackagesNotFoundError(args.package_names)
        elif not newenv:
            if context.json:
                common.stdout_json_success(
                    message="All requested packages already installed."
                )
            else:
                print("\n# All requested packages already installed.\n")
            return

    if not context.json:
        unlink_link_transaction.print_transaction_summary()
        common.confirm_yn()

    elif context.dry_run:
        actions = unlink_link_transaction._make_legacy_action_groups()[0]
        common.stdout_json_success(prefix=prefix, actions=actions, dry_run=True)
        raise DryRunExit()

    try:
        unlink_link_transaction.download_and_extract()
        if context.download_only:
            raise CondaExitZero(
                "Package caches prepared. UnlinkLinkTransaction cancelled with "
                "--download-only option."
            )
        unlink_link_transaction.execute()

    except SystemExit as e:
        raise CondaSystemExit("Exiting", e)

    if newenv:
        touch_nonadmin(prefix)
        if context.subdir != context._native_subdir():
            run_command(
                Commands.CONFIG,
                "--file",
                os.path.join(prefix, ".condarc"),
                "--set",
                "subdir",
                context.subdir,
            )
        print_activate(args.name or prefix)

    if context.json:
        actions = unlink_link_transaction._make_legacy_action_groups()[0]
        common.stdout_json_success(prefix=prefix, actions=actions)<|MERGE_RESOLUTION|>--- conflicted
+++ resolved
@@ -11,12 +11,6 @@
 from logging import getLogger
 from os.path import abspath, basename, exists, isdir, isfile, join
 
-<<<<<<< HEAD
-from . import common
-from .common import check_non_admin
-from .python_api import Commands, run_command
-=======
->>>>>>> 4fa4e4a4
 from .. import CondaError
 from ..auxlib.ish import dals
 from ..base.constants import REPODATA_FN, ROOT_ENV_NAME, DepsModifier, UpdateModifier
@@ -50,6 +44,8 @@
 from ..resolve import ResolvePackageNotFound
 from . import common
 from .common import check_non_admin
+from .python_api import Commands, run_command
+
 
 log = getLogger(__name__)
 stderrlog = getLogger("conda.stderr")
