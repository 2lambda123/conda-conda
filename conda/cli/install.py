--- conflicted
+++ resolved
@@ -13,12 +13,7 @@
 
 from .. import CondaError
 from ..auxlib.ish import dals
-<<<<<<< HEAD
-from ..base.constants import (ROOT_ENV_NAME, DepsModifier, UpdateModifier, REPODATA_FN,
-                              PrereleaseBehavior)
-=======
-from ..base.constants import REPODATA_FN, ROOT_ENV_NAME, DepsModifier, UpdateModifier
->>>>>>> cd3ee976
+from ..base.constants import REPODATA_FN, ROOT_ENV_NAME, DepsModifier, PrereleaseBehavior, UpdateModifier
 from ..base.context import context, locate_prefix_by_name
 from ..common.constants import NULL
 from ..common.path import is_package_file, paths_equal
@@ -374,13 +369,8 @@
                 # https://github.com/conda-incubator/conda-libmamba-solver/blob/7c698209/conda_libmamba_solver/solver.py#L617
                 raise e
             # Quick solve with frozen env or trimmed repodata failed.  Try again without that.
-<<<<<<< HEAD
-            if not hasattr(args, 'update_modifier'):
+            if not hasattr(args, "update_modifier"):
                 if is_last_repodata:
-=======
-            if not hasattr(args, "update_modifier"):
-                if repodata_fn == repodata_fns[-1]:
->>>>>>> cd3ee976
                     raise e
             elif _should_retry_unfrozen:
                 try:
