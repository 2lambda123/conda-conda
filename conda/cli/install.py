--- conflicted
+++ resolved
@@ -15,20 +15,12 @@
 from difflib import get_close_matches
 from os.path import isdir, join, basename, exists, abspath
 
-<<<<<<< HEAD
 from conda.api import get_index
 from conda.base.constants import ROOT_ENV_NAME
+from .. import config
+from ..base.context import force_32bit, context
 from ..cli import common
 from ..cli.find_commands import find_executable
-from ..base.context import force_32bit, context
-=======
-from .. import config
-from ..api import get_index
-from ..base.constants import ROOT_ENV_NAME
-from ..cli import common
-from ..cli.find_commands import find_executable
-from ..config import create_default_packages, force_32bit
->>>>>>> 72d1b147
 from ..exceptions import (CondaFileNotFoundError, CondaValueError, DirectoryNotFoundError,
                           CondaEnvironmentError, PackageNotFoundError, TooManyArgumentsError,
                           CondaAssertionError, CondaOSError, CondaImportError,
