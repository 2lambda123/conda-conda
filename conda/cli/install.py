--- conflicted
+++ resolved
@@ -370,7 +370,6 @@
 
     if newenv:
         touch_nonadmin(prefix)
-<<<<<<< HEAD
         if context.subdir != context._native_subdir():
             run_command(
                 Commands.CONFIG,
@@ -380,10 +379,7 @@
                 "subdir",
                 context.subdir,
             )
-        print_activate(args.name if args.name else prefix)
-=======
         print_activate(args.name or prefix)
->>>>>>> 8419c02f
 
     if context.json:
         actions = unlink_link_transaction._make_legacy_action_groups()[0]
