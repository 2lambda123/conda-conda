# Copyright (C) 2012 Anaconda, Inc
# SPDX-License-Identifier: BSD-3-Clause
from __future__ import annotations

from argparse import (
    ArgumentParser as ArgumentParserBase,
    REMAINDER,
    RawDescriptionHelpFormatter,
    SUPPRESS,
    Action,
    _StoreAction,
    _CountAction,
    _HelpAction,
    Namespace,
)
from logging import getLogger
import os
from os.path import abspath, expanduser, join
from subprocess import Popen
import sys
from textwrap import dedent
import warnings

from .. import __version__
from ..deprecations import deprecated
from ..auxlib.ish import dals
<<<<<<< HEAD
from ..base.constants import COMPATIBLE_SHELLS, CONDA_HOMEPAGE_URL, KNOWN_SUBDIRS, DepsModifier, \
    UpdateModifier, ExperimentalSolverChoice
=======
from ..auxlib.compat import isiterable
from ..base.constants import COMPATIBLE_SHELLS, CONDA_HOMEPAGE_URL, DepsModifier, \
    UpdateModifier
from ..base.context import context
>>>>>>> 8419c02f
from ..common.constants import NULL

log = getLogger(__name__)

# duplicated code in the interest of import efficiency
on_win = bool(sys.platform == "win32")
user_rc_path = abspath(expanduser('~/.condarc'))
escaped_user_rc_path = user_rc_path.replace("%", "%%")
escaped_sys_rc_path = abspath(join(sys.prefix, '.condarc')).replace("%", "%%")

#: List of a built-in commands; these cannot be overriden by plugin subcommands
BUILTIN_COMMANDS = {
    "clean",
    "compare",
    "config",
    "create",
    "info",
    "init",
    "install",
    "list",
    "package",
    "remove",
    "rename",
    "run",
    "search",
    "update",
    "upgrade",
    "notices",
}


def generate_parser():
    p = ArgumentParser(
        description='conda is a tool for managing and deploying applications,'
                    ' environments and packages.',
    )
    p.add_argument(
        '-V', '--version',
        action='version',
        version='conda %s' % __version__,
        help="Show the conda version number and exit."
    )
    p.add_argument(
        "--debug",
        action="store_true",
        help=SUPPRESS,
    )
    p.add_argument(
        "--json",
        action="store_true",
        help=SUPPRESS,
    )
    sub_parsers = p.add_subparsers(
        metavar='command',
        dest='cmd',
        required=True,
    )

    configure_parser_clean(sub_parsers)
    configure_parser_compare(sub_parsers)
    configure_parser_config(sub_parsers)
    configure_parser_create(sub_parsers)
    configure_parser_info(sub_parsers)
    configure_parser_init(sub_parsers)
    configure_parser_install(sub_parsers)
    configure_parser_list(sub_parsers)
    configure_parser_package(sub_parsers)
    configure_parser_remove(sub_parsers, aliases=["uninstall"])
    configure_parser_rename(sub_parsers)
    configure_parser_run(sub_parsers)
    configure_parser_search(sub_parsers)
    configure_parser_update(sub_parsers, aliases=["upgrade"])
    configure_parser_notices(sub_parsers)

    return p


def do_call(args, parser):
    """
    Serves as the primary entry point for commands referred to in this file and for
    all registered plugin subcommands.
    """
    # First, check if this is a plugin subcommand; if this attribute is present then it is
    if getattr(args, "plugin_subcommand", None):
        return args.plugin_subcommand.action(sys.argv[2:])

    relative_mod, func_name = args.func.rsplit('.', 1)
    # func_name should always be 'execute'
    from importlib import import_module
    module = import_module(relative_mod, __name__.rsplit('.', 1)[0])

    return getattr(module, func_name)(args, parser)


def find_builtin_commands(parser):
    # ArgumentParser doesn't have an API for getting back what subparsers
    # exist, so we need to use internal properties to do so.
    return tuple(parser._subparsers._group_actions[0].choices.keys())


class ArgumentParser(ArgumentParserBase):
    def __init__(self, *args, **kwargs):
        if not kwargs.get('formatter_class'):
            kwargs['formatter_class'] = RawDescriptionHelpFormatter
        if 'add_help' not in kwargs:
            add_custom_help = True
            kwargs['add_help'] = False
        else:
            add_custom_help = False
        super().__init__(*args, **kwargs)

        if add_custom_help:
            add_parser_help(self)

        if self.description:
            self.description += "\n\nOptions:\n"

        self._subcommands = context.plugin_manager.get_hook_results("subcommands")

        if self._subcommands:
            self.epilog = 'conda commands available from other packages:' + ''.join(
                f'\n {subcommand.name} - {subcommand.summary}'
                for subcommand in self._subcommands
            )

    def _get_action_from_name(self, name):
        """Given a name, get the Action instance registered with this parser.
        If only it were made available in the ArgumentError object. It is
        passed as it's first arg...
        """
        container = self._actions
        if name is None:
            return None
        for action in container:
            if '/'.join(action.option_strings) == name:
                return action
            elif action.metavar == name:
                return action
            elif action.dest == name:
                return action

    def error(self, message):
        import re
        from .find_commands import find_executable
        exc = sys.exc_info()[1]
        if exc:
            # this is incredibly lame, but argparse stupidly does not expose
            # reasonable hooks for customizing error handling
            if hasattr(exc, 'argument_name'):
                argument = self._get_action_from_name(exc.argument_name)
            else:
                argument = None
            if argument and argument.dest == "cmd":
                m = re.match(r"invalid choice: u?'([-\w]*?)'", exc.message)
                if m:
                    cmd = m.group(1)
                    if not cmd:
                        self.print_help()
                        sys.exit(0)
                    else:
                        # Run the subcommand from executables; legacy path
                        deprecated.topic(
                            "23.3",
                            "23.9",
                            topic="Loading conda subcommands via executables",
                            addendum="Use the plugin system instead.",
                        )
                        executable = find_executable('conda-' + cmd)
                        if not executable:
                            from ..exceptions import CommandNotFoundError
                            raise CommandNotFoundError(cmd)
                        args = [find_executable('conda-' + cmd)]
                        args.extend(sys.argv[2:])
                        _exec(args, os.environ)

        super().error(message)

    def print_help(self):
        super().print_help()

        if sys.argv[1:] in ([], [''], ['help'], ['-h'], ['--help']):
            from .find_commands import find_commands
            other_commands = find_commands()
            if other_commands:
                builder = ['']
                builder.append("conda commands available from other packages (legacy):")
                builder.extend('  %s' % cmd for cmd in sorted(other_commands))
                print('\n'.join(builder))

    def _check_value(self, action, value):
        # extend to properly handle when we accept multiple choices and the default is a list
        if action.choices is not None and isiterable(value):
            for element in value:
                super()._check_value(action, element)
        else:
            super()._check_value(action, value)

    def parse_args(self, args=None, namespace=None):
        """
        We override this method to check if we are running from a known plugin subcommand.
        If we are, we do not want to handle argument parsing as this is delegated to the plugin
        subcommand. We instead return a ``Namespace`` object with ``plugin_subcommand`` defined,
        which is a ``conda.plugins.CondaSubcommand`` object.
        """
        plugin_subcommand = None

        if len(sys.argv) > 1:
            name = sys.argv[1]
            for subcommand in self._subcommands:
                if subcommand.name == name:
                    if name.lower() in BUILTIN_COMMANDS:
                        error_message = dals(
                            f"The plugin '{subcommand.name}: {subcommand.summary}' is trying "
                            f"to override the built-in command {name}, which is not allowed. "
                            "Please uninstall this plugin to stop seeing this error message"
                        )
                        log.error(error_message)
                    else:
                        plugin_subcommand = Namespace(plugin_subcommand=subcommand)

        if plugin_subcommand is not None:
            return plugin_subcommand

        return super().parse_args(args, namespace)


def _exec(executable_args, env_vars):
    return (_exec_win if on_win else _exec_unix)(executable_args, env_vars)


def _exec_win(executable_args, env_vars):
    p = Popen(executable_args, env=env_vars)
    try:
        p.communicate()
    except KeyboardInterrupt:
        p.wait()
    finally:
        sys.exit(p.returncode)


def _exec_unix(executable_args, env_vars):
    os.execvpe(executable_args[0], executable_args, env_vars)


class NullCountAction(_CountAction):

    @staticmethod
    def _ensure_value(namespace, name, value):
        if getattr(namespace, name, NULL) in (NULL, None):
            setattr(namespace, name, value)
        return getattr(namespace, name)

    def __call__(self, parser, namespace, values, option_string=None):
        new_count = self._ensure_value(namespace, self.dest, 0) + 1
        setattr(namespace, self.dest, new_count)


class ExtendConstAction(Action):
    # a derivative of _AppendConstAction and Python 3.8's _ExtendAction
    def __init__(
        self,
        option_strings,
        dest,
        const,
        default=None,
        type=None,
        choices=None,
        required=False,
        help=None,
        metavar=None,
    ):
        super().__init__(
            option_strings=option_strings,
            dest=dest,
            nargs="*",
            const=const,
            default=default,
            type=type,
            choices=choices,
            required=required,
            help=help,
            metavar=metavar,
        )

    def __call__(self, parser, namespace, values, option_string=None):
        items = getattr(namespace, self.dest, None)
        items = [] if items is None else items[:]
        items.extend(values or [self.const])
        setattr(namespace, self.dest, items)


class PendingDeprecationAction(_StoreAction):
    def __call__(self, parser, namespace, values, option_string=None):
        warnings.warn(
            f"Option {self.option_strings} is pending deprecation.",
            PendingDeprecationWarning,
        )
        super().__call__(parser, namespace, values, option_string)


class DeprecatedAction(_StoreAction):
    def __call__(self, parser, namespace, values, option_string=None):
        warnings.warn(f"Option {self.option_strings} is deprecated!", DeprecationWarning)
        super().__call__(parser, namespace, values, option_string)


# #############################################################################################
#
# sub-parsers
#
# #############################################################################################

def configure_parser_clean(sub_parsers):
    descr = dedent("""
    Remove unused packages and caches.
    """)
    example = dedent("""
    Examples::

        conda clean --tarballs
    """)
    p = sub_parsers.add_parser(
        'clean',
        description=descr,
        help=descr,
        epilog=example,
    )

    removal_target_options = p.add_argument_group("Removal Targets")
    removal_target_options.add_argument(
        "-a", "--all",
        action="store_true",
        help="Remove index cache, lock files, unused cache packages, tarballs, and logfiles.",
    )
    removal_target_options.add_argument(
        "-i", "--index-cache",
        action="store_true",
        help="Remove index cache.",
    )
    removal_target_options.add_argument(
        '-p', '--packages',
        action='store_true',
        help="Remove unused packages from writable package caches. "
             "WARNING: This does not check for packages installed using "
             "symlinks back to the package cache.",
    )
    removal_target_options.add_argument(
        "-t", "--tarballs",
        action="store_true",
        help="Remove cached package tarballs.",
    )
    removal_target_options.add_argument(
        '-f', '--force-pkgs-dirs',
        action='store_true',
        help="Remove *all* writable package caches. This option is not included with the --all "
             "flag. WARNING: This will break environments with packages installed using symlinks "
             "back to the package cache.",
    )
    removal_target_options.add_argument(
        "-c",  # for tempfile extension (.c~)
        "--tempfiles",
        const=sys.prefix,
        action=ExtendConstAction,
        help=("Remove temporary files that could not be deleted earlier due to being in-use.  "
              "The argument for the --tempfiles flag is a path (or list of paths) to the "
              "environment(s) where the tempfiles should be found and removed."),
    )
    removal_target_options.add_argument(
        "-l",
        "--logfiles",
        action="store_true",
        help="Remove log files.",
    )

    add_output_and_prompt_options(p)

    p.set_defaults(func='.main_clean.execute')


def configure_parser_info(sub_parsers):
    help = "Display information about current conda install."

    p = sub_parsers.add_parser(
        'info',
        description=help,
        help=help,
    )
    add_parser_json(p)
    p.add_argument(
        "--offline",
        action='store_true',
        default=NULL,
        help=SUPPRESS,
    )
    p.add_argument(
        '-a', "--all",
        action="store_true",
        help="Show all information.",
    )
    p.add_argument(
        '--base',
        action='store_true',
        help='Display base environment path.',
    )
    # TODO: deprecate 'conda info --envs' and create 'conda list --envs'
    p.add_argument(
        '-e', "--envs",
        action="store_true",
        help="List all known conda environments.",
    )
    p.add_argument(
        '-l', "--license",
        action="store_true",
        help=SUPPRESS,
    )
    p.add_argument(
        '-s', "--system",
        action="store_true",
        help="List environment variables.",
    )
    p.add_argument(
        '--root',
        action='store_true',
        help=SUPPRESS,
        dest='base',
    )
    p.add_argument(
        '--unsafe-channels',
        action='store_true',
        help='Display list of channels with tokens exposed.',
    )

    p.add_argument(
        'packages',
        action="store",
        nargs='*',
        help=SUPPRESS,
    )

    p.set_defaults(func='.main_info.execute')


def configure_parser_config(sub_parsers):
    descr = dedent("""
    Modify configuration values in .condarc.  This is modeled after the git
    config command.  Writes to the user .condarc file (%s) by default. Use the
    --show-sources flag to display all identified configuration locations on
    your computer.

    """) % escaped_user_rc_path

    # Note, the extra whitespace in the list keys is on purpose. It's so the
    # formatting from help2man is still valid YAML (otherwise it line wraps the
    # keys like "- conda - defaults"). Technically the parser here still won't
    # recognize it because it removes the indentation, but at least it will be
    # valid.
    additional_descr = (
        dedent(
            """
    See `conda config --describe` or %s/docs/config.html
    for details on all the options that can go in .condarc.

    Examples:

    Display all configuration values as calculated and compiled::

        conda config --show

    Display all identified configuration sources::

        conda config --show-sources

    Print the descriptions of all available configuration
    options to your command line::

        conda config --describe

    Print the description for the "channel_priority" configuration
    option to your command line::

        conda config --describe channel_priority

    Add the conda-canary channel::

        conda config --add channels conda-canary

    Set the output verbosity to level 3 (highest) for
    the current activate environment::

        conda config --set verbosity 3 --env

    Add the 'conda-forge' channel as a backup to 'defaults'::

        conda config --append channels conda-forge

    """
        )
        % CONDA_HOMEPAGE_URL
    )

    p = sub_parsers.add_parser(
        'config',
        description=descr,
        help=descr,
        epilog=additional_descr,
    )
    add_parser_json(p)

    # TODO: use argparse.FileType
    config_file_location_group = p.add_argument_group(
        'Config File Location Selection',
        "Without one of these flags, the user config file at '%s' is used." % escaped_user_rc_path
    )
    location = config_file_location_group.add_mutually_exclusive_group()
    location.add_argument(
        "--system",
        action="store_true",
        help="Write to the system .condarc file at '%s'." % escaped_sys_rc_path,
    )
    location.add_argument(
        "--env",
        action="store_true",
        help="Write to the active conda environment .condarc file (%s). "
             "If no environment is active, write to the user config file (%s)."
             "" % (
                 os.getenv('CONDA_PREFIX', "<no active environment>").replace("%", "%%"),
                 escaped_user_rc_path,
             ),
    )
    location.add_argument(
        "--file",
        action="store",
        help="Write to the given file."
    )

    # XXX: Does this really have to be mutually exclusive. I think the below
    # code will work even if it is a regular group (although combination of
    # --add and --remove with the same keys will not be well-defined).
    _config_subcommands = p.add_argument_group("Config Subcommands")
    config_subcommands = _config_subcommands.add_mutually_exclusive_group()
    config_subcommands.add_argument(
        "--show",
        nargs='*',
        default=None,
        help="Display configuration values as calculated and compiled. "
             "If no arguments given, show information for all configuration values.",
    )
    config_subcommands.add_argument(
        "--show-sources",
        action="store_true",
        help="Display all identified configuration sources.",
    )
    config_subcommands.add_argument(
        "--validate",
        action="store_true",
        help="Validate all configuration sources. Iterates over all .condarc files "
             "and checks for parsing errors.",
    )
    config_subcommands.add_argument(
        "--describe",
        nargs='*',
        default=None,
        help="Describe given configuration parameters. If no arguments given, show "
             "information for all configuration parameters.",
    )
    config_subcommands.add_argument(
        "--write-default",
        action="store_true",
        help="Write the default configuration to a file. "
             "Equivalent to `conda config --describe > ~/.condarc`.",
    )

    _config_modifiers = p.add_argument_group("Config Modifiers")
    config_modifiers = _config_modifiers.add_mutually_exclusive_group()
    config_modifiers.add_argument(
        "--get",
        nargs='*',
        action="store",
        help="Get a configuration value.",
        default=None,
        metavar='KEY',
    )
    config_modifiers.add_argument(
        "--append",
        nargs=2,
        action="append",
        help="""Add one configuration value to the end of a list key.""",
        default=[],
        metavar=('KEY', 'VALUE'),
    )
    config_modifiers.add_argument(
        "--prepend", "--add",
        nargs=2,
        action="append",
        help="""Add one configuration value to the beginning of a list key.""",
        default=[],
        metavar=('KEY', 'VALUE'),
    )
    config_modifiers.add_argument(
        "--set",
        nargs=2,
        action="append",
        help="""Set a boolean or string key.""",
        default=[],
        metavar=('KEY', 'VALUE'),
    )
    config_modifiers.add_argument(
        "--remove",
        nargs=2,
        action="append",
        help="""Remove a configuration value from a list key.
                This removes all instances of the value.""",
        default=[],
        metavar=('KEY', 'VALUE'),
    )
    config_modifiers.add_argument(
        "--remove-key",
        nargs=1,
        action="append",
        help="""Remove a configuration key (and all its values).""",
        default=[],
        metavar="KEY",
    )
    config_modifiers.add_argument(
        "--stdin",
        action="store_true",
        help="Apply configuration information given in yaml format piped through stdin.",
    )

    p.add_argument(
        "-f", "--force",
        action="store_true",
        default=NULL,
        help=SUPPRESS,  # TODO: No longer used.  Remove in a future release.
    )

    p.set_defaults(func='.main_config.execute')


def configure_parser_create(sub_parsers):
    help = "Create a new conda environment from a list of specified packages. "
    descr = (help + "To use the newly-created environment, use 'conda activate "
             "envname'. This command requires either the -n NAME or -p PREFIX"
             "option.")

    example = dedent("""
    Examples:

    Create an environment containing the package 'sqlite'::

        conda create -n myenv sqlite

    Create an environment (env2) as a clone of an existing environment (env1)::

        conda create -n env2 --clone path/to/file/env1

    """)
    p = sub_parsers.add_parser(
        'create',
        description=descr,
        help=help,
        epilog=example,
    )
    p.add_argument(
        "--clone",
        action="store",
        help="Create a new environment as a copy of an existing local environment.",
        metavar="ENV",
    )
    solver_mode_options, _, channel_options = add_parser_create_install_update(
        p, prefix_required=True
    )
    add_parser_default_packages(solver_mode_options)
<<<<<<< HEAD
    add_parser_experimental_solver(solver_mode_options)
    add_parser_create_platform(channel_options)
=======
    add_parser_solver(solver_mode_options)
>>>>>>> 8419c02f
    p.add_argument(
        '-m', "--mkdir",
        action="store_true",
        help=SUPPRESS,
    )
    p.add_argument(
        "--dev",
        action=NullCountAction,
        help="Use `sys.executable -m conda` in wrapper scripts instead of CONDA_EXE. "
             "This is mainly for use during tests where we test new conda sources "
             "against old Python versions.",
        dest="dev",
        default=NULL,
    )
    p.set_defaults(func='.main_create.execute')


def configure_parser_init(sub_parsers):
    help = "Initialize conda for shell interaction."
    descr = help

    epilog = dals(
        """
        Key parts of conda's functionality require that it interact directly with the shell
        within which conda is being invoked. The `conda activate` and `conda deactivate` commands
        specifically are shell-level commands. That is, they affect the state (e.g. environment
        variables) of the shell context being interacted with. Other core commands, like
        `conda create` and `conda install`, also necessarily interact with the shell environment.
        They're therefore implemented in ways specific to each shell. Each shell must be configured
        to make use of them.

        This command makes changes to your system that are specific and customized for each shell.
        To see the specific files and locations on your system that will be affected before, use
        the '--dry-run' flag.  To see the exact changes that are being or will be made to each
        location, use the '--verbose' flag.

        IMPORTANT: After running `conda init`, most shells will need to be closed and restarted for
        changes to take effect.

        """
    )

    # dev_example = dedent("""
    #     # An example for creating an environment to develop on conda's own code. Clone the
    #     # conda repo and install a dedicated miniconda within it. Remove all remnants of
    #     # conda source files in the `site-packages` directory associated with
    #     # `~/conda/devenv/bin/python`. Write a `conda.pth` file in that `site-packages`
    #     # directory pointing to source code in `~/conda`, the current working directory.
    #     # Write commands to stdout, suitable for bash `eval`, that sets up the current
    #     # shell as a dev environment.
    #
    #         $ CONDA_PROJECT_ROOT="~/conda"
    #         $ git clone git@github.com:conda/conda "$CONDA_PROJECT_ROOT"
    #         $ cd "$CONDA_PROJECT_ROOT"
    #         $ wget https://repo.continuum.io/miniconda/Miniconda3-latest-Linux-x86_64.sh
    #         $ bash Miniconda3-latest-Linux-x86_64.sh -bfp ./devenv
    #         $ eval "$(./devenv/bin/python -m conda init --dev bash)"
    #
    #
    # """)

    p = sub_parsers.add_parser(
        'init',
        description=descr,
        help=help,
        epilog=epilog,
    )

    p.add_argument(
        "--dev",
        action="store_true",
        help=SUPPRESS,
        default=NULL,
    )

    p.add_argument(
        "--all",
        action="store_true",
        help="Initialize all currently available shells.",
        default=NULL,
    )

    setup_type_group = p.add_argument_group('setup type')
    setup_type_group.add_argument(
        "--install",
        action="store_true",
        help=SUPPRESS,
        default=NULL,
    )
    setup_type_group.add_argument(
        "--user",
        action="store_true",
        dest="user",
        help="Initialize conda for the current user (default).",
        default=True,
    )
    setup_type_group.add_argument(
        "--no-user",
        action="store_false",
        dest="user",
        help="Don't initialize conda for the current user.",
    )
    setup_type_group.add_argument(
        "--system",
        action="store_true",
        help="Initialize conda for all users on the system.",
        default=NULL,
    )
    setup_type_group.add_argument(
        "--reverse",
        action="store_true",
        help="Undo effects of last conda init.",
        default=NULL,
    )

    p.add_argument(
        'shells',
        nargs='*',
        choices=COMPATIBLE_SHELLS,
        metavar="SHELLS",
        help=(
            "One or more shells to be initialized. If not given, the default value is 'bash' on "
            "unix and 'cmd.exe' & 'powershell' on Windows. Use the '--all' flag to initialize all "
            f"shells. Available shells: {sorted(COMPATIBLE_SHELLS)}"
        ),
        default=["cmd.exe", "powershell"] if on_win else ["bash"],
    )

    if on_win:
        p.add_argument(
            "--anaconda-prompt",
            action="store_true",
            help="Add an 'Anaconda Prompt' icon to your desktop.",
            default=NULL,
        )

    add_parser_json(p)
    p.add_argument(
        "-d", "--dry-run",
        action="store_true",
        help="Only display what would have been done.",
    )
    p.set_defaults(func='.main_init.execute')


def configure_parser_install(sub_parsers):
    help = "Installs a list of packages into a specified conda environment."
    descr = dedent(help + """

    This command accepts a list of package specifications (e.g, bitarray=0.8)
    and installs a set of packages consistent with those specifications and
    compatible with the underlying environment. If full compatibility cannot
    be assured, an error is reported and the environment is not changed.

    Conda attempts to install the newest versions of the requested packages. To
    accomplish this, it may update some packages that are already installed, or
    install additional packages. To prevent existing packages from updating,
    use the --freeze-installed option. This may force conda to install older
    versions of the requested packages, and it does not prevent additional
    dependency packages from being installed.

    If you wish to skip dependency checking altogether, use the '--no-deps'
    option. This may result in an environment with incompatible packages, so
    this option must be used with great caution.

    conda can also be called with a list of explicit conda package filenames
    (e.g. ./lxml-3.2.0-py27_0.tar.bz2). Using conda in this mode implies the
    --no-deps option, and should likewise be used with great caution. Explicit
    filenames and package specifications cannot be mixed in a single command.
    """)
    example = dedent("""
    Examples:

    Install the package 'scipy' into the currently-active environment::

        conda install scipy

    Install a list of packages into an environment, myenv::

        conda install -n myenv scipy curl wheel

    Install a specific version of 'python' into an environment, myenv::

        conda install -p path/to/myenv python=3.10

    """)
    p = sub_parsers.add_parser(
        'install',
        description=descr,
        help=help,
        epilog=example,
    )
    p.add_argument(
        "--revision",
        action="store",
        help="Revert to the specified REVISION.",
        metavar='REVISION',
    )

    solver_mode_options, package_install_options, _ = add_parser_create_install_update(p)

    add_parser_prune(solver_mode_options)
    add_parser_solver(solver_mode_options)
    solver_mode_options.add_argument(
        "--force-reinstall",
        action="store_true",
        default=NULL,
        help="Ensure that any user-requested package for the current operation is uninstalled and "
             "reinstalled, even if that package already exists in the environment.",
    )
    add_parser_update_modifiers(solver_mode_options)
    package_install_options.add_argument(
        '-m', "--mkdir",
        action="store_true",
        help="Create the environment directory, if necessary.",
    )
    package_install_options.add_argument(
        "--clobber",
        action="store_true",
        default=NULL,
        help="Allow clobbering (i.e. overwriting) of overlapping file paths "
             "within packages and suppress related warnings.",
    )
    p.add_argument(
        "--dev",
        action=NullCountAction,
        help="Use `sys.executable -m conda` in wrapper scripts instead of CONDA_EXE. "
             "This is mainly for use during tests where we test new conda sources "
             "against old Python versions.",
        dest="dev",
        default=NULL,
    )
    p.set_defaults(func='.main_install.execute')


def configure_parser_list(sub_parsers):
    descr = "List installed packages in a conda environment."

    # Note, the formatting of this is designed to work well with help2man
    examples = dedent("""
    Examples:

    List all packages in the current environment::

        conda list

    List all packages installed into the environment 'myenv'::

        conda list -n myenv

    List all packages that begin with the letters "py", using regex::

        conda list ^py

    Save packages for future use::

        conda list --export > package-list.txt

    Reinstall packages from an export file::

        conda create -n myenv --file package-list.txt

    """)
    p = sub_parsers.add_parser(
        'list',
        description=descr,
        help=descr,
        formatter_class=RawDescriptionHelpFormatter,
        epilog=examples,
        add_help=False,
    )
    add_parser_help(p)
    add_parser_prefix(p)
    add_parser_json(p)
    add_parser_show_channel_urls(p)
    p.add_argument(
        '-c', "--canonical",
        action="store_true",
        help="Output canonical names of packages only.",
    )
    p.add_argument(
        '-f', "--full-name",
        action="store_true",
        help="Only search for full names, i.e., ^<regex>$. "
             "--full-name NAME is identical to regex '^NAME$'.",
    )
    p.add_argument(
        "--explicit",
        action="store_true",
        help="List explicitly all installed conda packages with URL "
             "(output may be used by conda create --file).",
    )
    p.add_argument(
        "--md5",
        action="store_true",
        help="Add MD5 hashsum when using --explicit.",
    )
    p.add_argument(
        '-e', "--export",
        action="store_true",
        help="Output explicit, machine-readable requirement strings instead of "
             "human-readable lists of packages. This output may be used by "
             "conda create --file.",
    )
    p.add_argument(
        '-r', "--revisions",
        action="store_true",
        help="List the revision history.",
    )
    p.add_argument(
        "--no-pip",
        action="store_false",
        default=True,
        dest="pip",
        help="Do not include pip-only installed packages.")
    p.add_argument(
        'regex',
        action="store",
        nargs="?",
        help="List only packages matching this regular expression.",
    )
    p.set_defaults(func='.main_list.execute')


def configure_parser_compare(sub_parsers):
    descr = "Compare packages between conda environments."

    # Note, the formatting of this is designed to work well with help2man
    examples = dedent(
        """
    Examples:

    Compare packages in the current environment with respect
    to 'environment.yml' located in the current working directory::

        conda compare environment.yml

    Compare packages installed into the environment 'myenv' with respect
    to 'environment.yml' in a different directory::

        conda compare -n myenv path/to/file/environment.yml

    """
    )
    p = sub_parsers.add_parser(
        'compare',
        description=descr,
        help=descr,
        formatter_class=RawDescriptionHelpFormatter,
        epilog=examples,
        add_help=False,
    )
    add_parser_help(p)
    add_parser_json(p)
    add_parser_prefix(p)
    p.add_argument(
        'file',
        action="store",
        help="Path to the environment file that is to be compared against.",
    )
    p.set_defaults(func='.main_compare.execute')


def configure_parser_package(sub_parsers):
    descr = "Low-level conda package utility. (EXPERIMENTAL)"
    p = sub_parsers.add_parser(
        'package',
        description=descr,
        help=descr,
    )
    add_parser_prefix(p)
    p.add_argument(
        '-w', "--which",
        metavar="PATH",
        nargs='+',
        action="store",
        help="Given some file's PATH, print which conda package the file came from.",
    )
    p.add_argument(
        '-r', "--reset",
        action="store_true",
        help="Remove all untracked files and exit.",
    )
    p.add_argument(
        '-u', "--untracked",
        action="store_true",
        help="Display all untracked files and exit.",
    )
    p.add_argument(
        "--pkg-name",
        action="store",
        default="unknown",
        help="Designate package name of the package being created.",
    )
    p.add_argument(
        "--pkg-version",
        action="store",
        default="0.0",
        help="Designate package version of the package being created.",
    )
    p.add_argument(
        "--pkg-build",
        action="store",
        default=0,
        help="Designate package build number of the package being created.",
    )
    p.set_defaults(func='.main_package.execute')


def configure_parser_remove(sub_parsers, aliases):
    help_ = (
        "Remove a list of packages from a specified conda environment. "
        "Use `--all` flag to remove all packages and the environment itself."
    )
    descr = dals(
        f"""
        {help_}

        This command will also remove any package that depends on any of the
        specified packages as well---unless a replacement can be found without
        that dependency. If you wish to skip this dependency checking and remove
        just the requested packages, add the '--force' option. Note however that
        this may result in a broken environment, so use this with caution.
        """
    )
    example = dals(
        """
        Examples:

        Remove the package 'scipy' from the currently-active environment::

            conda remove scipy

        Remove a list of packages from an environemnt 'myenv'::

            conda remove -n myenv scipy curl wheel

        Remove all packages from environment `myenv` and the environment itself::

            conda remove -n myenv --all

        """
    )
    p = sub_parsers.add_parser(
        "remove",
        formatter_class=RawDescriptionHelpFormatter,
        description=descr,
        help=help_,
        epilog=example,
        add_help=False,
        aliases=aliases,
    )
    add_parser_help(p)
    add_parser_pscheck(p)

    add_parser_prefix(p)
    add_parser_channels(p)

    solver_mode_options = p.add_argument_group("Solver Mode Modifiers")
    solver_mode_options.add_argument(
        "--all",
        action="store_true",
        help="Remove all packages, i.e., the entire environment.",
    )
    solver_mode_options.add_argument(
        "--features",
        action="store_true",
        help="Remove features (instead of packages).",
    )
    solver_mode_options.add_argument(
        "--force-remove", "--force",
        action="store_true",
        help="Forces removal of a package without removing packages that depend on it. "
             "Using this option will usually leave your environment in a broken and "
             "inconsistent state.",
        dest='force_remove',
    )
    solver_mode_options.add_argument(
        "--no-pin",
        action="store_true",
        dest='ignore_pinned',
        default=NULL,
        help="Ignore pinned package(s) that apply to the current operation. "
             "These pinned packages might come from a .condarc file or a file in "
             "<TARGET_ENVIRONMENT>/conda-meta/pinned.",
    )
    add_parser_prune(solver_mode_options)
    add_parser_solver(solver_mode_options)

    add_parser_networking(p)
    add_output_and_prompt_options(p)

    p.add_argument(
        'package_names',
        metavar='package_name',
        action="store",
        nargs='*',
        help="Package names to remove from the environment.",
    )
    p.add_argument(
        "--dev",
        action=NullCountAction,
        help="Use `sys.executable -m conda` in wrapper scripts instead of CONDA_EXE. "
             "This is mainly for use during tests where we test new conda sources "
             "against old Python versions.",
        dest="dev",
        default=NULL,
    )

    p.set_defaults(func='.main_remove.execute')


def configure_parser_run(sub_parsers):
    help = "Run an executable in a conda environment."
    descr = help
    example = dedent("""

    Example usage::

        $ conda create -y -n my-python-env python=3
        $ conda run -n my-python-env python --version
    """)

    p = sub_parsers.add_parser(
        'run',
        description=descr,
        help=help,
        epilog=example,
    )

    add_parser_prefix(p)
    p.add_argument(
        "-v", "--verbose",
        action=NullCountAction,
        help="Use once for info, twice for debug, three times for trace.",
        dest="verbosity",
        default=NULL,
    )

    p.add_argument(
        "--dev",
        action=NullCountAction,
        help="Sets `CONDA_EXE` to `python -m conda`, assuming the current "
             "working directory contains the root of conda development sources. "
             "This is mainly for use during tests where we test new conda sources "
             "against old Python versions.",
        dest="dev",
        default=NULL,
    )

    p.add_argument(
        "--debug-wrapper-scripts",
        action=NullCountAction,
        help="When this is set, where implemented, the shell wrapper scripts"
             "will use the echo command to print debugging information to "
             "stderr (standard error).",
        dest="debug_wrapper_scripts",
        default=NULL,
    )
    p.add_argument(
        "--cwd",
        help="Current working directory for command to run in. Defaults to "
             "the user's current working directory if no directory is specified.",
        default=os.getcwd()
    )
    p.add_argument(
        "--no-capture-output",
        "--live-stream",
        action="store_true",
        help="Don't capture stdout/stderr (standard out/standard error).",
        default=False,
    )

    p.add_argument(
        'executable_call',
        nargs=REMAINDER,
        help="Executable name, with additional arguments to be passed to the executable "
             "on invocation.",
    )

    p.set_defaults(func='.main_run.execute')


def configure_parser_search(sub_parsers):
    help = "Search for packages and display associated information."
    descr = (help + """The input is a MatchSpec, a query language for conda packages.
    See examples below.
    """)

    example = dedent("""
    Examples:

    Search for a specific package named 'scikit-learn'::

        conda search scikit-learn

    Search for packages containing 'scikit' in the package name::

        conda search *scikit*

    Note that your shell may expand '*' before handing the command over to conda.
    Therefore, it is sometimes necessary to use single or double quotes around the query::

        conda search '*scikit'
        conda search "*scikit*"

    Search for packages for 64-bit Linux (by default, packages for your current
    platform are shown)::

        conda search numpy[subdir=linux-64]

    Search for a specific version of a package::

        conda search 'numpy>=1.12'

    Search for a package on a specific channel::

        conda search conda-forge::numpy
        conda search 'numpy[channel=conda-forge, subdir=osx-64]'
    """)
    p = sub_parsers.add_parser(
        'search',
        description=descr,
        help=descr,
        epilog=example,
    )
    p.add_argument(
        "--envs",
        action="store_true",
        help="Search all of the current user's environments. If run as Administrator "
             "(on Windows) or UID 0 (on unix), search all known environments on the system.",
    )
    p.add_argument(
        '-i', "--info",
        action="store_true",
        help="Provide detailed information about each package."
    )
    p.add_argument(
        '--subdir', '--platform',
        action='store',
        dest='subdir',
        help="Search the given subdir. Should be formatted like 'osx-64', 'linux-32', "
             "'win-64', and so on. The default is to search the current platform.",
        default=NULL,
    )
    p.add_argument(
        'match_spec',
        default='*',
        nargs='?',
        help=SUPPRESS,
    )

    p.add_argument(
        "--canonical",
        action="store_true",
        help=SUPPRESS,
    )
    p.add_argument(
        '-f', "--full-name",
        action="store_true",
        help=SUPPRESS,
    )
    p.add_argument(
        "--names-only",
        action="store_true",
        help=SUPPRESS,
    )
    add_parser_known(p)
    p.add_argument(
        '-o', "--outdated",
        action="store_true",
        help=SUPPRESS,
    )
    p.add_argument(
        "--spec",
        action="store_true",
        help=SUPPRESS,
    )
    p.add_argument(
        "--reverse-dependency",
        action="store_true",
        # help="Perform a reverse dependency search. Use 'conda search package --info' "
        #      "to see the dependencies of a package.",
        help=SUPPRESS,  # TODO: re-enable once we have --reverse-dependency working again
    )

    add_parser_channels(p)
    add_parser_networking(p)
    add_parser_json(p)
    p.set_defaults(func='.main_search.execute')


def configure_parser_update(sub_parsers, aliases):
    help_ = "Updates conda packages to the latest compatible version."
    descr = dals(
        f"""
        {help_}

        This command accepts a list of package names and updates them to the latest
        versions that are compatible with all other packages in the environment.

        Conda attempts to install the newest versions of the requested packages. To
        accomplish this, it may update some packages that are already installed, or
        install additional packages. To prevent existing packages from updating,
        use the --no-update-deps option. This may force conda to install older
        versions of the requested packages, and it does not prevent additional
        dependency packages from being installed.
        """
    )
    example = dals(
        """
        Examples:

            conda update -n myenv scipy

        """
    )

<<<<<<< HEAD
    alias_help = "Alias for conda update."
    if name == 'update':
        p = sub_parsers.add_parser(
            'update',
            description=descr,
            help=help,
            epilog=example % name,
        )
    else:
        p = sub_parsers.add_parser(
            name,
            description=alias_help,
            help=alias_help,
            epilog=example % name,
        )
    solver_mode_options, package_install_options, _ = add_parser_create_install_update(p)
=======
    p = sub_parsers.add_parser(
        "update",
        description=descr,
        help=help_,
        epilog=example,
        aliases=aliases,
    )
    solver_mode_options, package_install_options = add_parser_create_install_update(p)
>>>>>>> 8419c02f

    add_parser_prune(solver_mode_options)
    add_parser_solver(solver_mode_options)
    solver_mode_options.add_argument(
        "--force-reinstall",
        action="store_true",
        default=NULL,
        help="Ensure that any user-requested package for the current operation is uninstalled and "
             "reinstalled, even if that package already exists in the environment.",
    )
    add_parser_update_modifiers(solver_mode_options)

    package_install_options.add_argument(
        "--clobber",
        action="store_true",
        default=NULL,
        help="Allow clobbering of overlapping file paths within packages, "
             "and suppress related warnings.",
    )
    p.set_defaults(func='.main_update.execute')


NOTICES_HELP = "Retrieves latest channel notifications."
NOTICES_DESCRIPTION = dals(
    f"""
    {NOTICES_HELP}

    Conda channel maintainers have the option of setting messages that
    users will see intermittently. Some of these notices are informational
    while others are messages concerning the stability of the channel.

    """
)


def configure_parser_notices(sub_parsers, name="notices"):
    example = dals(
        f"""
        Examples::

        conda {name}

        conda {name} -c defaults

        """
    )
    p = sub_parsers.add_parser(
        name,
        description=NOTICES_DESCRIPTION,
        help=NOTICES_HELP,
        epilog=example,
    )
    add_parser_channels(p)
    p.set_defaults(func=".main_notices.execute")

def configure_parser_rename(sub_parsers) -> None:
    help = "Renames an existing environment."
    descr = dals(
        f"""
        {help}

        This command renames a conda environment via its name (-n/--name) or
        its prefix (-p/--prefix).

        The base environment and the currently-active environment cannot be renamed.
        """
    )

    example = dals(
        """
        Examples::

            conda rename -n test123 test321

            conda rename --name test123 test321

            conda rename -p path/to/test123 test321

            conda rename --prefix path/to/test123 test321

        """
    )

    p = sub_parsers.add_parser(
        "rename",
        formatter_class=RawDescriptionHelpFormatter,
        description=descr,
        help=help,
        epilog=example,
    )
    # Add name and prefix args
    add_parser_prefix(p)

    p.add_argument("destination", help="New name for the conda environment.")
    p.add_argument(
        "--force",
        help="Force rename of an environment.",
        action="store_true",
        default=False,
    )
    p.add_argument(
        "-d",
        "--dry-run",
        help="Only display what would have been done by the current command, arguments, "
             "and other flags.",
        action="store_true",
        default=False,
    )
    p.set_defaults(func=".main_rename.execute")


# #############################################################################################
#
# parser helpers
#
# #############################################################################################

def add_parser_create_install_update(p, prefix_required=False):
    add_parser_prefix(p, prefix_required)
    channel_options = add_parser_channels(p)
    solver_mode_options = add_parser_solver_mode(p)
    package_install_options = add_parser_package_install_options(p)
    add_parser_networking(p)

    output_and_prompt_options = add_output_and_prompt_options(p)
    output_and_prompt_options.add_argument(
        "--download-only",
        action="store_true",
        default=NULL,
        help="Solve an environment and ensure package caches are populated, but exit "
             "prior to unlinking and linking packages into the prefix.",
    )
    add_parser_show_channel_urls(output_and_prompt_options)

    add_parser_pscheck(p)
    add_parser_known(p)

    # Add the file kwarg. We don't use {action="store", nargs='*'} as we don't
    # want to gobble up all arguments after --file.
    p.add_argument(
        "--file",
        default=[],
        action='append',
        help="Read package versions from the given file. Repeated file "
             "specifications can be passed (e.g. --file=file1 --file=file2).",
    )
    p.add_argument(
        'packages',
        metavar='package_spec',
        action="store",
        nargs='*',
        help="List of packages to install or update in the conda environment.",
    )

    return solver_mode_options, package_install_options, channel_options


def add_parser_pscheck(p):
    p.add_argument(
        "--force-pscheck",
        action="store_true",
        help=SUPPRESS
    )


def add_parser_show_channel_urls(p):
    p.add_argument(
        "--show-channel-urls",
        action="store_true",
        dest="show_channel_urls",
        default=NULL,
        help="Show channel urls. "
             "Overrides the value given by `conda config --show show_channel_urls`.",
    )
    p.add_argument(
        "--no-show-channel-urls",
        action="store_false",
        dest="show_channel_urls",
        help=SUPPRESS,
    )


def add_parser_help(p):
    """
    So we can use consistent capitalization and periods in the help. You must
    use the add_help=False argument to ArgumentParser or add_parser to use
    this. Add this first to be consistent with the default argparse output.

    """
    p.add_argument(
        '-h', '--help',
        action=_HelpAction,
        help="Show this help message and exit.",
    )


def add_parser_prefix(p, prefix_required=False):
    target_environment_group = p.add_argument_group("Target Environment Specification")
    npgroup = target_environment_group.add_mutually_exclusive_group(required=prefix_required)
    npgroup.add_argument(
        '-n', "--name",
        action="store",
        help="Name of environment.",
        metavar="ENVIRONMENT",
    )
    npgroup.add_argument(
        '-p', "--prefix",
        action="store",
        help="Full path to environment location (i.e. prefix).",
        metavar='PATH',
    )


def add_parser_json(p):
    output_and_prompt_options = p.add_argument_group("Output, Prompt, and Flow Control Options")
    output_and_prompt_options.add_argument(
        "--debug",
        action="store_true",
        default=NULL,
        help=SUPPRESS,
    )
    output_and_prompt_options.add_argument(
        "--json",
        action="store_true",
        default=NULL,
        help="Report all output as json. Suitable for using conda programmatically."
    )
    output_and_prompt_options.add_argument(
        "-v", "--verbose",
        action=NullCountAction,
        help="Use once for info, twice for debug, three times for trace.",
        dest="verbosity",
        default=NULL,
    )
    output_and_prompt_options.add_argument(
        '-q', "--quiet",
        action="store_true",
        default=NULL,
        help="Do not display progress bar.",
    )
    return output_and_prompt_options


def add_output_and_prompt_options(p):
    output_and_prompt_options = p.add_argument_group("Output, Prompt, and Flow Control Options")
    output_and_prompt_options.add_argument(
        "--debug",
        action="store_true",
        default=NULL,
        help=SUPPRESS,
    )
    output_and_prompt_options.add_argument(
        "-d", "--dry-run",
        action="store_true",
        help="Only display what would have been done.",
    )
    output_and_prompt_options.add_argument(
        "--json",
        action="store_true",
        default=NULL,
        help="Report all output as json. Suitable for using conda programmatically."
    )
    output_and_prompt_options.add_argument(
        '-q', "--quiet",
        action="store_true",
        default=NULL,
        help="Do not display progress bar.",
    )
    output_and_prompt_options.add_argument(
        "-v", "--verbose",
        action=NullCountAction,
        help="Can be used multiple times. Once for INFO, twice for DEBUG, three times for TRACE.",
        dest="verbosity",
        default=NULL,
    )
    output_and_prompt_options.add_argument(
        "-y", "--yes",
        action="store_true",
        default=NULL,
        help="Sets any confirmation values to 'yes' automatically. "
             "Users will not be asked to confirm any adding, deleting, backups, etc.",
    )
    return output_and_prompt_options


def add_parser_channels(p):
    channel_customization_options = p.add_argument_group("Channel Customization")
    channel_customization_options.add_argument(
        '-c', '--channel',
        dest='channel',  # apparently conda-build uses this; someday rename to channels are remove context.channels alias to channel  # NOQA
        # TODO: if you ever change 'channel' to 'channels', make sure you modify the context.channels property accordingly # NOQA
        action="append",
        help=("Additional channel to search for packages. These are URLs searched in the order "
              "they are given (including local directories using the 'file://' syntax or "
              "simply a path like '/home/conda/mychan' or '../mychan'). Then, the defaults "
              "or channels from .condarc are searched (unless --override-channels is given). "
              "You can use 'defaults' to get the default packages for conda. You can also "
              "use any name and the .condarc channel_alias value will be prepended. The "
              "default channel_alias is https://conda.anaconda.org/.")
    )
    channel_customization_options.add_argument(
        "--use-local",
        action="store_true",
        default=NULL,
        help="Use locally built packages. Identical to '-c local'.",
    )
    channel_customization_options.add_argument(
        "--override-channels",
        action="store_true",
        help="""Do not search default or .condarc channels.  Requires --channel.""",
    )
    channel_customization_options.add_argument(
        "--repodata-fn",
        action="append",
        dest="repodata_fns",
        help=("Specify file name of repodata on the remote server where your channels "
              "are configured or within local backups. Conda will try whatever you "
              "specify, but will ultimately fall back to repodata.json if your specs are "
              "not satisfiable with what you specify here. This is used to employ repodata "
              "that is smaller and reduced in time scope. You may pass this flag more than "
              "once. Leftmost entries are tried first, and the fallback to repodata.json "
              "is added for you automatically. For more information, see "
              "conda config --describe repodata_fns.")
    )
    channel_customization_options.add_argument(
        "--experimental",
        action="append",
        choices=["jlap", "lock"],
        help="jlap: Download incremental package index data from repodata.jlap; implies 'lock'. "
        "lock: use locking when reading, updating index (repodata.json) cache. ",
    )
    return channel_customization_options


def add_parser_solver_mode(p):
    solver_mode_options = p.add_argument_group("Solver Mode Modifiers")
    deps_modifiers = solver_mode_options.add_mutually_exclusive_group()
    solver_mode_options.add_argument(
        "--strict-channel-priority",
        action="store_const",
        dest="channel_priority",
        default=NULL,
        const="strict",
        help="Packages in lower priority channels are not considered if a package "
             "with the same name appears in a higher priority channel.",
    )
    solver_mode_options.add_argument(
        "--channel-priority",
        action="store_true",
        dest="channel_priority",
        default=NULL,
        help=SUPPRESS,
    )
    solver_mode_options.add_argument(
        "--no-channel-priority",
        action="store_const",
        dest="channel_priority",
        default=NULL,
        const="disabled",
        help="Package version takes precedence over channel priority. "
             "Overrides the value given by `conda config --show channel_priority`."
    )
    deps_modifiers.add_argument(
        "--no-deps",
        action="store_const",
        const=DepsModifier.NO_DEPS,
        dest="deps_modifier",
        help="Do not install, update, remove, or change dependencies. This WILL lead "
             "to broken environments and inconsistent behavior. Use at your own risk.",
        default=NULL,
    )
    deps_modifiers.add_argument(
        "--only-deps",
        action="store_const",
        const=DepsModifier.ONLY_DEPS,
        dest="deps_modifier",
        help="Only install dependencies.",
        default=NULL,
    )
    solver_mode_options.add_argument(
        "--no-pin",
        action="store_true",
        dest='ignore_pinned',
        default=NULL,
        help="Ignore pinned file.",
    )
    return solver_mode_options


def add_parser_update_modifiers(solver_mode_options):
    update_modifiers = solver_mode_options.add_mutually_exclusive_group()
    update_modifiers.add_argument(
        "--freeze-installed", "--no-update-deps",
        action="store_const",
        const=UpdateModifier.FREEZE_INSTALLED,
        dest="update_modifier",
        default=NULL,
        help="Do not update or change already-installed dependencies.",
    )
    update_modifiers.add_argument(
        "--update-deps",
        action="store_const",
        const=UpdateModifier.UPDATE_DEPS,
        dest="update_modifier",
        default=NULL,
        help="Update dependencies that have available updates.",
    )
    update_modifiers.add_argument(
        "-S", "--satisfied-skip-solve",
        action="store_const",
        const=UpdateModifier.SPECS_SATISFIED_SKIP_SOLVE,
        dest="update_modifier",
        default=NULL,
        help="Exit early and do not run the solver if the requested specs are satisfied. "
             "Also skips aggressive updates as configured by the "
             "'aggressive_update_packages' config setting. Use "
             "'conda info --describe aggressive_update_packages' to view your setting. "
             "--satisfied-skip-solve is similar to the default behavior of 'pip install'.",
    )
    update_modifiers.add_argument(
        "--update-all", "--all",
        action="store_const",
        const=UpdateModifier.UPDATE_ALL,
        dest="update_modifier",
        help="Update all installed packages in the environment.",
        default=NULL,
    )
    update_modifiers.add_argument(
        "--update-specs",
        action="store_const",
        const=UpdateModifier.UPDATE_SPECS,
        dest="update_modifier",
        help="Update based on provided specifications.",
        default=NULL,
    )


def add_parser_prune(p):
    p.add_argument(
        "--prune",
        action="store_true",
        default=NULL,
        help=SUPPRESS,
    )


def add_parser_solver(p):
    """
    Add a command-line flag for alternative solver backends.

    See ``context.solver`` for more info.
    """
    solver_choices = [solver.name for solver in context.plugin_manager.get_hook_results("solvers")]
    group = p.add_mutually_exclusive_group()
    group.add_argument(
        "--solver",
        dest="solver",
        choices=solver_choices,
        help="Choose which solver backend to use.",
        default=NULL,
    )
    group.add_argument(
        "--experimental-solver",
        action=PendingDeprecationAction,
        dest="solver",
        choices=solver_choices,
        help="DEPRECATED. Please use '--solver' instead.",
        default=NULL,
    )


def add_parser_networking(p):
    networking_options = p.add_argument_group("Networking Options")
    networking_options.add_argument(
        "-C", "--use-index-cache",
        action="store_true",
        default=False,
        help="Use cache of channel index files, even if it has expired. This is useful "
             "if you don't want conda to check whether a new version of the repodata "
             "file exists, which will save bandwidth.",
    )
    networking_options.add_argument(
        "-k", "--insecure",
        action="store_false",
        dest="ssl_verify",
        default=NULL,
        help="Allow conda to perform \"insecure\" SSL connections and transfers. "
             "Equivalent to setting 'ssl_verify' to 'false'."
    )
    networking_options.add_argument(
        "--offline",
        action='store_true',
        default=NULL,
        help="Offline mode. Don't connect to the Internet.",
    )
    return networking_options


def add_parser_package_install_options(p):
    package_install_options = p.add_argument_group("Package Linking and Install-time Options")
    package_install_options.add_argument(
        '-f', "--force",
        action="store_true",
        default=NULL,
        help=SUPPRESS,
    )
    package_install_options.add_argument(
        '--copy',
        action="store_true",
        default=NULL,
        help="Install all packages using copies instead of hard- or soft-linking."
    )
    if on_win:
        package_install_options.add_argument(
            "--shortcuts",
            action="store_true",
            help=SUPPRESS,
            dest="shortcuts",
            default=NULL,
        )
        package_install_options.add_argument(
            "--no-shortcuts",
            action="store_false",
            help="Don't install start menu shortcuts",
            dest="shortcuts",
            default=NULL,
        )
    return package_install_options


def add_parser_known(p):
    p.add_argument(
        "--unknown",
        action="store_true",
        default=False,
        dest='unknown',
        help=SUPPRESS,
    )


def add_parser_default_packages(p):
    p.add_argument(
        "--no-default-packages",
        action="store_true",
        help='Ignore create_default_packages in the .condarc file.',
    )


def add_parser_create_platform(p):
    p.add_argument(
        "--subdir", "--platform",
        default=NULL,
        dest="subdir",
        choices=[s for s in KNOWN_SUBDIRS if s != "noarch"],
        metavar="SUBDIR",
        help="Use packages built for this platform. "
             "The new environment will be configured to remember this choice. "
             "Should be formatted like 'osx-64', 'linux-32', 'win-64', and so on. "
             "Defaults to the current (native) platform.",
    )<|MERGE_RESOLUTION|>--- conflicted
+++ resolved
@@ -24,15 +24,10 @@
 from .. import __version__
 from ..deprecations import deprecated
 from ..auxlib.ish import dals
-<<<<<<< HEAD
-from ..base.constants import COMPATIBLE_SHELLS, CONDA_HOMEPAGE_URL, KNOWN_SUBDIRS, DepsModifier, \
-    UpdateModifier, ExperimentalSolverChoice
-=======
 from ..auxlib.compat import isiterable
 from ..base.constants import COMPATIBLE_SHELLS, CONDA_HOMEPAGE_URL, DepsModifier, \
-    UpdateModifier
+    UpdateModifier, KNOWN_SUBDIRS
 from ..base.context import context
->>>>>>> 8419c02f
 from ..common.constants import NULL
 
 log = getLogger(__name__)
@@ -706,12 +701,8 @@
         p, prefix_required=True
     )
     add_parser_default_packages(solver_mode_options)
-<<<<<<< HEAD
-    add_parser_experimental_solver(solver_mode_options)
     add_parser_create_platform(channel_options)
-=======
     add_parser_solver(solver_mode_options)
->>>>>>> 8419c02f
     p.add_argument(
         '-m', "--mkdir",
         action="store_true",
@@ -1430,24 +1421,6 @@
         """
     )
 
-<<<<<<< HEAD
-    alias_help = "Alias for conda update."
-    if name == 'update':
-        p = sub_parsers.add_parser(
-            'update',
-            description=descr,
-            help=help,
-            epilog=example % name,
-        )
-    else:
-        p = sub_parsers.add_parser(
-            name,
-            description=alias_help,
-            help=alias_help,
-            epilog=example % name,
-        )
-    solver_mode_options, package_install_options, _ = add_parser_create_install_update(p)
-=======
     p = sub_parsers.add_parser(
         "update",
         description=descr,
@@ -1455,8 +1428,7 @@
         epilog=example,
         aliases=aliases,
     )
-    solver_mode_options, package_install_options = add_parser_create_install_update(p)
->>>>>>> 8419c02f
+    solver_mode_options, package_install_options, _ = add_parser_create_install_update(p)
 
     add_parser_prune(solver_mode_options)
     add_parser_solver(solver_mode_options)
