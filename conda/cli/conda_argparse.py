# Copyright (C) 2012 Anaconda, Inc
# SPDX-License-Identifier: BSD-3-Clause
from __future__ import annotations

import os
import sys
import warnings
from argparse import REMAINDER, SUPPRESS, Action
from argparse import ArgumentParser as ArgumentParserBase
from argparse import (
    Namespace,
    RawDescriptionHelpFormatter,
    _CountAction,
    _HelpAction,
    _StoreAction,
)
from logging import getLogger
from os.path import abspath, expanduser, join
from subprocess import Popen
from textwrap import dedent

from .. import __version__
from ..auxlib.compat import isiterable
from ..auxlib.ish import dals
from ..base.constants import (
    COMPATIBLE_SHELLS,
    CONDA_HOMEPAGE_URL,
    DepsModifier,
    UpdateModifier,
)
from ..base.context import context
from ..common.constants import NULL
from ..deprecations import deprecated

log = getLogger(__name__)

# duplicated code in the interest of import efficiency
on_win = bool(sys.platform == "win32")
user_rc_path = abspath(expanduser("~/.condarc"))
escaped_user_rc_path = user_rc_path.replace("%", "%%")
escaped_sys_rc_path = abspath(join(sys.prefix, ".condarc")).replace("%", "%%")

#: List of a built-in commands; these cannot be overriden by plugin subcommands
BUILTIN_COMMANDS = {
    "clean",
    "compare",
    "config",
    "create",
    "info",
    "init",
    "install",
    "list",
    "package",
    "remove",
    "rename",
    "run",
    "search",
    "update",
    "upgrade",
    "notices",
}


def generate_parser():
    p = ArgumentParser(
        description="conda is a tool for managing and deploying applications,"
        " environments and packages.",
    )
    p.add_argument(
        "-V",
        "--version",
        action="version",
        version="conda %s" % __version__,
        help="Show the conda version number and exit.",
    )
    p.add_argument(
        "--debug",
        action="store_true",
        help=SUPPRESS,
    )
    p.add_argument(
        "--json",
        action="store_true",
        help=SUPPRESS,
    )
    sub_parsers = p.add_subparsers(
        metavar="command",
        dest="cmd",
        required=True,
    )

    configure_parser_clean(sub_parsers)
    configure_parser_compare(sub_parsers)
    configure_parser_config(sub_parsers)
    configure_parser_create(sub_parsers)
    configure_parser_info(sub_parsers)
    configure_parser_init(sub_parsers)
    configure_parser_install(sub_parsers)
    configure_parser_list(sub_parsers)
    configure_parser_package(sub_parsers)
    configure_parser_remove(sub_parsers, aliases=["uninstall"])
    configure_parser_rename(sub_parsers)
    configure_parser_run(sub_parsers)
    configure_parser_search(sub_parsers)
    configure_parser_update(sub_parsers, aliases=["upgrade"])
    configure_parser_notices(sub_parsers)

    return p


def do_call(args, parser):
    """
    Serves as the primary entry point for commands referred to in this file and for
    all registered plugin subcommands.
    """
    # First, check if this is a plugin subcommand; if this attribute is present then it is
    if getattr(args, "plugin_subcommand", None):
        return args.plugin_subcommand.action(sys.argv[2:])

    relative_mod, func_name = args.func.rsplit(".", 1)
    # func_name should always be 'execute'
    from importlib import import_module

    module = import_module(relative_mod, __name__.rsplit(".", 1)[0])

    return getattr(module, func_name)(args, parser)


def find_builtin_commands(parser):
    # ArgumentParser doesn't have an API for getting back what subparsers
    # exist, so we need to use internal properties to do so.
    return tuple(parser._subparsers._group_actions[0].choices.keys())


class ArgumentParser(ArgumentParserBase):
    def __init__(self, *args, **kwargs):
        if not kwargs.get("formatter_class"):
            kwargs["formatter_class"] = RawDescriptionHelpFormatter
        if "add_help" not in kwargs:
            add_custom_help = True
            kwargs["add_help"] = False
        else:
            add_custom_help = False
        super().__init__(*args, **kwargs)

        if add_custom_help:
            add_parser_help(self)

        if self.description:
            self.description += "\n\nOptions:\n"

        self._subcommands = context.plugin_manager.get_hook_results("subcommands")

        if self._subcommands:
            self.epilog = "conda commands available from other packages:" + "".join(
                f"\n {subcommand.name} - {subcommand.summary}"
                for subcommand in self._subcommands
            )

    def _get_action_from_name(self, name):
        """Given a name, get the Action instance registered with this parser.
        If only it were made available in the ArgumentError object. It is
        passed as it's first arg...
        """
        container = self._actions
        if name is None:
            return None
        for action in container:
            if "/".join(action.option_strings) == name:
                return action
            elif action.metavar == name:
                return action
            elif action.dest == name:
                return action

    def error(self, message):
        import re

        from .find_commands import find_executable

        exc = sys.exc_info()[1]
        if exc:
            # this is incredibly lame, but argparse stupidly does not expose
            # reasonable hooks for customizing error handling
            if hasattr(exc, "argument_name"):
                argument = self._get_action_from_name(exc.argument_name)
            else:
                argument = None
            if argument and argument.dest == "cmd":
                m = re.match(r"invalid choice: u?'([-\w]*?)'", exc.message)
                if m:
                    cmd = m.group(1)
                    if not cmd:
                        self.print_help()
                        sys.exit(0)
                    else:
                        # Run the subcommand from executables; legacy path
                        deprecated.topic(
                            "23.3",
                            "23.9",
                            topic="Loading conda subcommands via executables",
                            addendum="Use the plugin system instead.",
                        )
                        executable = find_executable("conda-" + cmd)
                        if not executable:
                            from ..exceptions import CommandNotFoundError

                            raise CommandNotFoundError(cmd)
                        args = [find_executable("conda-" + cmd)]
                        args.extend(sys.argv[2:])
                        _exec(args, os.environ)

        super().error(message)

    def print_help(self):
        super().print_help()

        if sys.argv[1:] in ([], [""], ["help"], ["-h"], ["--help"]):
            from .find_commands import find_commands

            other_commands = find_commands()
            if other_commands:
                builder = [""]
                builder.append("conda commands available from other packages (legacy):")
                builder.extend("  %s" % cmd for cmd in sorted(other_commands))
                print("\n".join(builder))

    def _check_value(self, action, value):
        # extend to properly handle when we accept multiple choices and the default is a list
        if action.choices is not None and isiterable(value):
            for element in value:
                super()._check_value(action, element)
        else:
            super()._check_value(action, value)

    def parse_args(self, args=None, namespace=None):
        """
        We override this method to check if we are running from a known plugin subcommand.
        If we are, we do not want to handle argument parsing as this is delegated to the plugin
        subcommand. We instead return a ``Namespace`` object with ``plugin_subcommand`` defined,
        which is a ``conda.plugins.CondaSubcommand`` object.
        """
        plugin_subcommand = None

        if len(sys.argv) > 1:
            name = sys.argv[1]
            for subcommand in self._subcommands:
                if subcommand.name == name:
                    if name.lower() in BUILTIN_COMMANDS:
                        error_message = dals(
                            f"The plugin '{subcommand.name}: {subcommand.summary}' is trying "
                            f"to override the built-in command {name}, which is not allowed. "
                            "Please uninstall this plugin to stop seeing this error message"
                        )
                        log.error(error_message)
                    else:
                        plugin_subcommand = Namespace(plugin_subcommand=subcommand)

        if plugin_subcommand is not None:
            return plugin_subcommand

        return super().parse_args(args, namespace)


def _exec(executable_args, env_vars):
    return (_exec_win if on_win else _exec_unix)(executable_args, env_vars)


def _exec_win(executable_args, env_vars):
    p = Popen(executable_args, env=env_vars)
    try:
        p.communicate()
    except KeyboardInterrupt:
        p.wait()
    finally:
        sys.exit(p.returncode)


def _exec_unix(executable_args, env_vars):
    os.execvpe(executable_args[0], executable_args, env_vars)


class NullCountAction(_CountAction):
    @staticmethod
    def _ensure_value(namespace, name, value):
        if getattr(namespace, name, NULL) in (NULL, None):
            setattr(namespace, name, value)
        return getattr(namespace, name)

    def __call__(self, parser, namespace, values, option_string=None):
        new_count = self._ensure_value(namespace, self.dest, 0) + 1
        setattr(namespace, self.dest, new_count)


class ExtendConstAction(Action):
    # a derivative of _AppendConstAction and Python 3.8's _ExtendAction
    def __init__(
        self,
        option_strings,
        dest,
        const,
        default=None,
        type=None,
        choices=None,
        required=False,
        help=None,
        metavar=None,
    ):
        super().__init__(
            option_strings=option_strings,
            dest=dest,
            nargs="*",
            const=const,
            default=default,
            type=type,
            choices=choices,
            required=required,
            help=help,
            metavar=metavar,
        )

    def __call__(self, parser, namespace, values, option_string=None):
        items = getattr(namespace, self.dest, None)
        items = [] if items is None else items[:]
        items.extend(values or [self.const])
        setattr(namespace, self.dest, items)


class PendingDeprecationAction(_StoreAction):
    def __call__(self, parser, namespace, values, option_string=None):
        warnings.warn(
            f"Option {self.option_strings} is pending deprecation.",
            PendingDeprecationWarning,
        )
        super().__call__(parser, namespace, values, option_string)


class DeprecatedAction(_StoreAction):
    def __call__(self, parser, namespace, values, option_string=None):
        warnings.warn(
            f"Option {self.option_strings} is deprecated!", DeprecationWarning
        )
        super().__call__(parser, namespace, values, option_string)


# #############################################################################################
#
# sub-parsers
#
# #############################################################################################


def configure_parser_clean(sub_parsers):
    descr = dedent(
        """
    Remove unused packages and caches.
    """
    )
    example = dedent(
        """
    Examples::

        conda clean --tarballs
    """
    )
    p = sub_parsers.add_parser(
        "clean",
        description=descr,
        help=descr,
        epilog=example,
    )

    removal_target_options = p.add_argument_group("Removal Targets")
    removal_target_options.add_argument(
        "-a",
        "--all",
        action="store_true",
        help="Remove index cache, lock files, unused cache packages, tarballs, and logfiles.",
    )
    removal_target_options.add_argument(
        "-i",
        "--index-cache",
        action="store_true",
        help="Remove index cache.",
    )
    removal_target_options.add_argument(
        "-p",
        "--packages",
        action="store_true",
        help="Remove unused packages from writable package caches. "
        "WARNING: This does not check for packages installed using "
        "symlinks back to the package cache.",
    )
    removal_target_options.add_argument(
        "-t",
        "--tarballs",
        action="store_true",
        help="Remove cached package tarballs.",
    )
    removal_target_options.add_argument(
        "-f",
        "--force-pkgs-dirs",
        action="store_true",
        help="Remove *all* writable package caches. This option is not included with the --all "
        "flag. WARNING: This will break environments with packages installed using symlinks "
        "back to the package cache.",
    )
    removal_target_options.add_argument(
        "-c",  # for tempfile extension (.c~)
        "--tempfiles",
        const=sys.prefix,
        action=ExtendConstAction,
        help=(
            "Remove temporary files that could not be deleted earlier due to being in-use.  "
            "The argument for the --tempfiles flag is a path (or list of paths) to the "
            "environment(s) where the tempfiles should be found and removed."
        ),
    )
    removal_target_options.add_argument(
        "-l",
        "--logfiles",
        action="store_true",
        help="Remove log files.",
    )

    add_output_and_prompt_options(p)

    p.set_defaults(func=".main_clean.execute")


def configure_parser_info(sub_parsers):
    help = "Display information about current conda install."

    p = sub_parsers.add_parser(
        "info",
        description=help,
        help=help,
    )
    add_parser_json(p)
    p.add_argument(
        "--offline",
        action="store_true",
        default=NULL,
        help=SUPPRESS,
    )
    p.add_argument(
        "-a",
        "--all",
        action="store_true",
        help="Show all information.",
    )
    p.add_argument(
        "--base",
        action="store_true",
        help="Display base environment path.",
    )
    # TODO: deprecate 'conda info --envs' and create 'conda list --envs'
    p.add_argument(
        "-e",
        "--envs",
        action="store_true",
        help="List all known conda environments.",
    )
    p.add_argument(
        "-l",
        "--license",
        action="store_true",
        help=SUPPRESS,
    )
    p.add_argument(
        "-s",
        "--system",
        action="store_true",
        help="List environment variables.",
    )
    p.add_argument(
        "--root",
        action="store_true",
        help=SUPPRESS,
        dest="base",
    )
    p.add_argument(
        "--unsafe-channels",
        action="store_true",
        help="Display list of channels with tokens exposed.",
    )

    p.add_argument(
        "packages",
        action="store",
        nargs="*",
        help=SUPPRESS,
    )

    p.set_defaults(func=".main_info.execute")


def configure_parser_config(sub_parsers):
    descr = (
        dedent(
            """
    Modify configuration values in .condarc.  This is modeled after the git
    config command.  Writes to the user .condarc file (%s) by default. Use the
    --show-sources flag to display all identified configuration locations on
    your computer.

    """
        )
        % escaped_user_rc_path
    )

    # Note, the extra whitespace in the list keys is on purpose. It's so the
    # formatting from help2man is still valid YAML (otherwise it line wraps the
    # keys like "- conda - defaults"). Technically the parser here still won't
    # recognize it because it removes the indentation, but at least it will be
    # valid.
    additional_descr = (
        dedent(
            """
    See `conda config --describe` or %s/docs/config.html
    for details on all the options that can go in .condarc.

    Examples:

    Display all configuration values as calculated and compiled::

        conda config --show

    Display all identified configuration sources::

        conda config --show-sources

    Print the descriptions of all available configuration
    options to your command line::

        conda config --describe

    Print the description for the "channel_priority" configuration
    option to your command line::

        conda config --describe channel_priority

    Add the conda-canary channel::

        conda config --add channels conda-canary

    Set the output verbosity to level 3 (highest) for
    the current activate environment::

        conda config --set verbosity 3 --env

    Add the 'conda-forge' channel as a backup to 'defaults'::

        conda config --append channels conda-forge

    """
        )
        % CONDA_HOMEPAGE_URL
    )

    p = sub_parsers.add_parser(
        "config",
        description=descr,
        help=descr,
        epilog=additional_descr,
    )
    add_parser_json(p)

    # TODO: use argparse.FileType
    config_file_location_group = p.add_argument_group(
        "Config File Location Selection",
        "Without one of these flags, the user config file at '%s' is used."
        % escaped_user_rc_path,
    )
    location = config_file_location_group.add_mutually_exclusive_group()
    location.add_argument(
        "--system",
        action="store_true",
        help="Write to the system .condarc file at '%s'." % escaped_sys_rc_path,
    )
    location.add_argument(
        "--env",
        action="store_true",
        help="Write to the active conda environment .condarc file (%s). "
        "If no environment is active, write to the user config file (%s)."
        ""
        % (
            os.getenv("CONDA_PREFIX", "<no active environment>").replace("%", "%%"),
            escaped_user_rc_path,
        ),
    )
    location.add_argument("--file", action="store", help="Write to the given file.")

    # XXX: Does this really have to be mutually exclusive. I think the below
    # code will work even if it is a regular group (although combination of
    # --add and --remove with the same keys will not be well-defined).
    _config_subcommands = p.add_argument_group("Config Subcommands")
    config_subcommands = _config_subcommands.add_mutually_exclusive_group()
    config_subcommands.add_argument(
        "--show",
        nargs="*",
        default=None,
        help="Display configuration values as calculated and compiled. "
        "If no arguments given, show information for all configuration values.",
    )
    config_subcommands.add_argument(
        "--show-sources",
        action="store_true",
        help="Display all identified configuration sources.",
    )
    config_subcommands.add_argument(
        "--validate",
        action="store_true",
        help="Validate all configuration sources. Iterates over all .condarc files "
        "and checks for parsing errors.",
    )
    config_subcommands.add_argument(
        "--describe",
        nargs="*",
        default=None,
        help="Describe given configuration parameters. If no arguments given, show "
        "information for all configuration parameters.",
    )
    config_subcommands.add_argument(
        "--write-default",
        action="store_true",
        help="Write the default configuration to a file. "
        "Equivalent to `conda config --describe > ~/.condarc`.",
    )

    _config_modifiers = p.add_argument_group("Config Modifiers")
    config_modifiers = _config_modifiers.add_mutually_exclusive_group()
    config_modifiers.add_argument(
        "--get",
        nargs="*",
        action="store",
        help="Get a configuration value.",
        default=None,
        metavar="KEY",
    )
    config_modifiers.add_argument(
        "--append",
        nargs=2,
        action="append",
        help="""Add one configuration value to the end of a list key.""",
        default=[],
        metavar=("KEY", "VALUE"),
    )
    config_modifiers.add_argument(
        "--prepend",
        "--add",
        nargs=2,
        action="append",
        help="""Add one configuration value to the beginning of a list key.""",
        default=[],
        metavar=("KEY", "VALUE"),
    )
    config_modifiers.add_argument(
        "--set",
        nargs=2,
        action="append",
        help="""Set a boolean or string key.""",
        default=[],
        metavar=("KEY", "VALUE"),
    )
    config_modifiers.add_argument(
        "--remove",
        nargs=2,
        action="append",
        help="""Remove a configuration value from a list key.
                This removes all instances of the value.""",
        default=[],
        metavar=("KEY", "VALUE"),
    )
    config_modifiers.add_argument(
        "--remove-key",
        nargs=1,
        action="append",
        help="""Remove a configuration key (and all its values).""",
        default=[],
        metavar="KEY",
    )
    config_modifiers.add_argument(
        "--stdin",
        action="store_true",
        help="Apply configuration information given in yaml format piped through stdin.",
    )

    p.add_argument(
        "-f",
        "--force",
        action="store_true",
        default=NULL,
        help=SUPPRESS,  # TODO: No longer used.  Remove in a future release.
    )

    p.set_defaults(func=".main_config.execute")


def configure_parser_create(sub_parsers):
    help = "Create a new conda environment from a list of specified packages. "
    descr = (
        help + "To use the newly-created environment, use 'conda activate "
        "envname'. This command requires either the -n NAME or -p PREFIX"
        "option."
    )

    example = dedent(
        """
    Examples:

    Create an environment containing the package 'sqlite'::

        conda create -n myenv sqlite

    Create an environment (env2) as a clone of an existing environment (env1)::

        conda create -n env2 --clone path/to/file/env1

    """
    )
    p = sub_parsers.add_parser(
        "create",
        description=descr,
        help=help,
        epilog=example,
    )
    p.add_argument(
        "--clone",
        action="store",
        help="Create a new environment as a copy of an existing local environment.",
        metavar="ENV",
    )
    solver_mode_options, package_install_options = add_parser_create_install_update(
        p, prefix_required=True
    )
    add_parser_default_packages(solver_mode_options)
    add_parser_solver(solver_mode_options)
    p.add_argument(
        "-m",
        "--mkdir",
        action="store_true",
        help=SUPPRESS,
    )
    p.add_argument(
        "--dev",
        action=NullCountAction,
        help="Use `sys.executable -m conda` in wrapper scripts instead of CONDA_EXE. "
        "This is mainly for use during tests where we test new conda sources "
        "against old Python versions.",
        dest="dev",
        default=NULL,
    )
    p.set_defaults(func=".main_create.execute")


def configure_parser_init(sub_parsers):
    help = "Initialize conda for shell interaction."
    descr = help

    epilog = dals(
        """
        Key parts of conda's functionality require that it interact directly with the shell
        within which conda is being invoked. The `conda activate` and `conda deactivate` commands
        specifically are shell-level commands. That is, they affect the state (e.g. environment
        variables) of the shell context being interacted with. Other core commands, like
        `conda create` and `conda install`, also necessarily interact with the shell environment.
        They're therefore implemented in ways specific to each shell. Each shell must be configured
        to make use of them.

        This command makes changes to your system that are specific and customized for each shell.
        To see the specific files and locations on your system that will be affected before, use
        the '--dry-run' flag.  To see the exact changes that are being or will be made to each
        location, use the '--verbose' flag.

        IMPORTANT: After running `conda init`, most shells will need to be closed and restarted for
        changes to take effect.

        """
    )

    # dev_example = dedent("""
    #     # An example for creating an environment to develop on conda's own code. Clone the
    #     # conda repo and install a dedicated miniconda within it. Remove all remnants of
    #     # conda source files in the `site-packages` directory associated with
    #     # `~/conda/devenv/bin/python`. Write a `conda.pth` file in that `site-packages`
    #     # directory pointing to source code in `~/conda`, the current working directory.
    #     # Write commands to stdout, suitable for bash `eval`, that sets up the current
    #     # shell as a dev environment.
    #
    #         $ CONDA_PROJECT_ROOT="~/conda"
    #         $ git clone git@github.com:conda/conda "$CONDA_PROJECT_ROOT"
    #         $ cd "$CONDA_PROJECT_ROOT"
    #         $ wget https://repo.continuum.io/miniconda/Miniconda3-latest-Linux-x86_64.sh
    #         $ bash Miniconda3-latest-Linux-x86_64.sh -bfp ./devenv
    #         $ eval "$(./devenv/bin/python -m conda init --dev bash)"
    #
    #
    # """)

    p = sub_parsers.add_parser(
        "init",
        description=descr,
        help=help,
        epilog=epilog,
    )

    p.add_argument(
        "--dev",
        action="store_true",
        help=SUPPRESS,
        default=NULL,
    )

    p.add_argument(
        "--all",
        action="store_true",
        help="Initialize all currently available shells.",
        default=NULL,
    )

    setup_type_group = p.add_argument_group("setup type")
    setup_type_group.add_argument(
        "--install",
        action="store_true",
        help=SUPPRESS,
        default=NULL,
    )
    setup_type_group.add_argument(
        "--user",
        action="store_true",
        dest="user",
        help="Initialize conda for the current user (default).",
        default=True,
    )
    setup_type_group.add_argument(
        "--no-user",
        action="store_false",
        dest="user",
        help="Don't initialize conda for the current user.",
    )
    setup_type_group.add_argument(
        "--system",
        action="store_true",
        help="Initialize conda for all users on the system.",
        default=NULL,
    )
    setup_type_group.add_argument(
        "--reverse",
        action="store_true",
        help="Undo effects of last conda init.",
        default=NULL,
    )

    p.add_argument(
        "shells",
        nargs="*",
        choices=COMPATIBLE_SHELLS,
        metavar="SHELLS",
        help=(
            "One or more shells to be initialized. If not given, the default value is 'bash' on "
            "unix and 'cmd.exe' & 'powershell' on Windows. Use the '--all' flag to initialize all "
            f"shells. Available shells: {sorted(COMPATIBLE_SHELLS)}"
        ),
        default=["cmd.exe", "powershell"] if on_win else ["bash"],
    )

    if on_win:
        p.add_argument(
            "--anaconda-prompt",
            action="store_true",
            help="Add an 'Anaconda Prompt' icon to your desktop.",
            default=NULL,
        )

    add_parser_json(p)
    p.add_argument(
        "-d",
        "--dry-run",
        action="store_true",
        help="Only display what would have been done.",
    )
    p.set_defaults(func=".main_init.execute")


def configure_parser_install(sub_parsers):
    help = "Installs a list of packages into a specified conda environment."
    descr = dedent(
        help
        + """

    This command accepts a list of package specifications (e.g, bitarray=0.8)
    and installs a set of packages consistent with those specifications and
    compatible with the underlying environment. If full compatibility cannot
    be assured, an error is reported and the environment is not changed.

    Conda attempts to install the newest versions of the requested packages. To
    accomplish this, it may update some packages that are already installed, or
    install additional packages. To prevent existing packages from updating,
    use the --freeze-installed option. This may force conda to install older
    versions of the requested packages, and it does not prevent additional
    dependency packages from being installed.

    If you wish to skip dependency checking altogether, use the '--no-deps'
    option. This may result in an environment with incompatible packages, so
    this option must be used with great caution.

    conda can also be called with a list of explicit conda package filenames
    (e.g. ./lxml-3.2.0-py27_0.tar.bz2). Using conda in this mode implies the
    --no-deps option, and should likewise be used with great caution. Explicit
    filenames and package specifications cannot be mixed in a single command.
    """
    )
    example = dedent(
        """
    Examples:

    Install the package 'scipy' into the currently-active environment::

        conda install scipy

    Install a list of packages into an environment, myenv::

        conda install -n myenv scipy curl wheel

    Install a specific version of 'python' into an environment, myenv::

        conda install -p path/to/myenv python=3.10

    """
    )
    p = sub_parsers.add_parser(
        "install",
        description=descr,
        help=help,
        epilog=example,
    )
    p.add_argument(
        "--revision",
        action="store",
        help="Revert to the specified REVISION.",
        metavar="REVISION",
    )

    solver_mode_options, package_install_options = add_parser_create_install_update(p)

    add_parser_prune(solver_mode_options)
    add_parser_solver(solver_mode_options)
    solver_mode_options.add_argument(
        "--force-reinstall",
        action="store_true",
        default=NULL,
        help="Ensure that any user-requested package for the current operation is uninstalled and "
        "reinstalled, even if that package already exists in the environment.",
    )
    add_parser_update_modifiers(solver_mode_options)
    package_install_options.add_argument(
        "-m",
        "--mkdir",
        action="store_true",
        help="Create the environment directory, if necessary.",
    )
    package_install_options.add_argument(
        "--clobber",
        action="store_true",
        default=NULL,
        help="Allow clobbering (i.e. overwriting) of overlapping file paths "
        "within packages and suppress related warnings.",
    )
    p.add_argument(
        "--dev",
        action=NullCountAction,
        help="Use `sys.executable -m conda` in wrapper scripts instead of CONDA_EXE. "
        "This is mainly for use during tests where we test new conda sources "
        "against old Python versions.",
        dest="dev",
        default=NULL,
    )
    p.set_defaults(func=".main_install.execute")


def configure_parser_list(sub_parsers):
    descr = "List installed packages in a conda environment."

    # Note, the formatting of this is designed to work well with help2man
    examples = dedent(
        """
    Examples:

    List all packages in the current environment::

        conda list

    List all packages in reverse order::

        conda list --reverse

    List all packages installed into the environment 'myenv'::

        conda list -n myenv

    List all packages that begin with the letters "py", using regex::

        conda list ^py

    Save packages for future use::

        conda list --export > package-list.txt

    Reinstall packages from an export file::

        conda create -n myenv --file package-list.txt

    """
    )
    p = sub_parsers.add_parser(
        "list",
        description=descr,
        help=descr,
        formatter_class=RawDescriptionHelpFormatter,
        epilog=examples,
        add_help=False,
    )
    add_parser_help(p)
    add_parser_prefix(p)
    add_parser_json(p)
    add_parser_show_channel_urls(p)
    p.add_argument(
<<<<<<< HEAD
        "--reverse",
        action="store_true",
        default=False,
        help="List installed packages in reverse order."
    )
    p.add_argument(
        '-c', "--canonical",
=======
        "-c",
        "--canonical",
>>>>>>> 519e74ee
        action="store_true",
        help="Output canonical names of packages only.",
    )
    p.add_argument(
        "-f",
        "--full-name",
        action="store_true",
        help="Only search for full names, i.e., ^<regex>$. "
        "--full-name NAME is identical to regex '^NAME$'.",
    )
    p.add_argument(
        "--explicit",
        action="store_true",
        help="List explicitly all installed conda packages with URL "
        "(output may be used by conda create --file).",
    )
    p.add_argument(
        "--md5",
        action="store_true",
        help="Add MD5 hashsum when using --explicit.",
    )
    p.add_argument(
        "-e",
        "--export",
        action="store_true",
        help="Output explicit, machine-readable requirement strings instead of "
        "human-readable lists of packages. This output may be used by "
        "conda create --file.",
    )
    p.add_argument(
        "-r",
        "--revisions",
        action="store_true",
        help="List the revision history.",
    )
    p.add_argument(
        "--no-pip",
        action="store_false",
        default=True,
        dest="pip",
        help="Do not include pip-only installed packages.",
    )
    p.add_argument(
        "regex",
        action="store",
        nargs="?",
        help="List only packages matching this regular expression.",
    )
    p.set_defaults(func=".main_list.execute")


def configure_parser_compare(sub_parsers):
    descr = "Compare packages between conda environments."

    # Note, the formatting of this is designed to work well with help2man
    examples = dedent(
        """
    Examples:

    Compare packages in the current environment with respect
    to 'environment.yml' located in the current working directory::

        conda compare environment.yml

    Compare packages installed into the environment 'myenv' with respect
    to 'environment.yml' in a different directory::

        conda compare -n myenv path/to/file/environment.yml

    """
    )
    p = sub_parsers.add_parser(
        "compare",
        description=descr,
        help=descr,
        formatter_class=RawDescriptionHelpFormatter,
        epilog=examples,
        add_help=False,
    )
    add_parser_help(p)
    add_parser_json(p)
    add_parser_prefix(p)
    p.add_argument(
        "file",
        action="store",
        help="Path to the environment file that is to be compared against.",
    )
    p.set_defaults(func=".main_compare.execute")


def configure_parser_package(sub_parsers):
    descr = "Low-level conda package utility. (EXPERIMENTAL)"
    p = sub_parsers.add_parser(
        "package",
        description=descr,
        help=descr,
    )
    add_parser_prefix(p)
    p.add_argument(
        "-w",
        "--which",
        metavar="PATH",
        nargs="+",
        action="store",
        help="Given some file's PATH, print which conda package the file came from.",
    )
    p.add_argument(
        "-r",
        "--reset",
        action="store_true",
        help="Remove all untracked files and exit.",
    )
    p.add_argument(
        "-u",
        "--untracked",
        action="store_true",
        help="Display all untracked files and exit.",
    )
    p.add_argument(
        "--pkg-name",
        action="store",
        default="unknown",
        help="Designate package name of the package being created.",
    )
    p.add_argument(
        "--pkg-version",
        action="store",
        default="0.0",
        help="Designate package version of the package being created.",
    )
    p.add_argument(
        "--pkg-build",
        action="store",
        default=0,
        help="Designate package build number of the package being created.",
    )
    p.set_defaults(func=".main_package.execute")


def configure_parser_remove(sub_parsers, aliases):
    help_ = (
        "Remove a list of packages from a specified conda environment. "
        "Use `--all` flag to remove all packages and the environment itself."
    )
    descr = dals(
        f"""
        {help_}

        This command will also remove any package that depends on any of the
        specified packages as well---unless a replacement can be found without
        that dependency. If you wish to skip this dependency checking and remove
        just the requested packages, add the '--force' option. Note however that
        this may result in a broken environment, so use this with caution.
        """
    )
    example = dals(
        """
        Examples:

        Remove the package 'scipy' from the currently-active environment::

            conda remove scipy

        Remove a list of packages from an environemnt 'myenv'::

            conda remove -n myenv scipy curl wheel

        Remove all packages from environment `myenv` and the environment itself::

            conda remove -n myenv --all

        """
    )
    p = sub_parsers.add_parser(
        "remove",
        formatter_class=RawDescriptionHelpFormatter,
        description=descr,
        help=help_,
        epilog=example,
        add_help=False,
        aliases=aliases,
    )
    add_parser_help(p)
    add_parser_pscheck(p)

    add_parser_prefix(p)
    add_parser_channels(p)

    solver_mode_options = p.add_argument_group("Solver Mode Modifiers")
    solver_mode_options.add_argument(
        "--all",
        action="store_true",
        help="Remove all packages, i.e., the entire environment.",
    )
    solver_mode_options.add_argument(
        "--features",
        action="store_true",
        help="Remove features (instead of packages).",
    )
    solver_mode_options.add_argument(
        "--force-remove",
        "--force",
        action="store_true",
        help="Forces removal of a package without removing packages that depend on it. "
        "Using this option will usually leave your environment in a broken and "
        "inconsistent state.",
        dest="force_remove",
    )
    solver_mode_options.add_argument(
        "--no-pin",
        action="store_true",
        dest="ignore_pinned",
        default=NULL,
        help="Ignore pinned package(s) that apply to the current operation. "
        "These pinned packages might come from a .condarc file or a file in "
        "<TARGET_ENVIRONMENT>/conda-meta/pinned.",
    )
    add_parser_prune(solver_mode_options)
    add_parser_solver(solver_mode_options)

    add_parser_networking(p)
    add_output_and_prompt_options(p)

    p.add_argument(
        "package_names",
        metavar="package_name",
        action="store",
        nargs="*",
        help="Package names to remove from the environment.",
    )
    p.add_argument(
        "--dev",
        action=NullCountAction,
        help="Use `sys.executable -m conda` in wrapper scripts instead of CONDA_EXE. "
        "This is mainly for use during tests where we test new conda sources "
        "against old Python versions.",
        dest="dev",
        default=NULL,
    )

    p.set_defaults(func=".main_remove.execute")


def configure_parser_run(sub_parsers):
    help = "Run an executable in a conda environment."
    descr = help
    example = dedent(
        """

    Example usage::

        $ conda create -y -n my-python-env python=3
        $ conda run -n my-python-env python --version
    """
    )

    p = sub_parsers.add_parser(
        "run",
        description=descr,
        help=help,
        epilog=example,
    )

    add_parser_prefix(p)
    p.add_argument(
        "-v",
        "--verbose",
        action=NullCountAction,
        help="Use once for info, twice for debug, three times for trace.",
        dest="verbosity",
        default=NULL,
    )

    p.add_argument(
        "--dev",
        action=NullCountAction,
        help="Sets `CONDA_EXE` to `python -m conda`, assuming the current "
        "working directory contains the root of conda development sources. "
        "This is mainly for use during tests where we test new conda sources "
        "against old Python versions.",
        dest="dev",
        default=NULL,
    )

    p.add_argument(
        "--debug-wrapper-scripts",
        action=NullCountAction,
        help="When this is set, where implemented, the shell wrapper scripts"
        "will use the echo command to print debugging information to "
        "stderr (standard error).",
        dest="debug_wrapper_scripts",
        default=NULL,
    )
    p.add_argument(
        "--cwd",
        help="Current working directory for command to run in. Defaults to "
        "the user's current working directory if no directory is specified.",
        default=os.getcwd(),
    )
    p.add_argument(
        "--no-capture-output",
        "--live-stream",
        action="store_true",
        help="Don't capture stdout/stderr (standard out/standard error).",
        default=False,
    )

    p.add_argument(
        "executable_call",
        nargs=REMAINDER,
        help="Executable name, with additional arguments to be passed to the executable "
        "on invocation.",
    )

    p.set_defaults(func=".main_run.execute")


def configure_parser_search(sub_parsers):
    help = "Search for packages and display associated information."
    descr = (
        help
        + """The input is a MatchSpec, a query language for conda packages.
    See examples below.
    """
    )

    example = dedent(
        """
    Examples:

    Search for a specific package named 'scikit-learn'::

        conda search scikit-learn

    Search for packages containing 'scikit' in the package name::

        conda search *scikit*

    Note that your shell may expand '*' before handing the command over to conda.
    Therefore, it is sometimes necessary to use single or double quotes around the query::

        conda search '*scikit'
        conda search "*scikit*"

    Search for packages for 64-bit Linux (by default, packages for your current
    platform are shown)::

        conda search numpy[subdir=linux-64]

    Search for a specific version of a package::

        conda search 'numpy>=1.12'

    Search for a package on a specific channel::

        conda search conda-forge::numpy
        conda search 'numpy[channel=conda-forge, subdir=osx-64]'
    """
    )
    p = sub_parsers.add_parser(
        "search",
        description=descr,
        help=descr,
        epilog=example,
    )
    p.add_argument(
        "--envs",
        action="store_true",
        help="Search all of the current user's environments. If run as Administrator "
        "(on Windows) or UID 0 (on unix), search all known environments on the system.",
    )
    p.add_argument(
        "-i",
        "--info",
        action="store_true",
        help="Provide detailed information about each package.",
    )
    p.add_argument(
        "--subdir",
        "--platform",
        action="store",
        dest="subdir",
        help="Search the given subdir. Should be formatted like 'osx-64', 'linux-32', "
        "'win-64', and so on. The default is to search the current platform.",
        default=NULL,
    )
    p.add_argument(
        "match_spec",
        default="*",
        nargs="?",
        help=SUPPRESS,
    )

    p.add_argument(
        "--canonical",
        action="store_true",
        help=SUPPRESS,
    )
    p.add_argument(
        "-f",
        "--full-name",
        action="store_true",
        help=SUPPRESS,
    )
    p.add_argument(
        "--names-only",
        action="store_true",
        help=SUPPRESS,
    )
    add_parser_known(p)
    p.add_argument(
        "-o",
        "--outdated",
        action="store_true",
        help=SUPPRESS,
    )
    p.add_argument(
        "--spec",
        action="store_true",
        help=SUPPRESS,
    )
    p.add_argument(
        "--reverse-dependency",
        action="store_true",
        # help="Perform a reverse dependency search. Use 'conda search package --info' "
        #      "to see the dependencies of a package.",
        help=SUPPRESS,  # TODO: re-enable once we have --reverse-dependency working again
    )

    add_parser_channels(p)
    add_parser_networking(p)
    add_parser_json(p)
    p.set_defaults(func=".main_search.execute")


def configure_parser_update(sub_parsers, aliases):
    help_ = "Updates conda packages to the latest compatible version."
    descr = dals(
        f"""
        {help_}

        This command accepts a list of package names and updates them to the latest
        versions that are compatible with all other packages in the environment.

        Conda attempts to install the newest versions of the requested packages. To
        accomplish this, it may update some packages that are already installed, or
        install additional packages. To prevent existing packages from updating,
        use the --no-update-deps option. This may force conda to install older
        versions of the requested packages, and it does not prevent additional
        dependency packages from being installed.
        """
    )
    example = dals(
        """
        Examples:

            conda update -n myenv scipy

        """
    )

    p = sub_parsers.add_parser(
        "update",
        description=descr,
        help=help_,
        epilog=example,
        aliases=aliases,
    )
    solver_mode_options, package_install_options = add_parser_create_install_update(p)

    add_parser_prune(solver_mode_options)
    add_parser_solver(solver_mode_options)
    solver_mode_options.add_argument(
        "--force-reinstall",
        action="store_true",
        default=NULL,
        help="Ensure that any user-requested package for the current operation is uninstalled and "
        "reinstalled, even if that package already exists in the environment.",
    )
    add_parser_update_modifiers(solver_mode_options)

    package_install_options.add_argument(
        "--clobber",
        action="store_true",
        default=NULL,
        help="Allow clobbering of overlapping file paths within packages, "
        "and suppress related warnings.",
    )
    p.set_defaults(func=".main_update.execute")


NOTICES_HELP = "Retrieves latest channel notifications."
NOTICES_DESCRIPTION = dals(
    f"""
    {NOTICES_HELP}

    Conda channel maintainers have the option of setting messages that
    users will see intermittently. Some of these notices are informational
    while others are messages concerning the stability of the channel.

    """
)


def configure_parser_notices(sub_parsers, name="notices"):
    example = dals(
        f"""
        Examples::

        conda {name}

        conda {name} -c defaults

        """
    )
    p = sub_parsers.add_parser(
        name,
        description=NOTICES_DESCRIPTION,
        help=NOTICES_HELP,
        epilog=example,
    )
    add_parser_channels(p)
    p.set_defaults(func=".main_notices.execute")


def configure_parser_rename(sub_parsers) -> None:
    help = "Renames an existing environment."
    descr = dals(
        f"""
        {help}

        This command renames a conda environment via its name (-n/--name) or
        its prefix (-p/--prefix).

        The base environment and the currently-active environment cannot be renamed.
        """
    )

    example = dals(
        """
        Examples::

            conda rename -n test123 test321

            conda rename --name test123 test321

            conda rename -p path/to/test123 test321

            conda rename --prefix path/to/test123 test321

        """
    )

    p = sub_parsers.add_parser(
        "rename",
        formatter_class=RawDescriptionHelpFormatter,
        description=descr,
        help=help,
        epilog=example,
    )
    # Add name and prefix args
    add_parser_prefix(p)

    p.add_argument("destination", help="New name for the conda environment.")
    p.add_argument(
        "--force",
        help="Force rename of an environment.",
        action="store_true",
        default=False,
    )
    p.add_argument(
        "-d",
        "--dry-run",
        help="Only display what would have been done by the current command, arguments, "
        "and other flags.",
        action="store_true",
        default=False,
    )
    p.set_defaults(func=".main_rename.execute")


# #############################################################################################
#
# parser helpers
#
# #############################################################################################


def add_parser_create_install_update(p, prefix_required=False):
    add_parser_prefix(p, prefix_required)
    add_parser_channels(p)
    solver_mode_options = add_parser_solver_mode(p)
    package_install_options = add_parser_package_install_options(p)
    add_parser_networking(p)

    output_and_prompt_options = add_output_and_prompt_options(p)
    output_and_prompt_options.add_argument(
        "--download-only",
        action="store_true",
        default=NULL,
        help="Solve an environment and ensure package caches are populated, but exit "
        "prior to unlinking and linking packages into the prefix.",
    )
    add_parser_show_channel_urls(output_and_prompt_options)

    add_parser_pscheck(p)
    add_parser_known(p)

    # Add the file kwarg. We don't use {action="store", nargs='*'} as we don't
    # want to gobble up all arguments after --file.
    p.add_argument(
        "--file",
        default=[],
        action="append",
        help="Read package versions from the given file. Repeated file "
        "specifications can be passed (e.g. --file=file1 --file=file2).",
    )
    p.add_argument(
        "packages",
        metavar="package_spec",
        action="store",
        nargs="*",
        help="List of packages to install or update in the conda environment.",
    )

    return solver_mode_options, package_install_options


def add_parser_pscheck(p):
    p.add_argument("--force-pscheck", action="store_true", help=SUPPRESS)


def add_parser_show_channel_urls(p):
    p.add_argument(
        "--show-channel-urls",
        action="store_true",
        dest="show_channel_urls",
        default=NULL,
        help="Show channel urls. "
        "Overrides the value given by `conda config --show show_channel_urls`.",
    )
    p.add_argument(
        "--no-show-channel-urls",
        action="store_false",
        dest="show_channel_urls",
        help=SUPPRESS,
    )


def add_parser_help(p):
    """
    So we can use consistent capitalization and periods in the help. You must
    use the add_help=False argument to ArgumentParser or add_parser to use
    this. Add this first to be consistent with the default argparse output.

    """
    p.add_argument(
        "-h",
        "--help",
        action=_HelpAction,
        help="Show this help message and exit.",
    )


def add_parser_prefix(p, prefix_required=False):
    target_environment_group = p.add_argument_group("Target Environment Specification")
    npgroup = target_environment_group.add_mutually_exclusive_group(
        required=prefix_required
    )
    npgroup.add_argument(
        "-n",
        "--name",
        action="store",
        help="Name of environment.",
        metavar="ENVIRONMENT",
    )
    npgroup.add_argument(
        "-p",
        "--prefix",
        action="store",
        help="Full path to environment location (i.e. prefix).",
        metavar="PATH",
    )


def add_parser_json(p):
    output_and_prompt_options = p.add_argument_group(
        "Output, Prompt, and Flow Control Options"
    )
    output_and_prompt_options.add_argument(
        "--debug",
        action="store_true",
        default=NULL,
        help=SUPPRESS,
    )
    output_and_prompt_options.add_argument(
        "--json",
        action="store_true",
        default=NULL,
        help="Report all output as json. Suitable for using conda programmatically.",
    )
    output_and_prompt_options.add_argument(
        "-v",
        "--verbose",
        action=NullCountAction,
        help="Use once for info, twice for debug, three times for trace.",
        dest="verbosity",
        default=NULL,
    )
    output_and_prompt_options.add_argument(
        "-q",
        "--quiet",
        action="store_true",
        default=NULL,
        help="Do not display progress bar.",
    )
    return output_and_prompt_options


def add_output_and_prompt_options(p):
    output_and_prompt_options = p.add_argument_group(
        "Output, Prompt, and Flow Control Options"
    )
    output_and_prompt_options.add_argument(
        "--debug",
        action="store_true",
        default=NULL,
        help=SUPPRESS,
    )
    output_and_prompt_options.add_argument(
        "-d",
        "--dry-run",
        action="store_true",
        help="Only display what would have been done.",
    )
    output_and_prompt_options.add_argument(
        "--json",
        action="store_true",
        default=NULL,
        help="Report all output as json. Suitable for using conda programmatically.",
    )
    output_and_prompt_options.add_argument(
        "-q",
        "--quiet",
        action="store_true",
        default=NULL,
        help="Do not display progress bar.",
    )
    output_and_prompt_options.add_argument(
        "-v",
        "--verbose",
        action=NullCountAction,
        help="Can be used multiple times. Once for INFO, twice for DEBUG, three times for TRACE.",
        dest="verbosity",
        default=NULL,
    )
    output_and_prompt_options.add_argument(
        "-y",
        "--yes",
        action="store_true",
        default=NULL,
        help="Sets any confirmation values to 'yes' automatically. "
        "Users will not be asked to confirm any adding, deleting, backups, etc.",
    )
    return output_and_prompt_options


def add_parser_channels(p):
    channel_customization_options = p.add_argument_group("Channel Customization")
    channel_customization_options.add_argument(
        "-c",
        "--channel",
        dest="channel",  # apparently conda-build uses this; someday rename to channels are remove context.channels alias to channel  # NOQA
        # TODO: if you ever change 'channel' to 'channels', make sure you modify the context.channels property accordingly # NOQA
        action="append",
        help=(
            "Additional channel to search for packages. These are URLs searched in the order "
            "they are given (including local directories using the 'file://' syntax or "
            "simply a path like '/home/conda/mychan' or '../mychan'). Then, the defaults "
            "or channels from .condarc are searched (unless --override-channels is given). "
            "You can use 'defaults' to get the default packages for conda. You can also "
            "use any name and the .condarc channel_alias value will be prepended. The "
            "default channel_alias is https://conda.anaconda.org/."
        ),
    )
    channel_customization_options.add_argument(
        "--use-local",
        action="store_true",
        default=NULL,
        help="Use locally built packages. Identical to '-c local'.",
    )
    channel_customization_options.add_argument(
        "--override-channels",
        action="store_true",
        help="""Do not search default or .condarc channels.  Requires --channel.""",
    )
    channel_customization_options.add_argument(
        "--repodata-fn",
        action="append",
        dest="repodata_fns",
        help=(
            "Specify file name of repodata on the remote server where your channels "
            "are configured or within local backups. Conda will try whatever you "
            "specify, but will ultimately fall back to repodata.json if your specs are "
            "not satisfiable with what you specify here. This is used to employ repodata "
            "that is smaller and reduced in time scope. You may pass this flag more than "
            "once. Leftmost entries are tried first, and the fallback to repodata.json "
            "is added for you automatically. For more information, see "
            "conda config --describe repodata_fns."
        ),
    )
    channel_customization_options.add_argument(
        "--experimental",
        action="append",
        choices=["jlap", "lock"],
        help="jlap: Download incremental package index data from repodata.jlap; implies 'lock'. "
        "lock: use locking when reading, updating index (repodata.json) cache. ",
    )
    return channel_customization_options


def add_parser_solver_mode(p):
    solver_mode_options = p.add_argument_group("Solver Mode Modifiers")
    deps_modifiers = solver_mode_options.add_mutually_exclusive_group()
    solver_mode_options.add_argument(
        "--strict-channel-priority",
        action="store_const",
        dest="channel_priority",
        default=NULL,
        const="strict",
        help="Packages in lower priority channels are not considered if a package "
        "with the same name appears in a higher priority channel.",
    )
    solver_mode_options.add_argument(
        "--channel-priority",
        action="store_true",
        dest="channel_priority",
        default=NULL,
        help=SUPPRESS,
    )
    solver_mode_options.add_argument(
        "--no-channel-priority",
        action="store_const",
        dest="channel_priority",
        default=NULL,
        const="disabled",
        help="Package version takes precedence over channel priority. "
        "Overrides the value given by `conda config --show channel_priority`.",
    )
    deps_modifiers.add_argument(
        "--no-deps",
        action="store_const",
        const=DepsModifier.NO_DEPS,
        dest="deps_modifier",
        help="Do not install, update, remove, or change dependencies. This WILL lead "
        "to broken environments and inconsistent behavior. Use at your own risk.",
        default=NULL,
    )
    deps_modifiers.add_argument(
        "--only-deps",
        action="store_const",
        const=DepsModifier.ONLY_DEPS,
        dest="deps_modifier",
        help="Only install dependencies.",
        default=NULL,
    )
    solver_mode_options.add_argument(
        "--no-pin",
        action="store_true",
        dest="ignore_pinned",
        default=NULL,
        help="Ignore pinned file.",
    )
    return solver_mode_options


def add_parser_update_modifiers(solver_mode_options):
    update_modifiers = solver_mode_options.add_mutually_exclusive_group()
    update_modifiers.add_argument(
        "--freeze-installed",
        "--no-update-deps",
        action="store_const",
        const=UpdateModifier.FREEZE_INSTALLED,
        dest="update_modifier",
        default=NULL,
        help="Do not update or change already-installed dependencies.",
    )
    update_modifiers.add_argument(
        "--update-deps",
        action="store_const",
        const=UpdateModifier.UPDATE_DEPS,
        dest="update_modifier",
        default=NULL,
        help="Update dependencies that have available updates.",
    )
    update_modifiers.add_argument(
        "-S",
        "--satisfied-skip-solve",
        action="store_const",
        const=UpdateModifier.SPECS_SATISFIED_SKIP_SOLVE,
        dest="update_modifier",
        default=NULL,
        help="Exit early and do not run the solver if the requested specs are satisfied. "
        "Also skips aggressive updates as configured by the "
        "'aggressive_update_packages' config setting. Use "
        "'conda info --describe aggressive_update_packages' to view your setting. "
        "--satisfied-skip-solve is similar to the default behavior of 'pip install'.",
    )
    update_modifiers.add_argument(
        "--update-all",
        "--all",
        action="store_const",
        const=UpdateModifier.UPDATE_ALL,
        dest="update_modifier",
        help="Update all installed packages in the environment.",
        default=NULL,
    )
    update_modifiers.add_argument(
        "--update-specs",
        action="store_const",
        const=UpdateModifier.UPDATE_SPECS,
        dest="update_modifier",
        help="Update based on provided specifications.",
        default=NULL,
    )


def add_parser_prune(p):
    p.add_argument(
        "--prune",
        action="store_true",
        default=NULL,
        help=SUPPRESS,
    )


def add_parser_solver(p):
    """
    Add a command-line flag for alternative solver backends.

    See ``context.solver`` for more info.
    """
    solver_choices = [
        solver.name for solver in context.plugin_manager.get_hook_results("solvers")
    ]
    group = p.add_mutually_exclusive_group()
    group.add_argument(
        "--solver",
        dest="solver",
        choices=solver_choices,
        help="Choose which solver backend to use.",
        default=NULL,
    )
    group.add_argument(
        "--experimental-solver",
        action=PendingDeprecationAction,
        dest="solver",
        choices=solver_choices,
        help="DEPRECATED. Please use '--solver' instead.",
        default=NULL,
    )


def add_parser_networking(p):
    networking_options = p.add_argument_group("Networking Options")
    networking_options.add_argument(
        "-C",
        "--use-index-cache",
        action="store_true",
        default=False,
        help="Use cache of channel index files, even if it has expired. This is useful "
        "if you don't want conda to check whether a new version of the repodata "
        "file exists, which will save bandwidth.",
    )
    networking_options.add_argument(
        "-k",
        "--insecure",
        action="store_false",
        dest="ssl_verify",
        default=NULL,
        help='Allow conda to perform "insecure" SSL connections and transfers. '
        "Equivalent to setting 'ssl_verify' to 'false'.",
    )
    networking_options.add_argument(
        "--offline",
        action="store_true",
        default=NULL,
        help="Offline mode. Don't connect to the Internet.",
    )
    return networking_options


def add_parser_package_install_options(p):
    package_install_options = p.add_argument_group(
        "Package Linking and Install-time Options"
    )
    package_install_options.add_argument(
        "-f",
        "--force",
        action="store_true",
        default=NULL,
        help=SUPPRESS,
    )
    package_install_options.add_argument(
        "--copy",
        action="store_true",
        default=NULL,
        help="Install all packages using copies instead of hard- or soft-linking.",
    )
    if on_win:
        package_install_options.add_argument(
            "--shortcuts",
            action="store_true",
            help=SUPPRESS,
            dest="shortcuts",
            default=NULL,
        )
        package_install_options.add_argument(
            "--no-shortcuts",
            action="store_false",
            help="Don't install start menu shortcuts",
            dest="shortcuts",
            default=NULL,
        )
    return package_install_options


def add_parser_known(p):
    p.add_argument(
        "--unknown",
        action="store_true",
        default=False,
        dest="unknown",
        help=SUPPRESS,
    )


def add_parser_default_packages(p):
    p.add_argument(
        "--no-default-packages",
        action="store_true",
        help="Ignore create_default_packages in the .condarc file.",
    )<|MERGE_RESOLUTION|>--- conflicted
+++ resolved
@@ -1026,18 +1026,14 @@
     add_parser_json(p)
     add_parser_show_channel_urls(p)
     p.add_argument(
-<<<<<<< HEAD
         "--reverse",
         action="store_true",
         default=False,
         help="List installed packages in reverse order."
     )
     p.add_argument(
-        '-c', "--canonical",
-=======
         "-c",
         "--canonical",
->>>>>>> 519e74ee
         action="store_true",
         help="Output canonical names of packages only.",
     )
