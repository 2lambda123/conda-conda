--- conflicted
+++ resolved
@@ -17,20 +17,15 @@
 
 from .. import CondaError
 from ..auxlib.entity import EntityEncoder
-<<<<<<< HEAD
-from ..base.constants import (ChannelPriority, DepsModifier, PathConflict, SafetyChecks,
-                              UpdateModifier, SatSolverChoice, ExperimentalSolverChoice,
-                              PrereleaseBehavior)
-=======
 from ..base.constants import (
     ChannelPriority,
     DepsModifier,
     PathConflict,
+    PrereleaseBehavior,
     SafetyChecks,
     SatSolverChoice,
     UpdateModifier,
 )
->>>>>>> cd3ee976
 from ..base.context import context, sys_rc_path, user_rc_path
 from ..common.compat import isiterable
 from ..common.configuration import pretty_list, pretty_map
@@ -491,7 +486,6 @@
         yaml.representer.RoundTripRepresenter.add_representer(
             PrereleaseBehavior, enum_representer
         )
-
         try:
             with open(rc_path, "w") as rc:
                 rc.write(yaml_round_trip_dump(rc_config))
