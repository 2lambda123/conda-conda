# (c) 2012-2013 Continuum Analytics, Inc. / http://continuum.io
# All Rights Reserved
#
# conda is distributed under the terms of the BSD 3-clause license.
# Consult LICENSE.txt or http://opensource.org/licenses/BSD-3-Clause.
from __future__ import absolute_import, division, print_function, unicode_literals

<<<<<<< HEAD
import logging
import os

from conda import CondaError, Message
from .common import Completer, add_parser_json
from .._vendor.auxlib.type_coercion import boolify
from ..base.context import context
from ..common.yaml import yaml_load, yaml_dump
from ..compat import string_types, iteritems, itervalues
from ..config import (rc_bool_keys, rc_string_keys, rc_list_keys, sys_rc_path,
                      user_rc_path, rc_other)
from ..exceptions import (CondaValueError, CondaKeyError, CouldntParseError)

stdout = logging.getLogger('stdout')
stderr = logging.getLogger('stderr')

=======
import collections
import json
import os
import sys

from .common import (Completer, add_parser_json, stdout_json_success)
from .. import CondaError
from .._vendor.auxlib.compat import isiterable
from .._vendor.auxlib.entity import EntityEncoder
from .._vendor.auxlib.type_coercion import boolify
from ..base.context import context
from ..common.configuration import pretty_list, pretty_map
from ..common.yaml import yaml_dump, yaml_load
from ..compat import iteritems, string_types
from ..config import (rc_bool_keys, rc_list_keys, rc_other, rc_string_keys, sys_rc_path,
                      user_rc_path)
from ..exceptions import CondaKeyError, CondaValueError, CouldntParseError
>>>>>>> b0ce9d42

descr = """
Modify configuration values in .condarc.  This is modeled after the git
config command.  Writes to the user .condarc file (%s) by default.

""" % user_rc_path

# Note, the extra whitespace in the list keys is on purpose. It's so the
# formatting from help2man is still valid YAML (otherwise it line wraps the
# keys like "- conda - defaults"). Technically the parser here still won't
# recognize it because it removes the indentation, but at least it will be
# valid.
additional_descr = """
See http://conda.pydata.org/docs/config.html for details on all the options
that can go in .condarc.

List keys, like

  channels:
    - conda
    - defaults

are modified with the --add and --remove options. For example

    conda config --add channels r

on the above configuration would prepend the key 'r', giving

    channels:
      - r
      - conda
      - defaults

Note that the key 'channels' implicitly contains the key 'defaults' if it has
not been configured yet.

Boolean keys, like

    always_yes: true

are modified with --set and removed with --remove-key. For example

    conda config --set always_yes false

gives

    always_yes: false

Note that in YAML, "yes", "YES", "on", "true", "True", and "TRUE" are all
valid ways to spell "true", and "no", "NO", "off", "false", "False", and
"FALSE", are all valid ways to spell "false".

The .condarc file is YAML, and any valid YAML syntax is allowed.
"""


# Note, the formatting of this is designed to work well with help2man
example = """
Examples:

Get the channels defined in the system .condarc:

    conda config --get channels --system

Add the 'foo' Binstar channel:

    conda config --add channels foo

Disable the 'show_channel_urls' option:

    conda config --set show_channel_urls no
"""


class SingleValueKey(Completer):
    def _get_items(self):
        return rc_bool_keys + \
               rc_string_keys + \
               ['yes', 'no', 'on', 'off', 'true', 'false']


class ListKey(Completer):
    def _get_items(self):
        return rc_list_keys


class BoolOrListKey(Completer):
    def __contains__(self, other):
        return other in self.get_items()

    def _get_items(self):
        return rc_list_keys + rc_bool_keys


def configure_parser(sub_parsers):
    p = sub_parsers.add_parser(
        'config',
        description=descr,
        help=descr,
        epilog=additional_descr + example,
    )
    add_parser_json(p)

    # TODO: use argparse.FileType
    location = p.add_mutually_exclusive_group()
    location.add_argument(
        "--system",
        action="store_true",
        help="""Write to the system .condarc file ({system}). Otherwise writes to the user
        config file ({user}).""".format(system=sys_rc_path,
                                        user=user_rc_path),
    )
    location.add_argument(
        "--file",
        action="store",
        help="""Write to the given file. Otherwise writes to the user config file ({user})
or the file path given by the 'CONDARC' environment variable, if it is set
(default: %(default)s).""".format(user=user_rc_path),
        default=os.environ.get('CONDARC', user_rc_path)
    )

    # XXX: Does this really have to be mutually exclusive. I think the below
    # code will work even if it is a regular group (although combination of
    # --add and --remove with the same keys will not be well-defined).
    action = p.add_mutually_exclusive_group(required=True)
    action.add_argument(
        "--show",
        action="store_true",
        help="Display all configuration values as calculated and compiled.",
    )
    action.add_argument(
        "--show-sources",
        action="store_true",
        help="Display all identified configuration sources.",
    )
    action.add_argument(
        "--validate",
        action="store_true",
        help="Validate all configuration sources.",
    )
    action.add_argument(
        "--get",
        nargs='*',
        action="store",
        help="Get a configuration value.",
        default=None,
        metavar='KEY',
        choices=BoolOrListKey()
    )
    action.add_argument(
        "--append",
        nargs=2,
        action="append",
        help="""Add one configuration value to the end of a list key.""",
        default=[],
        choices=ListKey(),
        metavar=('KEY', 'VALUE'),
    )
    action.add_argument(
        "--prepend", "--add",
        nargs=2,
        action="append",
        help="""Add one configuration value to the beginning of a list key.""",
        default=[],
        choices=ListKey(),
        metavar=('KEY', 'VALUE'),
    )
    action.add_argument(
        "--set",
        nargs=2,
        action="append",
        help="""Set a boolean or string key""",
        default=[],
        choices=SingleValueKey(),
        metavar=('KEY', 'VALUE'),
    )
    action.add_argument(
        "--remove",
        nargs=2,
        action="append",
        help="""Remove a configuration value from a list key. This removes
    all instances of the value.""",
        default=[],
        metavar=('KEY', 'VALUE'),
    )
    action.add_argument(
        "--remove-key",
        nargs=1,
        action="append",
        help="""Remove a configuration key (and all its values).""",
        default=[],
        metavar="KEY",
    )

    p.add_argument(
        "-f", "--force",
        action="store_true",
        help="""Write to the config file using the yaml parser.  This will
        remove any comments or structure from the file."""
    )

    p.set_defaults(func=execute)


def execute(args, parser):
    try:
        execute_config(args, parser)
    except (CouldntParseError, NotImplementedError) as e:
        raise CondaError(e)


def format_dict(d):
    lines = []
    for k, v in iteritems(d):
        if isinstance(v, collections.Mapping):
            if v:
                lines.append("%s:" % k)
                lines.append(pretty_map(v))
            else:
                lines.append("%s: {}" % k)
        elif isiterable(v):
            if v:
                lines.append("%s:" % k)
                lines.append(pretty_list(v))
            else:
                lines.append("%s: []" % k)
        else:
            lines.append("%s: %s" % (k, v if v is not None else "None"))
    return lines


def execute_config(args, parser):
    json_warnings = []
    json_get = {}

    if args.show_sources:
<<<<<<< HEAD
        lines = []
        for source, reprs in iteritems(context.collect_all()):
            lines.append("==> %s <==" % source)
            lines.extend(itervalues(reprs))
            lines.append('')

        stdout.info(Message('show_context_sources_linebyline', '\n'.join(lines),
                            sources=lines))
        return

    if args.show:
        d = dict((key, getattr(context, key))
                 for key in ('add_anaconda_token',
                             'add_pip_as_python_dependency',
                             'allow_softlinks',
                             'always_copy',
                             'always_yes',
                             'binstar_upload',
                             'auto_update_conda',
                             'changeps1',
                             'channel_alias',
                             'channel_priority',
                             'channels',
                             'create_default_packages',
                             'debug',
                             'default_channels',
                             'disallow',
                             'json',
                             'offline',
                             'proxy_servers',
                             'quiet',
                             'shortcuts',
                             'show_channel_urls',
                             'ssl_verify',
                             'track_features',
                             'update_dependencies',
                             'use_pip',
                             'verbosity',
                             ))
        stdout.info(Message('show_all_context_args_yaml', yaml_dump(d),
                            context_args_dict=d))

=======
        if context.json:
            print(json.dumps(context.collect_all(), sort_keys=True,
                             indent=2, separators=(',', ': ')))
        else:
            lines = []
            for source, reprs in iteritems(context.collect_all()):
                lines.append("==> %s <==" % source)
                lines.extend(format_dict(reprs))
                lines.append('')
            print('\n'.join(lines))
        return

    if args.show:
        from collections import OrderedDict
        d = OrderedDict((key, getattr(context, key))
                        for key in sorted(('add_anaconda_token',
                                           'add_pip_as_python_dependency',
                                           'allow_softlinks',
                                           'always_copy',
                                           'always_yes',
                                           'auto_update_conda',
                                           'binstar_upload',
                                           'changeps1',
                                           'channel_alias',
                                           'channel_priority',
                                           'channels',
                                           'client_ssl_cert',
                                           'client_ssl_cert_key',
                                           'create_default_packages',
                                           'debug',
                                           'default_channels',
                                           'disallow',
                                           'envs_dirs',
                                           'json',
                                           'offline',
                                           'proxy_servers',
                                           'quiet',
                                           'shortcuts',
                                           'show_channel_urls',
                                           'ssl_verify',
                                           'track_features',
                                           'update_dependencies',
                                           'use_pip',
                                           'verbosity',
                                           )))
        if context.json:
            print(json.dumps(d, sort_keys=True, indent=2, separators=(',', ': '),
                  cls=EntityEncoder))
        else:
            print('\n'.join(format_dict(d)))
        context.validate_configuration()
>>>>>>> b0ce9d42
        return

    if args.validate:
        context.validate_all()
        return

    if args.system:
        rc_path = sys_rc_path
    elif args.file:
        rc_path = args.file
    else:
        rc_path = user_rc_path

    # read existing condarc
    if os.path.exists(rc_path):
        with open(rc_path, 'r') as fh:
            rc_config = yaml_load(fh) or {}
    else:
        rc_config = {}

    # Get
    if args.get is not None:
        context.validate_all()
        if args.get == []:
            args.get = sorted(rc_config.keys())
        for key in args.get:
            if key not in rc_list_keys + rc_bool_keys + rc_string_keys:
                if key not in rc_other:
                    message = "unknown key %s" % key
                    if not context.json:
<<<<<<< HEAD
                        stderr.info(Message('unknown_key_message', message, message=message,
                                            key=key))
=======
                        print(message, file=sys.stderr)
>>>>>>> b0ce9d42
                    else:
                        json_warnings.append(message)
                continue
            if key not in rc_config:
                continue

            if context.json:
                json_get[key] = rc_config[key]
                continue

            if isinstance(rc_config[key], (bool, string_types)):
                stdout.info(Message('boolean_context_param_printout',
                                    "--set %s %s" % (key, rc_config[key]),
                                    parameter=key, value=rc_config[key]))
            else:  # assume the key is a list-type
                # Note, since conda config --add prepends, these are printed in
                # the reverse order so that entering them in this order will
                # recreate the same file
                items = rc_config.get(key, [])
                numitems = len(items)
                for q, item in enumerate(reversed(items)):
                    # Use repr so that it can be pasted back in to conda config --add
                    if key == "channels" and q in (0, numitems-1):
                        priority = "  # lowest priority" if q == 0 else "  # highest priority"
                        stdout.info(Message('config_key_printout', "--add %s %r %s"
                                            % (key, item, priority),
                                            key=key, item=repr(item), priority=priority))
                    else:
                        stdout.info(Message('config_key_printout', "--add %s %r"
                                            % (key, str(item)),
                                            key=key, item=repr(item)))

    # prepend, append, add
    for arg, prepend in zip((args.prepend, args.append), (True, False)):
        for key, item in arg:
            if key == 'channels' and key not in rc_config:
                rc_config[key] = ['defaults']
            if key not in rc_list_keys:
                raise CondaValueError("key must be one of %s, not %r" %
                                      (', '.join(rc_list_keys), key))
            if not isinstance(rc_config.get(key, []), list):
                bad = rc_config[key].__class__.__name__
                raise CouldntParseError("key %r should be a list, not %s." % (key, bad))
            if key == 'default_channels' and rc_path != sys_rc_path:
                msg = "'default_channels' is only configurable for system installs"
                raise NotImplementedError(msg)
            arglist = rc_config.setdefault(key, [])
            if item in arglist:
                # Right now, all list keys should not contain duplicates
                message = "Warning: '%s' already in '%s' list, moving to the %s" % (
                    item, key, "top" if prepend else "bottom")
                arglist = rc_config[key] = [p for p in arglist if p != item]
                if not context.json:
<<<<<<< HEAD
                    stderr.info(Message('already_in_config_message', message,
                                        message=message, item=item, list=key))
=======
                    print(message, file=sys.stderr)
>>>>>>> b0ce9d42
                else:
                    json_warnings.append(message)
            arglist.insert(0 if prepend else len(arglist), item)

    # Set
    set_bools, set_strings = set(rc_bool_keys), set(rc_string_keys)
    for key, item in args.set:
        # Check key and value
        if key in set_bools:
            rc_config[key] = boolify(item)
        elif key in set_strings:
            assert isinstance(item, string_types)
            rc_config[key] = item
        else:
            raise CondaValueError("Error key must be one of %s, not %s" %
                                  (', '.join(set_bools | set_strings), key))

    # Remove
    for key, item in args.remove:
        if key not in rc_config:
            if key != 'channels':
                raise CondaKeyError(key, "key %r is not in the config file" % key)
            rc_config[key] = ['defaults']
        if item not in rc_config[key]:
            raise CondaKeyError(key, "%r is not in the %r key of the config file" %
                                (item, key))
        rc_config[key] = [i for i in rc_config[key] if i != item]

    # Remove Key
    for key, in args.remove_key:
        if key not in rc_config:
            raise CondaKeyError(key, "key %r is not in the config file" %
                                key)
        del rc_config[key]

    # config.rc_keys
    with open(rc_path, 'w') as rc:
        rc.write(yaml_dump(rc_config))

    if context.json:
<<<<<<< HEAD
        stdout.info(Message('json_success', '', rc_path=rc_path, warnings=json_warnings,
                            get=json_get, success=True))
=======
        stdout_json_success(
            rc_path=rc_path,
            warnings=json_warnings,
            get=json_get
        )
>>>>>>> b0ce9d42
    return<|MERGE_RESOLUTION|>--- conflicted
+++ resolved
@@ -5,31 +5,13 @@
 # Consult LICENSE.txt or http://opensource.org/licenses/BSD-3-Clause.
 from __future__ import absolute_import, division, print_function, unicode_literals
 
-<<<<<<< HEAD
+import collections
+import json
 import logging
 import os
 
-from conda import CondaError, Message
-from .common import Completer, add_parser_json
-from .._vendor.auxlib.type_coercion import boolify
-from ..base.context import context
-from ..common.yaml import yaml_load, yaml_dump
-from ..compat import string_types, iteritems, itervalues
-from ..config import (rc_bool_keys, rc_string_keys, rc_list_keys, sys_rc_path,
-                      user_rc_path, rc_other)
-from ..exceptions import (CondaValueError, CondaKeyError, CouldntParseError)
-
-stdout = logging.getLogger('stdout')
-stderr = logging.getLogger('stderr')
-
-=======
-import collections
-import json
-import os
-import sys
-
-from .common import (Completer, add_parser_json, stdout_json_success)
-from .. import CondaError
+from .common import (Completer, add_parser_json)
+from .. import CondaError, Message
 from .._vendor.auxlib.compat import isiterable
 from .._vendor.auxlib.entity import EntityEncoder
 from .._vendor.auxlib.type_coercion import boolify
@@ -40,7 +22,9 @@
 from ..config import (rc_bool_keys, rc_list_keys, rc_other, rc_string_keys, sys_rc_path,
                       user_rc_path)
 from ..exceptions import CondaKeyError, CondaValueError, CouldntParseError
->>>>>>> b0ce9d42
+
+stdout = logging.getLogger('stdout')
+stderr = logging.getLogger('stderr')
 
 descr = """
 Modify configuration values in .condarc.  This is modeled after the git
@@ -277,50 +261,50 @@
     json_get = {}
 
     if args.show_sources:
-<<<<<<< HEAD
-        lines = []
-        for source, reprs in iteritems(context.collect_all()):
-            lines.append("==> %s <==" % source)
-            lines.extend(itervalues(reprs))
-            lines.append('')
-
-        stdout.info(Message('show_context_sources_linebyline', '\n'.join(lines),
-                            sources=lines))
-        return
-
-    if args.show:
-        d = dict((key, getattr(context, key))
-                 for key in ('add_anaconda_token',
-                             'add_pip_as_python_dependency',
-                             'allow_softlinks',
-                             'always_copy',
-                             'always_yes',
-                             'binstar_upload',
-                             'auto_update_conda',
-                             'changeps1',
-                             'channel_alias',
-                             'channel_priority',
-                             'channels',
-                             'create_default_packages',
-                             'debug',
-                             'default_channels',
-                             'disallow',
-                             'json',
-                             'offline',
-                             'proxy_servers',
-                             'quiet',
-                             'shortcuts',
-                             'show_channel_urls',
-                             'ssl_verify',
-                             'track_features',
-                             'update_dependencies',
-                             'use_pip',
-                             'verbosity',
-                             ))
-        stdout.info(Message('show_all_context_args_yaml', yaml_dump(d),
-                            context_args_dict=d))
-
-=======
+# <<<<<<< HEAD
+#         lines = []
+#         for source, reprs in iteritems(context.collect_all()):
+#             lines.append("==> %s <==" % source)
+#             lines.extend(itervalues(reprs))
+#             lines.append('')
+#
+#         stdout.info(Message('show_context_sources_linebyline', '\n'.join(lines),
+#                             sources=lines))
+#         return
+#
+#     if args.show:
+#         d = dict((key, getattr(context, key))
+#                  for key in ('add_anaconda_token',
+#                              'add_pip_as_python_dependency',
+#                              'allow_softlinks',
+#                              'always_copy',
+#                              'always_yes',
+#                              'binstar_upload',
+#                              'auto_update_conda',
+#                              'changeps1',
+#                              'channel_alias',
+#                              'channel_priority',
+#                              'channels',
+#                              'create_default_packages',
+#                              'debug',
+#                              'default_channels',
+#                              'disallow',
+#                              'json',
+#                              'offline',
+#                              'proxy_servers',
+#                              'quiet',
+#                              'shortcuts',
+#                              'show_channel_urls',
+#                              'ssl_verify',
+#                              'track_features',
+#                              'update_dependencies',
+#                              'use_pip',
+#                              'verbosity',
+#                              ))
+#         stdout.info(Message('show_all_context_args_yaml', yaml_dump(d),
+#                             context_args_dict=d))
+#
+# =======
         if context.json:
             print(json.dumps(context.collect_all(), sort_keys=True,
                              indent=2, separators=(',', ': ')))
@@ -330,7 +314,8 @@
                 lines.append("==> %s <==" % source)
                 lines.extend(format_dict(reprs))
                 lines.append('')
-            print('\n'.join(lines))
+            stdout.info(Message('show_context_sources_linebyline', '\n'.join(lines),
+                                sources=lines))
         return
 
     if args.show:
@@ -370,9 +355,9 @@
             print(json.dumps(d, sort_keys=True, indent=2, separators=(',', ': '),
                   cls=EntityEncoder))
         else:
-            print('\n'.join(format_dict(d)))
+            stdout.info(Message('show_all_context_args_yaml', '\n'.join(format_dict(d)),
+                                context_args_dict=d))
         context.validate_configuration()
->>>>>>> b0ce9d42
         return
 
     if args.validate:
@@ -403,12 +388,8 @@
                 if key not in rc_other:
                     message = "unknown key %s" % key
                     if not context.json:
-<<<<<<< HEAD
                         stderr.info(Message('unknown_key_message', message, message=message,
                                             key=key))
-=======
-                        print(message, file=sys.stderr)
->>>>>>> b0ce9d42
                     else:
                         json_warnings.append(message)
                 continue
@@ -462,12 +443,8 @@
                     item, key, "top" if prepend else "bottom")
                 arglist = rc_config[key] = [p for p in arglist if p != item]
                 if not context.json:
-<<<<<<< HEAD
                     stderr.info(Message('already_in_config_message', message,
                                         message=message, item=item, list=key))
-=======
-                    print(message, file=sys.stderr)
->>>>>>> b0ce9d42
                 else:
                     json_warnings.append(message)
             arglist.insert(0 if prepend else len(arglist), item)
@@ -508,14 +485,6 @@
         rc.write(yaml_dump(rc_config))
 
     if context.json:
-<<<<<<< HEAD
         stdout.info(Message('json_success', '', rc_path=rc_path, warnings=json_warnings,
                             get=json_get, success=True))
-=======
-        stdout_json_success(
-            rc_path=rc_path,
-            warnings=json_warnings,
-            get=json_get
-        )
->>>>>>> b0ce9d42
     return