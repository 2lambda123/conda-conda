# Copyright (C) 2012 Anaconda, Inc
# SPDX-License-Identifier: BSD-3-Clause
"""CLI implementation for `conda info`.

Display information about current conda installation.
"""

from __future__ import annotations

import os
import re
import sys
from argparse import SUPPRESS
from logging import getLogger
from os.path import exists, expanduser, isfile, join
from textwrap import wrap
from typing import TYPE_CHECKING, Literal

from ..deprecations import deprecated

if TYPE_CHECKING:
    from argparse import ArgumentParser, Namespace, _SubParsersAction
    from typing import Any, Iterable

    from ..base.context import Context
    from ..models.records import PackageRecord

log = getLogger(__name__)


def configure_parser(sub_parsers: _SubParsersAction, **kwargs) -> ArgumentParser:
    from ..common.constants import NULL
    from .helpers import add_parser_json

    summary = "Display information about current conda install."
    description = summary
    epilog = ""

    p = sub_parsers.add_parser(
        "info",
        help=summary,
        description=description,
        epilog=epilog,
        **kwargs,
    )
    add_parser_json(p)
    p.add_argument(
        "--offline",
        action="store_true",
        default=NULL,
        help=SUPPRESS,
    )
    p.add_argument(
        "-a",
        "--all",
        action="store_true",
        help="Show all information.",
    )
    p.add_argument(
        "--base",
        action="store_true",
        help="Display base environment path.",
    )
    p.add_argument(
        "-e",
        "--envs",
        action="store_true",
        help="List all known conda environments.",
    )
    p.add_argument(
        "-l",
        "--license",
        action="store_true",
        help=SUPPRESS,
    )
    p.add_argument(
        "-s",
        "--system",
        action="store_true",
        help="List environment variables.",
    )
    p.add_argument(
        "--root",
        action="store_true",
        help=SUPPRESS,
        dest="base",
    )
    p.add_argument(
        "--unsafe-channels",
        action="store_true",
        help="Display list of channels with tokens exposed.",
    )

    p.set_defaults(func="conda.cli.main_info.execute")

    return p


def get_user_site() -> list[str]:  # pragma: no cover
    """
    Method used to populate ``site_dirs`` in ``conda info``.

    :returns: List of directories.
    """

    from ..common.compat import on_win

    site_dirs = []
    try:
        if not on_win:
            if exists(expanduser("~/.local/lib")):
                python_re = re.compile(r"python\d\.\d")
                for path in os.listdir(expanduser("~/.local/lib/")):
                    if python_re.match(path):
                        site_dirs.append(f"~/.local/lib/{path}")
        else:
            if "APPDATA" not in os.environ:
                return site_dirs
            APPDATA = os.environ["APPDATA"]
            if exists(join(APPDATA, "Python")):
                site_dirs = [
                    join(APPDATA, "Python", i)
                    for i in os.listdir(join(APPDATA, "PYTHON"))
                ]
    except OSError as e:
        log.debug("Error accessing user site directory.\n%r", e)
    return site_dirs


IGNORE_FIELDS: set[str] = {"files", "auth", "preferred_env", "priority"}

SKIP_FIELDS: set[str] = {
    *IGNORE_FIELDS,
    "name",
    "version",
    "build",
    "build_number",
    "channel",
    "schannel",
    "size",
    "fn",
    "depends",
}


def dump_record(prec: PackageRecord) -> dict[str, Any]:
    """
    Returns a dictionary of key/value pairs from ``prec``.  Keys included in ``IGNORE_FIELDS`` are not returned.

    :param prec: A ``PackageRecord`` object.
    :returns: A dictionary of elements dumped from ``prec``
    """
    return {k: v for k, v in prec.dump().items() if k not in IGNORE_FIELDS}


def pretty_package(prec: PackageRecord) -> None:
    """
    Pretty prints contents of a ``PackageRecord``

    :param prec: A ``PackageRecord``
    """

    from ..utils import human_bytes

    pkg = dump_record(prec)
    d = {
        "file name": prec.fn,
        "name": pkg["name"],
        "version": pkg["version"],
        "build string": pkg["build"],
        "build number": pkg["build_number"],
        "channel": str(prec.channel),
        "size": human_bytes(pkg["size"]),
    }
    for key in sorted(set(pkg.keys()) - SKIP_FIELDS):
        d[key] = pkg[key]

    print()
    header = "{} {} {}".format(d["name"], d["version"], d["build string"])
    print(header)
    print("-" * len(header))
    for key in d:
        print("%-12s: %s" % (key, d[key]))
    print("dependencies:")
    for dep in pkg["depends"]:
        print(f"    {dep}")


@deprecated.argument("24.9", "25.3", "system")
def get_info_dict() -> dict[str, Any]:
    """
    Returns a dictionary of contextual information.

    :returns:  Dictionary of conda information to be sent to stdout.
    """

    from .. import CONDA_PACKAGE_ROOT
    from .. import __version__ as conda_version
    from ..base.context import (
        DEFAULT_SOLVER,
        context,
        env_name,
        sys_rc_path,
        user_rc_path,
    )
    from ..common.compat import on_win
    from ..common.url import mask_anaconda_token
    from ..core.index import _supplement_index_with_system
    from ..models.channel import all_channel_urls, offline_keep

    try:
        from conda_build import __version__ as conda_build_version
    except ImportError as err:
        # ImportError: conda-build is not installed
        log.debug("Unable to import conda-build: %s", err)
        conda_build_version = "not installed"
    except Exception as err:
        log.error("Error importing conda-build: %s", err)
        conda_build_version = "error"

    virtual_pkg_index = {}
    _supplement_index_with_system(virtual_pkg_index)
    virtual_pkgs = [[p.name, p.version, p.build] for p in virtual_pkg_index.values()]

    channels = list(all_channel_urls(context.channels))
    if not context.json:
        channels = [c + ("" if offline_keep(c) else "  (offline)") for c in channels]
    channels = [mask_anaconda_token(c) for c in channels]

    netrc_file = os.environ.get("NETRC")
    if not netrc_file:
        user_netrc = expanduser("~/.netrc")
        if isfile(user_netrc):
            netrc_file = user_netrc

    active_prefix_name = env_name(context.active_prefix)

    solver = {
        "name": context.solver,
        "user_agent": context.solver_user_agent(),
        "default": context.solver == DEFAULT_SOLVER,
    }

    info_dict = dict(
        platform=context.subdir,
        conda_version=conda_version,
        conda_env_version=conda_version,
        conda_build_version=conda_build_version,
        root_prefix=context.root_prefix,
        conda_prefix=context.conda_prefix,
        av_data_dir=context.av_data_dir,
        av_metadata_url_base=context.signing_metadata_url_base,
        root_writable=context.root_writable,
        pkgs_dirs=context.pkgs_dirs,
        envs_dirs=context.envs_dirs,
        default_prefix=context.default_prefix,
        active_prefix=context.active_prefix,
        active_prefix_name=active_prefix_name,
        conda_shlvl=context.shlvl,
        channels=channels,
        user_rc_path=user_rc_path,
        rc_path=user_rc_path,
        sys_rc_path=sys_rc_path,
        # is_foreign=bool(foreign),
        offline=context.offline,
        envs=[],
        python_version=".".join(map(str, sys.version_info)),
        requests_version=context.requests_version,
        user_agent=context.user_agent,
        conda_location=CONDA_PACKAGE_ROOT,
        config_files=context.config_files,
        netrc_file=netrc_file,
        virtual_pkgs=virtual_pkgs,
        solver=solver,
    )
    if on_win:
        from ..common._os.windows import is_admin_on_windows

        info_dict["is_windows_admin"] = is_admin_on_windows()
    else:
        info_dict["UID"] = os.geteuid()
        info_dict["GID"] = os.getegid()

    env_var_keys = {
        "CIO_TEST",
        "CURL_CA_BUNDLE",
        "REQUESTS_CA_BUNDLE",
        "SSL_CERT_FILE",
        "LD_PRELOAD",
    }

    # add all relevant env vars, e.g. startswith('CONDA') or endswith('PATH')
    env_var_keys.update(v for v in os.environ if v.upper().startswith("CONDA"))
    env_var_keys.update(v for v in os.environ if v.upper().startswith("PYTHON"))
    env_var_keys.update(v for v in os.environ if v.upper().endswith("PATH"))
    env_var_keys.update(v for v in os.environ if v.upper().startswith("SUDO"))

    env_vars = {
        ev: os.getenv(ev, os.getenv(ev.lower(), "<not set>")) for ev in env_var_keys
    }

    proxy_keys = (v for v in os.environ if v.upper().endswith("PROXY"))
    env_vars.update({ev: "<set>" for ev in proxy_keys})

    info_dict.update(
        {
            "sys.version": sys.version,
            "sys.prefix": sys.prefix,
            "sys.executable": sys.executable,
            "site_dirs": get_user_site(),
            "env_vars": env_vars,
        }
    )

    return info_dict


def get_env_vars_str(info_dict: dict[str, Any]) -> str:
    """
    Returns a printable string representing environment variables from the dictionary returned by ``get_info_dict``.

    :param info_dict:  The returned dictionary from ``get_info_dict()``.
    :returns:  String to print.
    """

    builder = []
    builder.append("%23s:" % "environment variables")
    env_vars = info_dict.get("env_vars", {})
    for key in sorted(env_vars):
        value = wrap(env_vars[key])
        first_line = value[0] if len(value) else ""
        other_lines = value[1:] if len(value) > 1 else ()
        builder.append("%25s=%s" % (key, first_line))
        for val in other_lines:
            builder.append(" " * 26 + val)
    return "\n".join(builder)


def get_main_info_display(info_dict: dict[str, Any]) -> dict[str, str]:
    """
    Returns the data that can be used to display information for conda info
    """
    from ..common.compat import on_win

    def flatten(lines: Iterable[str]) -> str:
        return ("\n" + 26 * " ").join(map(str, lines))

    def builder():
        if info_dict["active_prefix_name"]:
            yield ("active environment", info_dict["active_prefix_name"])
            yield ("active env location", info_dict["active_prefix"])
        else:
            yield ("active environment", info_dict["active_prefix"])

        if info_dict["conda_shlvl"] >= 0:
            yield ("shell level", info_dict["conda_shlvl"])

        yield ("user config file", info_dict["user_rc_path"])
        yield ("populated config files", flatten(info_dict["config_files"]))
        yield ("conda version", info_dict["conda_version"])
        yield ("conda-build version", info_dict["conda_build_version"])
        yield ("python version", info_dict["python_version"])
        yield (
            "solver",
            f"{info_dict['solver']['name']}{' (default)' if info_dict['solver']['default'] else ''}",
        )
        yield (
            "virtual packages",
            flatten("=".join(pkg) for pkg in info_dict["virtual_pkgs"]),
        )
        writable = "writable" if info_dict["root_writable"] else "read only"
        yield ("base environment", f"{info_dict['root_prefix']}  ({writable})")
        yield ("conda av data dir", info_dict["av_data_dir"])
        yield ("conda av metadata url", info_dict["av_metadata_url_base"])
        yield ("channel URLs", flatten(info_dict["channels"]))
        yield ("package cache", flatten(info_dict["pkgs_dirs"]))
        yield ("envs directories", flatten(info_dict["envs_dirs"]))
        yield ("platform", info_dict["platform"])
        yield ("user-agent", info_dict["user_agent"])

        if on_win:
            yield ("administrator", info_dict["is_windows_admin"])
        else:
            yield ("UID:GID", f"{info_dict['UID']}:{info_dict['GID']}")

        yield ("netrc file", info_dict["netrc_file"])
        yield ("offline mode", info_dict["offline"])

    return {key: value for key, value in builder()}


def get_main_info_str(info_dict: dict[str, Any]) -> str:
    """
    Returns a printable string of the contents of ``info_dict``.

<<<<<<< HEAD
    :param info_dict:  The output of ``get_info_dict()``.
    :returns:  String to print.
=======
     * ``conda info``
     * ``conda info --base``
     * ``conda info <package_spec> ...``
     * ``conda info --unsafe-channels``
     * ``conda info --envs``
     * ``conda info --system``
>>>>>>> 87ebb59e
    """
    display_info = get_main_info_display(info_dict)

    return "\n".join(
        ("", *(f"{key:>23} : {value}" for key, value in display_info.items()), "")
    )


#: Possible components for the info command to render
InfoComponents = Literal["base", "channels", "envs", "system", "detail", "json_all"]


class InfoRenderer:
    """
    Provides a ``render`` method for rendering ``InfoComponents``
    """

    def __init__(self, context):
        from ..core.envs_manager import list_all_known_prefixes

        self._context = context
        self._info_dict = get_info_dict()
        self._info_dict["envs"] = list_all_known_prefixes()
        self._component_style_map = {
            "base": None,
            "channels": None,
            "detail": "detail_view",
            "envs": "envs_list",
            "system": None,
            "json_all": None,
        }

    def render(self, components: Iterable[InfoComponents]):
        """
        Iterates through the registered components, obtains the data to render via a
        ``_<component>_component`` method and then renders it.
        """
        from ..reporters import render

        for component in components:
            style = self._component_style_map.get(component)
            data_func = getattr(self, f"_{component}_component", None)

            if not data_func:
                continue

            data = data_func()

            if data:
                render(data, style=style)

    def _base_component(self) -> str | dict:
        if self._context.json:
            return {"root_prefix": self._context.root_prefix}
        else:
            return f"{self._context.root_prefix}\n"

    def _channels_component(self) -> str | dict:
        if self._context.json:
            return {"channels": self._context.channels}
        else:
            channels_str = "\n".join(self._context.channels)
            return f"{channels_str}\n"

    def _detail_component(self) -> dict[str, str]:
        return get_main_info_display(self._info_dict)

    def _envs_component(self):
        if not self._context.json:
            return self._info_dict["envs"]

    def _system_component(self) -> str:
        from .find_commands import find_commands, find_executable

        output = [
            f"sys.version: {sys.version[:40]}...",
            f"sys.prefix: {sys.prefix}",
            f"sys.executable: {sys.executable}",
            "conda location: {}".format(self._info_dict["conda_location"]),
        ]

        for cmd in sorted(set(find_commands() + ("build",))):
            output.append("conda-{}: {}".format(cmd, find_executable("conda-" + cmd)))

        site_dirs = self._info_dict["site_dirs"]
        if site_dirs:
            output.append(f"user site dirs: {site_dirs[0]}")
        else:
            output.append("user site dirs:")

        for site_dir in site_dirs[1:]:
            output.append(f"                {site_dir}")

        output.append("")

        for name, value in sorted(self._info_dict["env_vars"].items()):
            output.append(f"{name}: {value}")

        output.append("")

        return "\n".join(output)

    def _json_all_component(self) -> dict[str, Any]:
        return self._info_dict


def get_info_components(args: Namespace, context: Context) -> set[InfoComponents]:
    """
    Based on values in ``args`` and ``context`` determine which components need to be displayed
    and return them as a ``set``
    """
    components: set[InfoComponents] = set()

    if args.base:
        components.add("base")

    if args.unsafe_channels:
        components.add("channels")

    options = "envs", "system"

    if args.all or context.json:
        for option in options:
            setattr(args, option, True)

    if (
<<<<<<< HEAD
        (context.verbose or all(not getattr(args, opt) for opt in options))
        and not context.json
        and not args.base
        and not args.unsafe_channels
    ):
        components.add("detail")
=======
        args.all or all(not getattr(args, opt) for opt in options)
    ) and not context.json:
        print(get_main_info_str(info_dict) + "\n")
>>>>>>> 87ebb59e

    if context.verbose or args.envs and not context.json:
        components.add("envs")

    if context.verbose or args.system and not context.json:
        components.add("system")

    if context.json and not args.base and not args.unsafe_channels:
        components.add("json_all")

    return components


def execute(args: Namespace, parser: ArgumentParser) -> int:
    """
    Implements ``conda info`` command.

     * ``conda info``
     * ``conda info --base``
     * ``conda info <package_spec> ...`` (deprecated) (no ``--json``)
     * ``conda info --unsafe-channels``
     * ``conda info --envs`` (deprecated) (no ``--json``)
     * ``conda info --system`` (deprecated) (no ``--json``)
    """

    from ..base.context import context

    components = get_info_components(args, context)
    renderer = InfoRenderer(context)
    renderer.render(components)

    return 0<|MERGE_RESOLUTION|>--- conflicted
+++ resolved
@@ -393,17 +393,8 @@
     """
     Returns a printable string of the contents of ``info_dict``.
 
-<<<<<<< HEAD
     :param info_dict:  The output of ``get_info_dict()``.
     :returns:  String to print.
-=======
-     * ``conda info``
-     * ``conda info --base``
-     * ``conda info <package_spec> ...``
-     * ``conda info --unsafe-channels``
-     * ``conda info --envs``
-     * ``conda info --system``
->>>>>>> 87ebb59e
     """
     display_info = get_main_info_display(info_dict)
 
@@ -530,23 +521,17 @@
             setattr(args, option, True)
 
     if (
-<<<<<<< HEAD
-        (context.verbose or all(not getattr(args, opt) for opt in options))
+        (args.all or all(not getattr(args, opt) for opt in options))
         and not context.json
         and not args.base
         and not args.unsafe_channels
     ):
         components.add("detail")
-=======
-        args.all or all(not getattr(args, opt) for opt in options)
-    ) and not context.json:
-        print(get_main_info_str(info_dict) + "\n")
->>>>>>> 87ebb59e
-
-    if context.verbose or args.envs and not context.json:
+
+    if args.envs and not context.json:
         components.add("envs")
 
-    if context.verbose or args.system and not context.json:
+    if args.system and not context.json:
         components.add("system")
 
     if context.json and not args.base and not args.unsafe_channels:
@@ -561,10 +546,10 @@
 
      * ``conda info``
      * ``conda info --base``
-     * ``conda info <package_spec> ...`` (deprecated) (no ``--json``)
+     * ``conda info <package_spec> ...``
      * ``conda info --unsafe-channels``
-     * ``conda info --envs`` (deprecated) (no ``--json``)
-     * ``conda info --system`` (deprecated) (no ``--json``)
+     * ``conda info --envs``
+     * ``conda info --system``
     """
 
     from ..base.context import context
