# (c) 2012-2016 Continuum Analytics, Inc. / http://continuum.io
# All Rights Reserved
#
# conda is distributed under the terms of the BSD 3-clause license.
# Consult LICENSE.txt or http://opensource.org/licenses/BSD-3-Clause.
from __future__ import absolute_import, division, print_function, unicode_literals

import logging
import os
from collections import defaultdict
from os import listdir, lstat, walk
from os.path import getsize, isdir, join

from conda import Message
from .common import add_parser_json, add_parser_yes, confirm_yn, stdout_json
from ..base.context import context
<<<<<<< HEAD
from ..common.disk import backoff_unlink
from ..exceptions import ArgumentError
from ..install import rm_rf
=======
from ..common.disk import rm_rf
from ..exceptions import ArgumentError
from ..lock import LOCK_EXTENSION
>>>>>>> b0ce9d42
from ..utils import human_bytes

stdout = logging.getLogger('stdout')
stderr = logging.getLogger('stderr')


descr = """
Remove unused packages and caches.
"""

example = """
Examples:

    conda clean --tarballs
"""


def configure_parser(sub_parsers):
    p = sub_parsers.add_parser(
        'clean',
        description=descr,
        help=descr,
        epilog=example,
    )
    add_parser_yes(p)
    add_parser_json(p)
    p.add_argument(
        "-a", "--all",
        action="store_true",
        help="Remove index cache, lock files, tarballs, "
             "unused cache packages, and source cache.",
    )
    p.add_argument(
        "-i", "--index-cache",
        action="store_true",
        help="Remove index cache.",
    )
    p.add_argument(
        "-l", "--lock",
        action="store_true",
        help="Remove all conda lock files.",
    )
    p.add_argument(
        "-t", "--tarballs",
        action="store_true",
        help="Remove cached package tarballs.",
    )
    p.add_argument(
        '-p', '--packages',
        action='store_true',
        help="""Remove unused cached packages. Warning: this does not check
    for symlinked packages.""",
    )
    p.add_argument(
        '-s', '--source-cache',
        action='store_true',
        help="""Remove files from the source cache of conda build.""",
    )
    p.set_defaults(func=execute)


# work-around for python bug on Windows prior to python 3.2
# https://bugs.python.org/issue10027
# Adapted from the ntfsutils package, Copyright (c) 2012, the Mozilla Foundation
class CrossPlatformStLink(object):
    _st_nlink = None

    def __call__(self, path):
        return self.st_nlink(path)

    @classmethod
    def st_nlink(cls, path):
        if cls._st_nlink is None:
            cls._initialize()
        return cls._st_nlink(path)

    @classmethod
    def _standard_st_nlink(cls, path):
        return lstat(path).st_nlink

    @classmethod
    def _windows_st_nlink(cls, path):
        st_nlink = cls._standard_st_nlink(path)
        if st_nlink != 0:
            return st_nlink
        else:
            # cannot trust python on Windows when st_nlink == 0
            # get value using windows libraries to be sure of its true value
            # Adapted from the ntfsutils package, Copyright (c) 2012, the Mozilla Foundation
            GENERIC_READ = 0x80000000
            FILE_SHARE_READ = 0x00000001
            OPEN_EXISTING = 3
            hfile = cls.CreateFile(path, GENERIC_READ, FILE_SHARE_READ, None,
                                   OPEN_EXISTING, 0, None)
            if hfile is None:
                from ctypes import WinError
                raise WinError()
            info = cls.BY_HANDLE_FILE_INFORMATION()
            rv = cls.GetFileInformationByHandle(hfile, info)
            cls.CloseHandle(hfile)
            if rv == 0:
                from ctypes import WinError
                raise WinError()
            return info.nNumberOfLinks

    @classmethod
    def _initialize(cls):
        if os.name != 'nt':
            cls._st_nlink = cls._standard_st_nlink
        else:
            # http://msdn.microsoft.com/en-us/library/windows/desktop/aa363858
            import ctypes
            from ctypes import POINTER
            from ctypes.wintypes import DWORD, HANDLE, BOOL

            cls.CreateFile = ctypes.windll.kernel32.CreateFileW
            cls.CreateFile.argtypes = [ctypes.c_wchar_p, DWORD, DWORD, ctypes.c_void_p,
                                       DWORD, DWORD, HANDLE]
            cls.CreateFile.restype = HANDLE

            # http://msdn.microsoft.com/en-us/library/windows/desktop/ms724211
            cls.CloseHandle = ctypes.windll.kernel32.CloseHandle
            cls.CloseHandle.argtypes = [HANDLE]
            cls.CloseHandle.restype = BOOL

            class FILETIME(ctypes.Structure):
                _fields_ = [("dwLowDateTime", DWORD),
                            ("dwHighDateTime", DWORD)]

            class BY_HANDLE_FILE_INFORMATION(ctypes.Structure):
                _fields_ = [("dwFileAttributes", DWORD),
                            ("ftCreationTime", FILETIME),
                            ("ftLastAccessTime", FILETIME),
                            ("ftLastWriteTime", FILETIME),
                            ("dwVolumeSerialNumber", DWORD),
                            ("nFileSizeHigh", DWORD),
                            ("nFileSizeLow", DWORD),
                            ("nNumberOfLinks", DWORD),
                            ("nFileIndexHigh", DWORD),
                            ("nFileIndexLow", DWORD)]
            cls.BY_HANDLE_FILE_INFORMATION = BY_HANDLE_FILE_INFORMATION

            # http://msdn.microsoft.com/en-us/library/windows/desktop/aa364952
            cls.GetFileInformationByHandle = ctypes.windll.kernel32.GetFileInformationByHandle
            cls.GetFileInformationByHandle.argtypes = [HANDLE, POINTER(BY_HANDLE_FILE_INFORMATION)]
            cls.GetFileInformationByHandle.restype = BOOL

            cls._st_nlink = cls._windows_st_nlink


def find_lock(file_ending=LOCK_EXTENSION, extra_path=None):
    from os.path import join
    lock_dirs = context.pkgs_dirs[:]
    lock_dirs += [context.root_dir]
    for envs_dir in context.envs_dirs:
        if os.path.exists(envs_dir):
            for fn in os.listdir(envs_dir):
                if os.path.isdir(join(envs_dir, fn)):
                    lock_dirs.append(join(envs_dir, fn))

    try:
        from conda_build.config import croot
        lock_dirs.append(croot)
    except ImportError:
        pass

    lock_dirs = lock_dirs + list(extra_path) if extra_path else lock_dirs
    for dir in lock_dirs:
        if not os.path.exists(dir):
            continue
        for dn in os.listdir(dir):
            if os.path.exists(join(dir, dn)) and dn.endswith(file_ending):
                path = join(dir, dn)
                yield path


def rm_lock(locks, verbose=True):
    from ..install import rm_rf
    for path in locks:
        if verbose:
            stdout.info(Message('removing_lock_message', 'removing lock: %s' % path,
                                lock_path=path))
        rm_rf(path)


def find_tarballs():
    pkgs_dirs = defaultdict(list)
    for pkgs_dir in context.pkgs_dirs:
        if not isdir(pkgs_dir):
            continue
        for fn in os.listdir(pkgs_dir):
            if fn.endswith('.tar.bz2') or fn.endswith('.tar.bz2.part'):
                pkgs_dirs[pkgs_dir].append(fn)

    totalsize = 0
    for pkgs_dir in pkgs_dirs:
        for fn in pkgs_dirs[pkgs_dir]:
            size = getsize(join(pkgs_dir, fn))
            totalsize += size

    return pkgs_dirs, totalsize


def rm_tarballs(args, pkgs_dirs, totalsize, verbose=True):
    if verbose:
        for pkgs_dir in pkgs_dirs:
            stdout.info(Message('tarball_cache_location_message',
                                'Cache location: %s' % pkgs_dir,
                                packages_dir=pkgs_dir))

    if not any(pkgs_dirs[i] for i in pkgs_dirs):
        if verbose:
            stdout.info(Message('no_tarballs_to_remove_message',
                                "There are no tarballs to remove"))
        return

    if verbose:
        stdout.info(Message('tar_list_info_message',
                            "Will remove the following tarballs:"))
        stdout.info(Message('blank_message', ''))

        for pkgs_dir in pkgs_dirs:
            stdout.info(Message('list_packages_directory_message',
                                pkgs_dir,
                                packages_dir=pkgs_dir))
            stdout.info(Message('length_of_package_dir_line_repr', '-'*len(pkgs_dir),
                                package_dir_len=len(pkgs_dir)))
            fmt = "%-40s %10s"
            for fn in pkgs_dirs[pkgs_dir]:
                size = getsize(join(pkgs_dir, fn))
<<<<<<< HEAD
                human_size = human_bytes(size)
                stdout.info(Message('size_and_name_of_tar_file',
                                    fmt % (fn, human_size),
                                    filename=fn, size=human_size))
            stdout.info(Message('blank_message', ''))
        stdout.info(Message('dividing_line_message', '-'*51))  # From 40 + 1 + 10 in fmt
        stdout.info(Message('total_size_message',
                            fmt % ('Total:', human_bytes(totalsize)),
                            total_size=human_bytes(totalsize)))
        stdout.info(Message('blank_message', ''))

    if not context.json:
        confirm_yn(args)
    if context.json and context.dry_run:
=======
                print(fmt % (fn, human_bytes(size)))
            print()
        print('-' * 51)  # From 40 + 1 + 10 in fmt
        print(fmt % ('Total:', human_bytes(totalsize)))
        print()

    if not context.json:
        confirm_yn(args)
    if context.json and args.dry_run:
>>>>>>> b0ce9d42
        return

    for pkgs_dir in pkgs_dirs:
        for fn in pkgs_dirs[pkgs_dir]:
            if os.access(os.path.join(pkgs_dir, fn), os.W_OK):
                if verbose:
<<<<<<< HEAD
                    stdout.info(Message('removing_file_message', "Removing %s" % fn,
                                        filename=fn))
                backoff_unlink(os.path.join(pkgs_dir, fn))
=======
                    print("Removing %s" % fn)
                rm_rf(os.path.join(pkgs_dir, fn))
>>>>>>> b0ce9d42
            else:
                if verbose:
                    stdout.info(Message('cannot_remove_file_permissions_warning',
                                        "WARNING: cannot remove, file permissions: %s" % fn,
                                        filename=fn))


def find_pkgs():
    # TODO: This doesn't handle packages that have hard links to files within
    # themselves, like bin/python3.3 and bin/python3.3m in the Python package
    warnings = []

    cross_platform_st_nlink = CrossPlatformStLink()
    pkgs_dirs = defaultdict(list)
    for pkgs_dir in context.pkgs_dirs:
        if not os.path.exists(pkgs_dir):
            stdout.info(Message('package_dir_does_not_exist_warning',
                                "WARNING: {0} does not exist".format(pkgs_dir),
                                directory=pkgs_dir))
            continue
        pkgs = [i for i in listdir(pkgs_dir)
                if (isdir(join(pkgs_dir, i)) and  # only include actual packages
                    isdir(join(pkgs_dir, i, 'info')))]
        for pkg in pkgs:
            breakit = False
            for root, dir, files in walk(join(pkgs_dir, pkg)):
                if breakit:
                    break
                for fn in files:
                    try:
                        st_nlink = cross_platform_st_nlink(join(root, fn))
                    except OSError as e:
                        warnings.append((fn, e))
                        continue
                    if st_nlink > 1:
                        # print('%s is installed: %s' % (pkg, join(root, fn)))
                        breakit = True
                        break
            else:
                pkgs_dirs[pkgs_dir].append(pkg)

    totalsize = 0
    pkgsizes = defaultdict(list)
    for pkgs_dir in pkgs_dirs:
        for pkg in pkgs_dirs[pkgs_dir]:
            pkgsize = 0
            for root, dir, files in walk(join(pkgs_dir, pkg)):
                for fn in files:
                    # We don't have to worry about counting things twice:  by
                    # definition these files all have a link count of 1!
                    size = lstat(join(root, fn)).st_size
                    totalsize += size
                    pkgsize += size
            pkgsizes[pkgs_dir].append(pkgsize)

    return pkgs_dirs, warnings, totalsize, pkgsizes


def rm_pkgs(args, pkgs_dirs, warnings, totalsize, pkgsizes,
            verbose=True):
    if verbose:
        for pkgs_dir in pkgs_dirs:
            stdout.info(Message('cache_location_message',
                                'Cache location: %s' % pkgs_dir,
                                location=pkgs_dir))
            for fn, exception in warnings:
                stdout.info(Message('package_directory_warning_exceptions',
                                    exception,
                                    exception=exception, filename=fn))

    if not any(pkgs_dirs[i] for i in pkgs_dirs):
        if verbose:
            stdout.info(Message('no_unused_packages_to_remove_message',
                                "There are no unused packages to remove"))
        return

    if verbose:
        stdout.info(Message('declaring_to_removing_packages_message',
                            "Will remove the following packages:"))
        for pkgs_dir in pkgs_dirs:
            stdout.info(Message('package_directory',
                                pkgs_dir, packages_dir=pkgs_dir))
            stdout.info(Message('packages_dir_line_repr', '-' * len(pkgs_dir),
                                length=len(pkgs_dir)))
            stdout.info(Message('blank_message', ''))
            fmt = "%-40s %10s"
            for pkg, pkgsize in zip(pkgs_dirs[pkgs_dir], pkgsizes[pkgs_dir]):
<<<<<<< HEAD
                stdout.info(Message('package_name_and_size',
                                    fmt % (pkg, human_bytes(pkgsize)),
                                    package=pkg, size=human_bytes(pkgsize)))
            stdout.info(Message('blank_message', ''))
        stdout.info(Message('dividing_line_message', '-'*51))  # From 40 + 1 + 10 in fmt
        stdout.info(Message('total_size_message', fmt % ('Total:', human_bytes(totalsize)),
                            total_size=human_bytes(totalsize)))
        stdout.info(Message('blank_message', ''))

    if not context.json:
        confirm_yn(args)
    if context.json and context.dry_run:
=======
                print(fmt % (pkg, human_bytes(pkgsize)))
            print()
        print('-' * 51)  # 40 + 1 + 10 in fmt
        print(fmt % ('Total:', human_bytes(totalsize)))
        print()

    if not context.json:
        confirm_yn(args)
    if context.json and args.dry_run:
>>>>>>> b0ce9d42
        return

    for pkgs_dir in pkgs_dirs:
        for pkg in pkgs_dirs[pkgs_dir]:
            if verbose:
                stdout.info(Message('removing_package_message', "removing %s" % pkg,
                                    package=pkg))
            rm_rf(join(pkgs_dir, pkg))


def rm_index_cache():
    from conda.install import rm_rf

    rm_rf(join(context.pkgs_dirs[0], 'cache'))


def find_source_cache():
    cache_dirs = {
        'source cache': context.src_cache,
        'git cache': context.git_cache,
        'hg cache': context.hg_cache,
        'svn cache': context.svn_cache,
    }

    sizes = {}
    totalsize = 0
    for cache_type, cache_dir in cache_dirs.items():
        dirsize = 0
        for root, d, files in walk(cache_dir):
            for fn in files:
                size = lstat(join(root, fn)).st_size
                totalsize += size
                dirsize += size
        sizes[cache_type] = dirsize

    return {
        'warnings': [],
        'cache_dirs': cache_dirs,
        'cache_sizes': sizes,
        'total_size': totalsize,
    }


def rm_source_cache(args, cache_dirs, warnings, cache_sizes, total_size):
    verbose = not context.json
    if warnings:
        if verbose:
            for warning in warnings:
                stderr.info(Message('clean_remove_source_cache_warning', warning))
        return

    for cache_type in cache_dirs:
<<<<<<< HEAD
        cache_dir = cache_dirs[cache_type]
        cache_size = human_bytes(cache_sizes[cache_type])

        stdout.info(Message('rm_cache_type_message', "%s (%s)"
                            % (cache_type, cache_dir),
                    cache_type=cache_type, cache_dir=cache_dir))
        stdout.info(Message('cache_size_message',
                            "%-40s %10s" % ("Size:", cache_size),
                            cache_size=cache_size))
        stdout.info(Message('blank_message', ''))

    stdout.info(Message('remove_cache_total_size',
                        "%-40s %10s" % ("Total:", human_bytes(total_size)),
                        total_size=human_bytes(total_size)))

    if not context.json:
        confirm_yn(args)
    if context.json and context.dry_run:
=======
        print("%s (%s)" % (cache_type, cache_dirs[cache_type]))
        print("%-40s %10s" % ("Size:", human_bytes(cache_sizes[cache_type])))
        print()

    print("%-40s %10s" % ("Total:", human_bytes(total_size)))

    if not context.json:
        confirm_yn(args)
    if context.json and args.dry_run:
>>>>>>> b0ce9d42
        return

    for dir in cache_dirs.values():
        stdout.info(Message('removing_cache_directory_message', "Removing %s" % dir,
                            directory=dir))
        rm_rf(dir)


def execute(args, parser):
    json_result = {
        'success': True
    }

    if args.lock or args.all:
        locks = list(find_lock())
        json_result['lock'] = {
            'files': locks
        }
        rm_lock(locks, verbose=not context.json)

    if args.tarballs or args.all:
        pkgs_dirs, totalsize = find_tarballs()
        first = sorted(pkgs_dirs)[0] if pkgs_dirs else ''
        json_result['tarballs'] = {
            'pkgs_dir': first,  # Backwards compabitility
            'pkgs_dirs': dict(pkgs_dirs),
            'files': pkgs_dirs[first],  # Backwards compatibility
            'total_size': totalsize
        }
        rm_tarballs(args, pkgs_dirs, totalsize, verbose=not context.json)

    if args.index_cache or args.all:
        json_result['index_cache'] = {
            'files': [join(context.pkgs_dirs[0], 'cache')]
        }
        rm_index_cache()

    if args.packages or args.all:
        pkgs_dirs, warnings, totalsize, pkgsizes = find_pkgs()
        first = sorted(pkgs_dirs)[0] if pkgs_dirs else ''
        json_result['packages'] = {
            'pkgs_dir': first,  # Backwards compatibility
            'pkgs_dirs': dict(pkgs_dirs),
            'files': pkgs_dirs[first],  # Backwards compatibility
            'total_size': totalsize,
            'warnings': warnings,
            'pkg_sizes': {i: dict(zip(pkgs_dirs[i], pkgsizes[i])) for i in pkgs_dirs},
        }
        rm_pkgs(args, pkgs_dirs,  warnings, totalsize, pkgsizes,
                verbose=not context.json)

    if args.source_cache or args.all:
        json_result['source_cache'] = find_source_cache()
        rm_source_cache(args, **json_result['source_cache'])

    if not any((args.lock, args.tarballs, args.index_cache, args.packages,
                args.source_cache, args.all)):
        raise ArgumentError("One of {--lock, --tarballs, --index-cache, --packages, "
                            "--source-cache, --all} required")

    if context.json:
        stdout_json(json_result)<|MERGE_RESOLUTION|>--- conflicted
+++ resolved
@@ -11,18 +11,12 @@
 from os import listdir, lstat, walk
 from os.path import getsize, isdir, join
 
-from conda import Message
 from .common import add_parser_json, add_parser_yes, confirm_yn, stdout_json
+from .. import Message
 from ..base.context import context
-<<<<<<< HEAD
-from ..common.disk import backoff_unlink
-from ..exceptions import ArgumentError
-from ..install import rm_rf
-=======
 from ..common.disk import rm_rf
 from ..exceptions import ArgumentError
 from ..lock import LOCK_EXTENSION
->>>>>>> b0ce9d42
 from ..utils import human_bytes
 
 stdout = logging.getLogger('stdout')
@@ -253,7 +247,6 @@
             fmt = "%-40s %10s"
             for fn in pkgs_dirs[pkgs_dir]:
                 size = getsize(join(pkgs_dir, fn))
-<<<<<<< HEAD
                 human_size = human_bytes(size)
                 stdout.info(Message('size_and_name_of_tar_file',
                                     fmt % (fn, human_size),
@@ -268,31 +261,15 @@
     if not context.json:
         confirm_yn(args)
     if context.json and context.dry_run:
-=======
-                print(fmt % (fn, human_bytes(size)))
-            print()
-        print('-' * 51)  # From 40 + 1 + 10 in fmt
-        print(fmt % ('Total:', human_bytes(totalsize)))
-        print()
-
-    if not context.json:
-        confirm_yn(args)
-    if context.json and args.dry_run:
->>>>>>> b0ce9d42
         return
 
     for pkgs_dir in pkgs_dirs:
         for fn in pkgs_dirs[pkgs_dir]:
             if os.access(os.path.join(pkgs_dir, fn), os.W_OK):
                 if verbose:
-<<<<<<< HEAD
                     stdout.info(Message('removing_file_message', "Removing %s" % fn,
                                         filename=fn))
-                backoff_unlink(os.path.join(pkgs_dir, fn))
-=======
-                    print("Removing %s" % fn)
-                rm_rf(os.path.join(pkgs_dir, fn))
->>>>>>> b0ce9d42
+                    rm_rf(os.path.join(pkgs_dir, fn))
             else:
                 if verbose:
                     stdout.info(Message('cannot_remove_file_permissions_warning',
@@ -380,7 +357,6 @@
             stdout.info(Message('blank_message', ''))
             fmt = "%-40s %10s"
             for pkg, pkgsize in zip(pkgs_dirs[pkgs_dir], pkgsizes[pkgs_dir]):
-<<<<<<< HEAD
                 stdout.info(Message('package_name_and_size',
                                     fmt % (pkg, human_bytes(pkgsize)),
                                     package=pkg, size=human_bytes(pkgsize)))
@@ -393,17 +369,6 @@
     if not context.json:
         confirm_yn(args)
     if context.json and context.dry_run:
-=======
-                print(fmt % (pkg, human_bytes(pkgsize)))
-            print()
-        print('-' * 51)  # 40 + 1 + 10 in fmt
-        print(fmt % ('Total:', human_bytes(totalsize)))
-        print()
-
-    if not context.json:
-        confirm_yn(args)
-    if context.json and args.dry_run:
->>>>>>> b0ce9d42
         return
 
     for pkgs_dir in pkgs_dirs:
@@ -456,7 +421,6 @@
         return
 
     for cache_type in cache_dirs:
-<<<<<<< HEAD
         cache_dir = cache_dirs[cache_type]
         cache_size = human_bytes(cache_sizes[cache_type])
 
@@ -475,17 +439,6 @@
     if not context.json:
         confirm_yn(args)
     if context.json and context.dry_run:
-=======
-        print("%s (%s)" % (cache_type, cache_dirs[cache_type]))
-        print("%-40s %10s" % ("Size:", human_bytes(cache_sizes[cache_type])))
-        print()
-
-    print("%-40s %10s" % ("Total:", human_bytes(total_size)))
-
-    if not context.json:
-        confirm_yn(args)
-    if context.json and args.dry_run:
->>>>>>> b0ce9d42
         return
 
     for dir in cache_dirs.values():
