--- conflicted
+++ resolved
@@ -109,12 +109,8 @@
                'svn_url', 'svn_rev', 'svn_ignore_externals',
                'patches'],
     'build': ['number', 'string', 'entry_points', 'osx_is_app', 'rm_py',
-<<<<<<< HEAD
-              'features', 'track_features', 'preserve_egg_dir', 'script'],
-=======
               'features', 'track_features', 'preserve_egg_dir',
-              'no_softlink'],
->>>>>>> d6ed6644
+              'no_softlink', 'script'],
     'requirements': ['build', 'run', 'conflicts'],
     'app': ['entry', 'icon', 'summary', 'type', 'cli_opts'],
     'test': ['requires', 'commands', 'files', 'imports'],
