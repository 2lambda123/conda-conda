--- conflicted
+++ resolved
@@ -202,36 +202,8 @@
 
         # run command
         code = None
-<<<<<<< HEAD
-        with pytest.raises(raises) if raises else nullcontext():
+        with pytest.raises(raises) if raises else nullcontext() as exception:
             code = main_subshell(*argv)
-=======
-        with pytest.raises(raises) if raises else nullcontext() as exception:
-            # mock legacy subcommands
-            if argv[0] == "env":
-                from conda_env.cli.main import create_parser, do_call
-
-                argv = argv[1:]
-
-                # parse arguments
-                parser = create_parser()
-                args = parser.parse_args(argv)
-
-                # initialize context and loggers
-                context.__init__(argparse_args=args)
-                init_loggers()
-
-                # run command
-                code = do_call(args, parser)
-
-            # all other subcommands
-            else:
-                from ..cli.main import main_subshell
-
-                # run command
-                code = main_subshell(*argv)
->>>>>>> 349ca85c
-
         # capture output
         out, err = self.capsys.readouterr()
 
