--- conflicted
+++ resolved
@@ -36,6 +36,7 @@
 from ..common.compat import on_win
 from ..common.url import path_to_url
 from ..core.package_cache_data import PackageCacheData
+from ..deprecations import deprecated
 from ..exceptions import CondaExitZero
 from ..models.records import PackageRecord
 
@@ -46,18 +47,6 @@
     from pytest_mock import MockerFixture
 
 log = getLogger(__name__)
-
-
-<<<<<<< HEAD
-=======
-@deprecated("23.9", "24.3")
-def encode_for_env_var(value) -> str:
-    """Environment names and values need to be string."""
-    if isinstance(value, str):
-        return value
-    elif isinstance(value, bytes):
-        return value.decode()
-    return str(value)
 
 
 @deprecated(
@@ -65,7 +54,6 @@
     "25.3",
     addendum="It don't matter which environment the test suite is run from.",
 )
->>>>>>> 0f8fb581
 def conda_ensure_sys_python_is_base_env_python():
     # Exit if we try to run tests from a non-base env. The tests end up installing
     # menuinst into the env they are called with and that breaks non-base env activation
