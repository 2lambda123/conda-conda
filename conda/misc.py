# this module contains miscellaneous stuff which enventually could be moved
# into other places

from __future__ import absolute_import, division, print_function, unicode_literals

import os
import re
import shutil
import sys
from collections import defaultdict
from os.path import (abspath, curdir, dirname, exists, expanduser, isdir, isfile, islink, join,
                     relpath)

from .base.constants import DEFAULTS, LinkType
from .base.context import context
from .common.url import is_url, path_to_url
from .compat import iteritems, itervalues
from .core.index import get_index
from .core.linked_data import is_linked, linked as install_linked, linked_data
from .core.package_cache import cached_url, find_new_location, is_extracted, is_fetched
from .exceptions import (CondaFileNotFoundError, CondaRuntimeError, MD5MismatchError,
                         PackageNotFoundError, ParseError)
from .gateways.disk.create import try_hard_link
from .gateways.disk.delete import rm_rf
from .instructions import EXTRACT, FETCH, LINK, RM_EXTRACTED, RM_FETCHED, SYMLINK_CONDA, UNLINK
from .models.channel import Channel
from .models.dist import Dist
from .models.record import Record
from .plan import execute_actions
from .resolve import MatchSpec, Resolve
from .utils import md5_file, on_win


def conda_installed_files(prefix, exclude_self_build=False):
    """
    Return the set of files which have been installed (using conda) into
    a given prefix.
    """
    res = set()
    for dist in install_linked(prefix):
        meta = is_linked(prefix, dist)
        if exclude_self_build and 'file_hash' in meta:
            continue
        res.update(set(meta.get('files', ())))
    return res


url_pat = re.compile(r'(?:(?P<url_p>.+)(?:[/\\]))?'
                     r'(?P<fn>[^/\\#]+\.tar\.bz2)'
                     r'(:?#(?P<md5>[0-9a-f]{32}))?$')
def explicit(specs, prefix, verbose=False, force_extract=True, index_args=None, index=None):
    actions = defaultdict(list)
    actions['PREFIX'] = prefix
    actions['op_order'] = RM_FETCHED, FETCH, RM_EXTRACTED, EXTRACT, UNLINK, LINK, SYMLINK_CONDA
    linked = {dist.dist_name: dist for dist in install_linked(prefix)}
    index_args = index_args or {}
    index = index or {}
    verifies = []  # List[Tuple(filename, md5)]
    channels = set()
    for spec in specs:
        if spec == '@EXPLICIT':
            continue

        # Format: (url|path)(:#md5)?
        m = url_pat.match(spec)
        if m is None:
            raise ParseError('Could not parse explicit URL: %s' % spec)
        url_p, fn, md5 = m.group('url_p'), m.group('fn'), m.group('md5')
        if not is_url(url_p):
            if url_p is None:
                url_p = curdir
            elif not isdir(url_p):
                raise CondaFileNotFoundError(join(url_p, fn))
            url_p = path_to_url(url_p).rstrip('/')
        url = "{0}/{1}".format(url_p, fn)

        # is_local: if the tarball is stored locally (file://)
        # is_cache: if the tarball is sitting in our cache
        is_local = not is_url(url) or url.startswith('file://')
        url_prefix = cached_url(url) if is_local else None
        is_cache = url_prefix is not None
        if is_cache:
            # Channel information from the cache
            schannel = DEFAULTS if url_prefix == '' else url_prefix[:-2]
        else:
            # Channel information from the URL
            channel, schannel = Channel(url).url_channel_wtf
            url_prefix = '' if schannel == DEFAULTS else schannel + '::'

        fn = url_prefix + fn
        dist = Dist(fn[:-8])
        # Add explicit file to index so we'll be sure to see it later
        if is_local:
            index[dist] = Record(**{
                'fn': dist.to_filename(),
                'url': url,
                'md5': md5,
                'build': dist.quad[2],
                'build_number': dist.build_number(),
                'name': dist.quad[0],
                'version': dist.quad[1],

            })
            verifies.append((fn, md5))

        pkg_path = is_fetched(dist)
        dir_path = is_extracted(dist)

        # Don't re-fetch unless there is an MD5 mismatch
        # Also remove explicit tarballs from cache, unless the path *is* to the cache
        if pkg_path and not is_cache and (is_local or md5 and md5_file(pkg_path) != md5):
            # This removes any extracted copies as well
            actions[RM_FETCHED].append(dist)
            pkg_path = dir_path = None

        # Don't re-extract unless forced, or if we can't check the md5
        if dir_path and (force_extract or md5 and not pkg_path):
            actions[RM_EXTRACTED].append(dist)
            dir_path = None

        if not dir_path:
            if not pkg_path:
                pkg_path, conflict = find_new_location(dist)
                pkg_path = join(pkg_path, dist.to_filename())
                if conflict:
                    actions[RM_FETCHED].append(Dist(conflict))
                if not is_local:
                    if dist not in index or index[dist].get('not_fetched'):
                        channels.add(schannel)
                    verifies.append((dist.to_filename(), md5))
                actions[FETCH].append(dist)
            actions[EXTRACT].append(dist)

        # unlink any installed package with that name
        name = dist.dist_name
        if name in linked:
            actions[UNLINK].append(linked[name])

        ######################################
        # copied from conda/plan.py   TODO: refactor
        ######################################

        # check for link action
        fetched_dist = dir_path or pkg_path[:-8]
        fetched_dir = dirname(fetched_dist)
        try:
            # Determine what kind of linking is necessary
            if not dir_path:
                # If not already extracted, create some dummy
                # data to test with
                rm_rf(fetched_dist)
                ppath = join(fetched_dist, 'info')
                os.makedirs(ppath)
                index_json = join(ppath, 'index.json')
                with open(index_json, 'w'):
                    pass
            if context.always_copy:
<<<<<<< HEAD
                lt = LINK_COPY
            elif context.always_softlink:
                lt = LINK_SOFT
=======
                lt = LinkType.copy
>>>>>>> a26b1eff
            elif try_hard_link(fetched_dir, prefix, dist):
                lt = LinkType.hard_link
            elif context.allow_softlinks and not on_win:
                lt = LinkType.soft_link
            else:
                lt = LinkType.copy
            actions[LINK].append('%s %d' % (dist, lt))
        except (OSError, IOError):
            actions[LINK].append('%s %d' % (dist, LinkType.copy))
        finally:
            if not dir_path:
                # Remove the dummy data
                try:
                    rm_rf(fetched_dist)
                except (OSError, IOError):
                    pass

    ######################################
    # ^^^^^^^^^^ copied from conda/plan.py
    ######################################

    # Pull the repodata for channels we are using
    if channels:
        index_args = index_args or {}
        index_args = index_args.copy()
        index_args['prepend'] = False
        index_args['channel_urls'] = list(channels)
        index.update(get_index(**index_args))

    # Finish the MD5 verification
    for fn, md5 in verifies:
        info = index.get(Dist(fn))
        if info is None:
            raise PackageNotFoundError(fn, "no package '%s' in index" % fn)
        if md5 and 'md5' not in info:
            sys.stderr.write('Warning: cannot lookup MD5 of: %s' % fn)
        if md5 and info['md5'] != md5:
            raise MD5MismatchError('MD5 mismatch for: %s\n   spec: %s\n   repo: %s'
                                   % (fn, md5, info['md5']))

    execute_actions(actions, index=index, verbose=verbose)
    return actions


def rel_path(prefix, path, windows_forward_slashes=True):
    res = path[len(prefix) + 1:]
    if on_win and windows_forward_slashes:
        res = res.replace('\\', '/')
    return res


def walk_prefix(prefix, ignore_predefined_files=True, windows_forward_slashes=True):
    """
    Return the set of all files in a given prefix directory.
    """
    res = set()
    prefix = abspath(prefix)
    ignore = {'pkgs', 'envs', 'conda-bld', 'conda-meta', '.conda_lock',
              'users', 'LICENSE.txt', 'info', 'conda-recipes', '.index',
              '.unionfs', '.nonadmin'}
    binignore = {'conda', 'activate', 'deactivate'}
    if sys.platform == 'darwin':
        ignore.update({'python.app', 'Launcher.app'})
    for fn in os.listdir(prefix):
        if ignore_predefined_files and fn in ignore:
            continue
        if isfile(join(prefix, fn)):
            res.add(fn)
            continue
        for root, dirs, files in os.walk(join(prefix, fn)):
            should_ignore = ignore_predefined_files and root == join(prefix, 'bin')
            for fn2 in files:
                if should_ignore and fn2 in binignore:
                    continue
                res.add(relpath(join(root, fn2), prefix))
            for dn in dirs:
                path = join(root, dn)
                if islink(path):
                    res.add(relpath(path, prefix))

    if on_win and windows_forward_slashes:
        return {path.replace('\\', '/') for path in res}
    else:
        return res


def untracked(prefix, exclude_self_build=False):
    """
    Return (the set) of all untracked files for a given prefix.
    """
    conda_files = conda_installed_files(prefix, exclude_self_build)
    return {path for path in walk_prefix(prefix) - conda_files
            if not (path.endswith('~') or
                    (sys.platform == 'darwin' and path.endswith('.DS_Store')) or
                    (path.endswith('.pyc') and path[:-1] in conda_files))}


def which_prefix(path):
    """
    given the path (to a (presumably) conda installed file) return the
    environment prefix in which the file in located
    """
    prefix = abspath(path)
    while True:
        if isdir(join(prefix, 'conda-meta')):
            # we found the it, so let's return it
            return prefix
        if prefix == dirname(prefix):
            # we cannot chop off any more directories, so we didn't find it
            return None
        prefix = dirname(prefix)


def touch_nonadmin(prefix):
    """
    Creates $PREFIX/.nonadmin if sys.prefix/.nonadmin exists (on Windows)
    """
    if on_win and exists(join(context.root_dir, '.nonadmin')):
        if not isdir(prefix):
            os.makedirs(prefix)
        with open(join(prefix, '.nonadmin'), 'w') as fo:
            fo.write('')


def append_env(prefix):
    dir_path = abspath(expanduser('~/.conda'))
    try:
        if not isdir(dir_path):
            os.mkdir(dir_path)
        with open(join(dir_path, 'environments.txt'), 'a') as f:
            f.write('%s\n' % prefix)
    except IOError:
        pass


def clone_env(prefix1, prefix2, verbose=True, quiet=False, index_args=None):
    """
    clone existing prefix1 into new prefix2
    """
    untracked_files = untracked(prefix1)

    # Discard conda and any package that depends on it
    drecs = linked_data(prefix1)
    filter = {}
    found = True
    while found:
        found = False
        for dist, info in iteritems(drecs):
            name = info['name']
            if name in filter:
                continue
            if name == 'conda':
                filter['conda'] = dist
                found = True
                break
            for dep in info.get('depends', []):
                if MatchSpec(dep).name in filter:
                    filter[name] = dist
                    found = True
    if filter:
        if not quiet:
            print('The following packages cannot be cloned out of the root environment:')
            for pkg in itervalues(filter):
                print(' - ' + pkg)
            drecs = {dist: info for dist, info in iteritems(drecs) if info['name'] not in filter}

    # Resolve URLs for packages that do not have URLs
    r = None
    index = {}
    unknowns = [dist for dist, info in iteritems(drecs) if not info.get('url')]
    notfound = []
    if unknowns:
        index_args = index_args or {}
        index = get_index(**index_args)
        r = Resolve(index, sort=True)
        for dist in unknowns:
            name = dist.dist_name
            fn = dist.to_filename()
            fkeys = [d for d in r.index.keys() if r.index[d]['fn'] == fn]
            if fkeys:
                del drecs[dist]
                dist_str = sorted(fkeys, key=r.version_key, reverse=True)[0]
                drecs[Dist(dist_str)] = r.index[dist_str]
            else:
                notfound.append(fn)
    if notfound:
        what = "Package%s " % ('' if len(notfound) == 1 else 's')
        notfound = '\n'.join(' - ' + fn for fn in notfound)
        msg = '%s missing in current %s channels:%s' % (what, context.subdir, notfound)
        raise CondaRuntimeError(msg)

    # Assemble the URL and channel list
    urls = {}
    for dist, info in iteritems(drecs):
        fkey = dist
        if fkey not in index:
            info['not_fetched'] = True
            index[fkey] = info
            r = None
        urls[dist] = info['url']

    if r is None:
        r = Resolve(index)
    dists = r.dependency_sort({d.quad[0]: d for d in urls.keys()})
    urls = [urls[d] for d in dists]

    if verbose:
        print('Packages: %d' % len(dists))
        print('Files: %d' % len(untracked_files))

    for f in untracked_files:
        src = join(prefix1, f)
        dst = join(prefix2, f)
        dst_dir = dirname(dst)
        if islink(dst_dir) or isfile(dst_dir):
            rm_rf(dst_dir)
        if not isdir(dst_dir):
            os.makedirs(dst_dir)
        if islink(src):
            os.symlink(os.readlink(src), dst)
            continue

        try:
            with open(src, 'rb') as fi:
                data = fi.read()
        except IOError:
            continue

        try:
            s = data.decode('utf-8')
            s = s.replace(prefix1, prefix2)
            data = s.encode('utf-8')
        except UnicodeDecodeError:  # data is binary
            pass

        with open(dst, 'wb') as fo:
            fo.write(data)
        shutil.copystat(src, dst)

    actions = explicit(urls, prefix2, verbose=not quiet, index=index,
                       force_extract=False, index_args=index_args)
    return actions, untracked_files


def make_icon_url(info):
    if info.get('channel') and info.get('icon'):
        base_url = dirname(info['channel'])
        icon_fn = info['icon']
        # icon_cache_path = join(pkgs_dir, 'cache', icon_fn)
        # if isfile(icon_cache_path):
        #    return url_path(icon_cache_path)
        return '%s/icons/%s' % (base_url, icon_fn)
    return ''


def list_prefixes():
    # Lists all the prefixes that conda knows about.
    for envs_dir in context.envs_dirs:
        if not isdir(envs_dir):
            continue
        for dn in sorted(os.listdir(envs_dir)):
            if dn.startswith('.'):
                continue
            prefix = join(envs_dir, dn)
            if isdir(prefix):
                prefix = join(envs_dir, dn)
                yield prefix

    yield context.root_dir<|MERGE_RESOLUTION|>--- conflicted
+++ resolved
@@ -155,13 +155,9 @@
                 with open(index_json, 'w'):
                     pass
             if context.always_copy:
-<<<<<<< HEAD
-                lt = LINK_COPY
+                lt = LinkType.copy
             elif context.always_softlink:
-                lt = LINK_SOFT
-=======
-                lt = LinkType.copy
->>>>>>> a26b1eff
+                lt = LinkType.soft_link
             elif try_hard_link(fetched_dir, prefix, dist):
                 lt = LinkType.hard_link
             elif context.allow_softlinks and not on_win:
