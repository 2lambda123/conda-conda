### Enhancements

* Ability to set a default conda environment at launch by introducing a new configuration variable (see documentation for more details)

### Bug fixes

* <news item>

### Deprecations

* <news item>

### Docs

<<<<<<< HEAD
* Updated `docs/source/user-guide/configuration/use-condarc.rst` to reflect this change.
=======
* Updated `docs/user-guide/configuration/use-condarc.rst` to describe the usage of a new configuration variable `default_start_environment`
>>>>>>> 9ee5849c

### Other

* <news item><|MERGE_RESOLUTION|>--- conflicted
+++ resolved
@@ -12,11 +12,7 @@
 
 ### Docs
 
-<<<<<<< HEAD
-* Updated `docs/source/user-guide/configuration/use-condarc.rst` to reflect this change.
-=======
 * Updated `docs/user-guide/configuration/use-condarc.rst` to describe the usage of a new configuration variable `default_start_environment`
->>>>>>> 9ee5849c
 
 ### Other
 
