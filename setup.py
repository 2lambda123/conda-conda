--- conflicted
+++ resolved
@@ -37,12 +37,8 @@
     "pycosat >=0.6.3",
     "requests >=2.20.1",
     "ruamel.yaml >=0.11.14",
-<<<<<<< HEAD
     "menuinst >=2",
-=======
-    "menuinst ; platform_system=='Windows'",
     "tqdm >=4",
->>>>>>> b10fcfdd
 ]
 
 def package_files(*root_directories):
