# -*- coding: utf-8 -*-
from __future__ import absolute_import, division, print_function, unicode_literals

from conda.base.context import context
from conda.common.url import join_url, path_to_url
from conda.models.dist import Dist
from logging import getLogger
from unittest import TestCase

log = getLogger(__name__)


class DistTests(TestCase):

    def test_dist(self):
        d = Dist.from_string("spyder-app-2.3.8-py27_0.tar.bz2")
        assert d.channel == 'defaults'
        assert d.quad[0] == "spyder-app"
        assert d.quad[1] == "2.3.8"
        assert d.quad[2] == "py27_0"
        assert d.build_number == 0
        assert d.dist_name == "spyder-app-2.3.8-py27_0"

        assert d == Dist.from_string("spyder-app-2.3.8-py27_0")
        assert d != Dist.from_string("spyder-app-2.3.8-py27_1.tar.bz2")

        d2 = Dist("spyder-app-2.3.8-py27_0.tar.bz2")
        assert d == d2

        d3 = Dist(d2)
        assert d3 is d2

    def test_with_feature_depends(self):
        d = Dist.from_string("spyder-app-2.3.8-py27_0[mkl]")
        assert d.with_features_depends == "mkl"

        d = Dist("mkl@")
        assert d.channel == "@"
        assert d.quad[0] == "mkl@"
        assert d.quad[1] == ""
        assert d.quad[2] == ""
        assert d.with_features_depends is None
        assert d.is_feature_package

    def test_channel(self):
        d = Dist.from_string("conda-forge::spyder-app-2.3.8-py27_0.tar.bz2")
        assert d.channel == 'conda-forge'
        assert d.quad[0] == "spyder-app"
        assert d.dist_name == "spyder-app-2.3.8-py27_0"

        d = Dist.from_string("s3://some/bucket/name::spyder-app-2.3.8-py27_0.tar.bz2")
        assert d.channel == 's3://some/bucket/name'
        assert d.quad[0] == "spyder-app"
        assert d.dist_name == "spyder-app-2.3.8-py27_0"
<<<<<<< HEAD
        # assert d.to_url() == join_url("s3://some/bucket/name", context.subdir,
        #                               "spyder-app-2.3.8-py27_0.tar.bz2")
=======
>>>>>>> ece02215


class UrlDistTests(TestCase):

    def test_dist_with_channel_url(self):
        # standard named channel
        url = "https://repo.continuum.io/pkgs/free/win-64/spyder-app-2.3.8-py27_0.tar.bz2"
        d = Dist(url)
        assert d.channel == 'defaults'
        assert d.name == 'spyder-app'
        assert d.version == '2.3.8'
        assert d.build_string == 'py27_0'

<<<<<<< HEAD
        # assert d.to_url() == url
        # assert d.is_channel is True

=======
>>>>>>> ece02215
        # standard url channel
        url = "https://not.real.continuum.io/pkgs/free/win-64/spyder-app-2.3.8-py27_0.tar.bz2"
        d = Dist(url)
        assert d.channel == 'defaults'  # because pkgs/free is in defaults
        assert d.name == 'spyder-app'
        assert d.version == '2.3.8'
        assert d.build_string == 'py27_0'

<<<<<<< HEAD
        # assert d.to_url() == url
        # assert d.is_channel is True

=======
>>>>>>> ece02215
        # another standard url channel
        url = "https://not.real.continuum.io/not/free/win-64/spyder-app-2.3.8-py27_0.tar.bz2"
        d = Dist(url)
        assert d.channel == 'https://not.real.continuum.io/not/free'
        assert d.name == 'spyder-app'
        assert d.version == '2.3.8'
        assert d.build_string == 'py27_0'

<<<<<<< HEAD
        # assert d.to_url() == url
        # assert d.is_channel is True

=======
>>>>>>> ece02215
        # local file url that is a named channel
        url = path_to_url(join_url(context.croot, 'osx-64', 'bcrypt-3.1.1-py35_2.tar.bz2'))
        d = Dist(url)
        assert d.channel == 'local'
        assert d.name == 'bcrypt'
        assert d.version == '3.1.1'
        assert d.build_string == 'py35_2'

<<<<<<< HEAD
        # assert d.to_url() == url
        # assert d.is_channel is True

=======
>>>>>>> ece02215
        # local file url that is not a named channel
        url = join_url('file:///some/location/on/disk', 'osx-64', 'bcrypt-3.1.1-py35_2.tar.bz2')
        d = Dist(url)
        assert d.channel == 'file:///some/location/on/disk'
        assert d.name == 'bcrypt'
        assert d.version == '3.1.1'
        assert d.build_string == 'py35_2'

<<<<<<< HEAD
        # assert d.to_url() == url
        # assert d.is_channel is True

=======
>>>>>>> ece02215
    def test_dist_with_non_channel_url(self):
        # contrived url
        url = "https://repo.continuum.io/pkgs/free/cffi-1.9.1-py34_0.tar.bz2"
        d = Dist(url)
        assert d.channel == '<unknown>'
        assert d.name == 'cffi'
        assert d.version == '1.9.1'
        assert d.build_string == 'py34_0'

<<<<<<< HEAD
        # assert d.to_url() == url
        # assert d.is_channel is False

=======
>>>>>>> ece02215
        # file url that is not a channel
        url = path_to_url(join_url(context.croot, 'cffi-1.9.1-py34_0.tar.bz2'))
        d = Dist(url)
        assert d.channel == '<unknown>'
        assert d.name == 'cffi'
        assert d.version == '1.9.1'
        assert d.build_string == 'py34_0'

<<<<<<< HEAD
        # assert d.to_url() == url
        # assert d.is_channel is False

=======
>>>>>>> ece02215
        # file url that is a package cache
        # TODO: maybe this should look up the channel in urls.txt?  or maybe that's too coupled?
        url = join_url(path_to_url(context.pkgs_dirs[0]), 'cffi-1.9.1-py34_0.tar.bz2')
        d = Dist(url)
        assert d.channel == '<unknown>'
        assert d.name == 'cffi'
        assert d.version == '1.9.1'
<<<<<<< HEAD
        assert d.build_string == 'py34_0'

        # assert d.to_url() == url
        # assert d.is_channel is False
=======
        assert d.build_string == 'py34_0'
>>>>>>> ece02215
<|MERGE_RESOLUTION|>--- conflicted
+++ resolved
@@ -52,11 +52,6 @@
         assert d.channel == 's3://some/bucket/name'
         assert d.quad[0] == "spyder-app"
         assert d.dist_name == "spyder-app-2.3.8-py27_0"
-<<<<<<< HEAD
-        # assert d.to_url() == join_url("s3://some/bucket/name", context.subdir,
-        #                               "spyder-app-2.3.8-py27_0.tar.bz2")
-=======
->>>>>>> ece02215
 
 
 class UrlDistTests(TestCase):
@@ -70,12 +65,6 @@
         assert d.version == '2.3.8'
         assert d.build_string == 'py27_0'
 
-<<<<<<< HEAD
-        # assert d.to_url() == url
-        # assert d.is_channel is True
-
-=======
->>>>>>> ece02215
         # standard url channel
         url = "https://not.real.continuum.io/pkgs/free/win-64/spyder-app-2.3.8-py27_0.tar.bz2"
         d = Dist(url)
@@ -84,12 +73,6 @@
         assert d.version == '2.3.8'
         assert d.build_string == 'py27_0'
 
-<<<<<<< HEAD
-        # assert d.to_url() == url
-        # assert d.is_channel is True
-
-=======
->>>>>>> ece02215
         # another standard url channel
         url = "https://not.real.continuum.io/not/free/win-64/spyder-app-2.3.8-py27_0.tar.bz2"
         d = Dist(url)
@@ -98,12 +81,6 @@
         assert d.version == '2.3.8'
         assert d.build_string == 'py27_0'
 
-<<<<<<< HEAD
-        # assert d.to_url() == url
-        # assert d.is_channel is True
-
-=======
->>>>>>> ece02215
         # local file url that is a named channel
         url = path_to_url(join_url(context.croot, 'osx-64', 'bcrypt-3.1.1-py35_2.tar.bz2'))
         d = Dist(url)
@@ -112,12 +89,6 @@
         assert d.version == '3.1.1'
         assert d.build_string == 'py35_2'
 
-<<<<<<< HEAD
-        # assert d.to_url() == url
-        # assert d.is_channel is True
-
-=======
->>>>>>> ece02215
         # local file url that is not a named channel
         url = join_url('file:///some/location/on/disk', 'osx-64', 'bcrypt-3.1.1-py35_2.tar.bz2')
         d = Dist(url)
@@ -126,12 +97,6 @@
         assert d.version == '3.1.1'
         assert d.build_string == 'py35_2'
 
-<<<<<<< HEAD
-        # assert d.to_url() == url
-        # assert d.is_channel is True
-
-=======
->>>>>>> ece02215
     def test_dist_with_non_channel_url(self):
         # contrived url
         url = "https://repo.continuum.io/pkgs/free/cffi-1.9.1-py34_0.tar.bz2"
@@ -141,12 +106,6 @@
         assert d.version == '1.9.1'
         assert d.build_string == 'py34_0'
 
-<<<<<<< HEAD
-        # assert d.to_url() == url
-        # assert d.is_channel is False
-
-=======
->>>>>>> ece02215
         # file url that is not a channel
         url = path_to_url(join_url(context.croot, 'cffi-1.9.1-py34_0.tar.bz2'))
         d = Dist(url)
@@ -155,12 +114,6 @@
         assert d.version == '1.9.1'
         assert d.build_string == 'py34_0'
 
-<<<<<<< HEAD
-        # assert d.to_url() == url
-        # assert d.is_channel is False
-
-=======
->>>>>>> ece02215
         # file url that is a package cache
         # TODO: maybe this should look up the channel in urls.txt?  or maybe that's too coupled?
         url = join_url(path_to_url(context.pkgs_dirs[0]), 'cffi-1.9.1-py34_0.tar.bz2')
@@ -168,11 +121,4 @@
         assert d.channel == '<unknown>'
         assert d.name == 'cffi'
         assert d.version == '1.9.1'
-<<<<<<< HEAD
-        assert d.build_string == 'py34_0'
-
-        # assert d.to_url() == url
-        # assert d.is_channel is False
-=======
-        assert d.build_string == 'py34_0'
->>>>>>> ece02215
+        assert d.build_string == 'py34_0'