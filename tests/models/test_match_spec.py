--- conflicted
+++ resolved
@@ -3,20 +3,16 @@
 
 from unittest import TestCase
 
-from conda.common.compat import on_win
 import pytest
 
 from conda import text_type
 from conda.base.context import context
 from conda.cli.common import arg2spec, spec_from_line
+from conda.common.compat import on_win
 from conda.exceptions import CondaValueError
 from conda.models.channel import Channel
 from conda.models.dist import Dist
-<<<<<<< HEAD
 from conda.models.index_record import IndexRecord, PackageRecord, PackageRef
-=======
-from conda.models.index_record import IndexRecord
->>>>>>> cdaca602
 from conda.models.match_spec import ChannelMatch, MatchSpec, _parse_spec_str
 from conda.models.version import VersionSpec
 
@@ -221,7 +217,6 @@
         url = "https://conda.anaconda.org/conda-canary/linux-64/conda-4.3.21.post699+1dab973-py36h4a561cd_0.tar.bz2"
         assert m(url) == "conda-canary/linux-64::conda==4.3.21.post699+1dab973=py36h4a561cd_0"
         assert m("conda-canary/linux-64::conda==4.3.21.post699+1dab973=py36h4a561cd_0") == "conda-canary/linux-64::conda==4.3.21.post699+1dab973=py36h4a561cd_0"
-<<<<<<< HEAD
 
         url = "https://conda.anaconda.org/conda-canary/conda-4.3.21.post699+1dab973-py36h4a561cd_0.tar.bz2"
         assert m(url) == "*[url=%s]" % url
@@ -246,9 +241,6 @@
         assert m(url) == "*[url='%s']" % url
         # url = '*[url="file:///var/folders/cp/7r2s_s593j7_cpdtxxsmct880000gp/T/edfc ñçêáôß/flask-0.10.1-py35_2.tar.bz2"]'
 
-=======
->>>>>>> cdaca602
-
     def test_exact_values(self):
         assert MatchSpec("*").get_exact_value('name') is None
         assert MatchSpec("numpy").get_exact_value('name') == 'numpy'
@@ -321,11 +313,7 @@
         assert p.match(Dist(channel='defaults', dist_name='python-3.5.1-0', name='python',
                             version='3.5.1', build_string='0', build_number=0, base_url=None,
                             platform=None))
-<<<<<<< HEAD
         assert p.match(PackageRecord(name='python', version='3.5.1', build='0', build_number=0,
-=======
-        assert p.match(IndexRecord(name='python', version='3.5.1', build='0', build_number=0,
->>>>>>> cdaca602
                                      depends=('openssl 1.0.2*', 'readline 6.2*', 'sqlite',
                                                'tk 8.5*', 'xz 5.0.5', 'zlib 1.2*', 'pip'),
                                      channel=Channel(scheme='https', auth=None,
