--- conflicted
+++ resolved
@@ -72,15 +72,6 @@
 from conda.models.channel import Channel
 from conda.models.match_spec import MatchSpec
 from conda.resolve import Resolve
-<<<<<<< HEAD
-from conda.testing import (
-    CondaCLIFixture,
-    PathFactoryFixture,
-    TmpChannelFixture,
-    TmpEnvFixture,
-)
-=======
->>>>>>> 0f8fb581
 from conda.testing.integration import (
     BIN_DIRECTORY,
     PYTHON_BINARY,
@@ -96,7 +87,12 @@
     from pytest import CaptureFixture, FixtureRequest, MonkeyPatch
     from pytest_mock import MockerFixture
 
-    from conda.testing import CondaCLIFixture, PathFactoryFixture, TmpEnvFixture
+    from conda.testing import (
+        CondaCLIFixture,
+        PathFactoryFixture,
+        TmpChannelFixture,
+        TmpEnvFixture,
+    )
 
 log = getLogger(__name__)
 stderr_log_level(TEST_LOG_LEVEL, "conda")
