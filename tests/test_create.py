# -*- coding: utf-8 -*-
from __future__ import absolute_import, division, print_function

import bz2
import json
import os
import pytest
import sys
from contextlib import contextmanager
from datetime import datetime
from glob import glob
from json import loads as json_loads
from logging import getLogger, Handler, DEBUG
from os.path import exists, isdir, isfile, join, relpath, basename, islink
from requests import Session
from requests.adapters import BaseAdapter
from shlex import split
from shutil import rmtree, copyfile
from subprocess import check_call
from tempfile import gettempdir
from unittest import TestCase
from uuid import uuid4

from conda.base.context import context, reset_context, bits
from conda.cli import conda_argparse
from conda.cli.main_config import configure_parser as config_configure_parser
from conda.cli.main_create import configure_parser as create_configure_parser
from conda.cli.main_install import configure_parser as install_configure_parser
from conda.cli.main_list import configure_parser as list_configure_parser
from conda.cli.main_remove import configure_parser as remove_configure_parser
from conda.cli.main_search import configure_parser as search_configure_parser
from conda.cli.main_update import configure_parser as update_configure_parser
from conda.common.io import stderr_log_level, disable_logger
from conda.compat import itervalues
from conda.connection import LocalFSAdapter
from conda.exceptions import CondaError
from conda.install import linked as install_linked, linked_data_, dist2dirname
from conda.install import on_win, linked_data
from conda.common.url import path_to_url
from tests.helpers import captured

log = getLogger(__name__)
PYTHON_BINARY = 'python.exe' if on_win else 'bin/python'
BIN_DIRECTORY = 'Scripts' if on_win else 'bin'


def escape_for_winpath(p):
    return p.replace('\\', '\\\\')


def make_temp_prefix(name=None):
    tempdir = gettempdir()
    dirname = str(uuid4())[:8] if name is None else name
    prefix = join(tempdir, dirname)
    os.makedirs(prefix)
    assert isdir(prefix)
    return prefix


class Commands:
    CONFIG = "config"
    CREATE = "create"
    INSTALL = "install"
    LIST = "list"
    REMOVE = "remove"
    SEARCH = "search"
    UPDATE = "update"


parser_config = {
    Commands.CONFIG: config_configure_parser,
    Commands.CREATE: create_configure_parser,
    Commands.INSTALL: install_configure_parser,
    Commands.LIST: list_configure_parser,
    Commands.REMOVE: remove_configure_parser,
    Commands.SEARCH: search_configure_parser,
    Commands.UPDATE: update_configure_parser,
}


def run_command(command, prefix, *arguments):
    p = conda_argparse.ArgumentParser()
    sub_parsers = p.add_subparsers(metavar='command', dest='cmd')
    parser_config[command](sub_parsers)

    prefix = escape_for_winpath(prefix)
    arguments = list(map(escape_for_winpath, arguments))
    if command is Commands.CONFIG:
        command_line = "{0} --file {1} {2}".format(command, join(prefix, 'condarc'), " ".join(arguments))
    elif command is Commands.SEARCH:
        command_line = "{0} {1}".format(command, " ".join(arguments))
    elif command is Commands.LIST:
        command_line = "{0} -p {1} {2}".format(command, prefix, " ".join(arguments))
    else:  # CREATE, INSTALL, REMOVE, UPDATE
        command_line = "{0} -y -q -p {1} {2}".format(command, prefix, " ".join(arguments))

    args = p.parse_args(split(command_line))
    with captured(disallow_stderr=False) as c:
        args.func(args, p)
    print(c.stdout)
    print(c.stderr, file=sys.stderr)
    if command is Commands.CONFIG:
        reload_config(prefix)
    return c.stdout, c.stderr


@contextmanager
def make_temp_env(*packages):
    prefix = make_temp_prefix()
<<<<<<< HEAD
    try:
        # try to clear any config that's been set by other tests
        if packages:
            reset_context([join(prefix, 'condarc')])
            run_command(Commands.CREATE, prefix, *packages)
        yield prefix
    finally:
        rmtree(prefix, ignore_errors=True)
=======
    with stderr_log_level(DEBUG, 'conda'), stderr_log_level(DEBUG, 'requests'):
        with disable_logger('fetch'), disable_logger('dotupdate'):
            try:
                # try to clear any config that's been set by other tests
                config.load_condarc(join(prefix, 'condarc'))
                run_command(Commands.CREATE, prefix, *packages)
                yield prefix
            finally:
                rmtree(prefix, ignore_errors=True)
>>>>>>> 837c6d44


def reload_config(prefix):
    prefix_condarc = join(prefix, 'condarc')
    reset_context([prefix_condarc])


class EnforceUnusedAdapter(BaseAdapter):

    def send(self, request, *args, **kwargs):
        raise RuntimeError("EnforceUnusedAdapter called with url {0}".format(request.url))


class OfflineCondaSession(Session):

    timeout = None

    def __init__(self, *args, **kwargs):
        super(OfflineCondaSession, self).__init__()
        unused_adapter = EnforceUnusedAdapter()
        self.mount("http://", unused_adapter)
        self.mount("https://", unused_adapter)
        self.mount("ftp://", unused_adapter)
        self.mount("s3://", unused_adapter)

        # Enable file:// urls
        self.mount("file://", LocalFSAdapter())


@contextmanager
def enforce_offline():
    class NadaCondaSession(object):
        def __init__(self, *args, **kwargs):
            pass
    import conda.connection
    saved_conda_session = conda.connection.CondaSession
    try:
        conda.connection.CondaSession = OfflineCondaSession
        yield
    finally:
        conda.connection.CondaSession = saved_conda_session


def package_is_installed(prefix, package, exact=False):
    packages = list(install_linked(prefix))
    if '::' not in package:
        packages = list(map(dist2dirname, packages))
    if exact:
        return package in packages
    return any(p.startswith(package) for p in packages)


def assert_package_is_installed(prefix, package, exact=False):
    if not package_is_installed(prefix, package, exact):
        print(list(install_linked(prefix)))
        raise AssertionError("package {0} is not in prefix".format(package))


def get_conda_list_tuple(prefix, package_name):
    stdout, stderr = run_command(Commands.LIST, prefix)
    stdout_lines = stdout.split('\n')
    package_line = next((line for line in stdout_lines
                         if line.lower().startswith(package_name + " ")), None)
    return package_line.split()


class IntegrationTests(TestCase):

    @pytest.mark.timeout(900)
    def test_create_install_update_remove(self):
        with make_temp_env("python=3") as prefix:
            assert exists(join(prefix, PYTHON_BINARY))
            assert_package_is_installed(prefix, 'python-3')

            run_command(Commands.INSTALL, prefix, 'flask=0.10')
            assert_package_is_installed(prefix, 'flask-0.10.1')

            # Test force reinstall
            run_command(Commands.INSTALL, prefix, '--force', 'flask=0.10')
            assert_package_is_installed(prefix, 'flask-0.10.1')

            run_command(Commands.UPDATE, prefix, 'flask')
            assert not package_is_installed(prefix, 'flask-0.10.1')
            assert_package_is_installed(prefix, 'flask')

            run_command(Commands.REMOVE, prefix, 'flask')
            assert not package_is_installed(prefix, 'flask-0.')
            assert_package_is_installed(prefix, 'python-3')

            run_command(Commands.INSTALL, prefix, '--revision 0')
            assert not package_is_installed(prefix, 'flask')
            assert_package_is_installed(prefix, 'python-3')

            self.assertRaises(CondaError, run_command, Commands.INSTALL, prefix, 'conda')
            assert not package_is_installed(prefix, 'conda')

            self.assertRaises(CondaError, run_command, Commands.INSTALL, prefix, 'constructor=1.0')
            assert not package_is_installed(prefix, 'constructor')

    @pytest.mark.timeout(300)
    def test_create_empty_env(self):
        with make_temp_env() as prefix:
            assert exists(join(prefix, BIN_DIRECTORY))
            assert exists(join(prefix, 'conda-meta/history'))

            list_output = run_command(Commands.LIST, prefix)
            stdout = list_output[0]
            stderr = list_output[1]
            expected_output = """# packages in environment at %s:
#

""" % prefix
            self.assertEqual(stdout, expected_output)
            self.assertEqual(stderr, '')

            revision_output = run_command(Commands.LIST, prefix, '--revisions')
            stdout = revision_output[0]
            stderr = revision_output[1]
            self.assertEquals(stderr, '')
            self.assertIsInstance(stdout, str)

    @pytest.mark.timeout(300)
    def test_list_with_pip_egg(self):
        with make_temp_env("python=3 pip") as prefix:
            check_call(PYTHON_BINARY + " -m pip install --egg --no-binary flask flask==0.10.1",
                       cwd=prefix, shell=True)
            stdout, stderr = run_command(Commands.LIST, prefix)
            stdout_lines = stdout.split('\n')
            assert any(line.endswith("<pip>") for line in stdout_lines
                       if line.lower().startswith("flask"))

    @pytest.mark.timeout(300)
    def test_list_with_pip_wheel(self):
        with make_temp_env("python=3 pip") as prefix:
            check_call(PYTHON_BINARY + " -m pip install flask==0.10.1",
                       cwd=prefix, shell=True)
            stdout, stderr = run_command(Commands.LIST, prefix)
            stdout_lines = stdout.split('\n')
            assert any(line.endswith("<pip>") for line in stdout_lines
                       if line.lower().startswith("flask"))

    @pytest.mark.timeout(300)
    def test_tarball_install_and_bad_metadata(self):
        with make_temp_env("python flask=0.10.1") as prefix:
            assert_package_is_installed(prefix, 'flask-0.10.1')
            flask_data = [p for p in itervalues(linked_data(prefix)) if p['name'] == 'flask'][0]
            run_command(Commands.REMOVE, prefix, 'flask')
            assert not package_is_installed(prefix, 'flask-0.10.1')
            assert_package_is_installed(prefix, 'python')

            flask_fname = flask_data['fn']
            tar_old_path = join(context.pkgs_dirs[0], flask_fname)

            # regression test for #2886 (part 1 of 2)
            # install tarball from package cache, default channel
            run_command(Commands.INSTALL, prefix, tar_old_path)
            assert_package_is_installed(prefix, 'flask-0.')

            # regression test for #2626
            # install tarball with full path, outside channel
            tar_new_path = join(prefix, flask_fname)
            copyfile(tar_old_path, tar_new_path)
            run_command(Commands.INSTALL, prefix, tar_new_path)
            assert_package_is_installed(prefix, 'flask-0')

            # regression test for #2626
            # install tarball with relative path, outside channel
            run_command(Commands.REMOVE, prefix, 'flask')
            assert not package_is_installed(prefix, 'flask-0.10.1')
            tar_new_path = relpath(tar_new_path)
            run_command(Commands.INSTALL, prefix, tar_new_path)
            assert_package_is_installed(prefix, 'flask-0.')

            # Regression test for 2812
            # install from local channel
            for field in ('url', 'channel', 'schannel'):
                del flask_data[field]
            repodata = {'info': {}, 'packages':{flask_fname: flask_data}}
            with make_temp_env() as channel:
                subchan = join(channel, context.subdir)
                channel = path_to_url(channel)
                os.makedirs(subchan)
                tar_new_path = join(subchan, flask_fname)
                copyfile(tar_old_path, tar_new_path)
                with bz2.BZ2File(join(subchan, 'repodata.json.bz2'), 'w') as f:
                    f.write(json.dumps(repodata).encode('utf-8'))
                run_command(Commands.INSTALL, prefix, '-c', channel, 'flask')
                assert_package_is_installed(prefix, channel + '::' + 'flask-')

                run_command(Commands.REMOVE, prefix, 'flask')
                assert not package_is_installed(prefix, 'flask-0')

                # Regression test for 2970
                # install from build channel as a tarball
                conda_bld = join(sys.prefix, 'conda-bld')
                conda_bld_sub = join(conda_bld, context.subdir)

                tar_bld_path = join(conda_bld_sub, flask_fname)
                if os.path.exists(conda_bld):
                    try:
                        os.rename(tar_new_path, tar_bld_path)
                    except OSError:
                        pass
                else:
                    os.makedirs(conda_bld)
                    os.rename(subchan, conda_bld_sub)
                run_command(Commands.INSTALL, prefix, tar_bld_path)
                assert_package_is_installed(prefix, 'flask-')

            # regression test for #2886 (part 2 of 2)
            # install tarball from package cache, local channel
            run_command(Commands.REMOVE, prefix, 'flask')
            assert not package_is_installed(prefix, 'flask-0')
            run_command(Commands.INSTALL, prefix, tar_old_path)
            # The last install was from the `local::` channel
            assert_package_is_installed(prefix, 'flask-')

            # regression test for #2599
            linked_data_.clear()
            flask_metadata = glob(join(prefix, 'conda-meta', flask_fname[:-8] + '.json'))[-1]
            bad_metadata = join(prefix, 'conda-meta', 'flask.json')
            copyfile(flask_metadata, bad_metadata)
            assert not package_is_installed(prefix, 'flask', exact=True)
            assert_package_is_installed(prefix, 'flask-0.')

    @pytest.mark.timeout(600)
    def test_install_python2_and_env_symlinks(self):
        with make_temp_env("python=2") as prefix:
            assert exists(join(prefix, PYTHON_BINARY))
            assert_package_is_installed(prefix, 'python-2')

            # test symlinks created with env
            print(os.listdir(join(prefix, BIN_DIRECTORY)))
            if on_win:
                assert isfile(join(prefix, BIN_DIRECTORY, 'activate'))
                assert isfile(join(prefix, BIN_DIRECTORY, 'deactivate'))
                assert isfile(join(prefix, BIN_DIRECTORY, 'conda'))
                assert isfile(join(prefix, BIN_DIRECTORY, 'activate.bat'))
                assert isfile(join(prefix, BIN_DIRECTORY, 'deactivate.bat'))
                assert isfile(join(prefix, BIN_DIRECTORY, 'conda.bat'))
            else:
                assert islink(join(prefix, BIN_DIRECTORY, 'activate'))
                assert islink(join(prefix, BIN_DIRECTORY, 'deactivate'))
                assert islink(join(prefix, BIN_DIRECTORY, 'conda'))

    @pytest.mark.timeout(300)
    def test_remove_all(self):
        with make_temp_env("python=2") as prefix:
            assert exists(join(prefix, PYTHON_BINARY))
            assert_package_is_installed(prefix, 'python-2')

            run_command(Commands.REMOVE, prefix, '--all')
            assert not exists(prefix)

    @pytest.mark.skipif(on_win and bits == 32, reason="no 32-bit windows python on conda-forge")
    @pytest.mark.xfail(reason="pending resolution of #2926")
    @pytest.mark.timeout(600)
    def ash_c_usage_replacing_python(self):
        # Regression test for #2606
        with make_temp_env("-c conda-forge python=3.5") as prefix:
            assert exists(join(prefix, PYTHON_BINARY))
            run_command(Commands.INSTALL, prefix, "decorator")
            assert_package_is_installed(prefix, 'conda-forge::python-3.5')

            with make_temp_env("--clone", prefix) as clone_prefix:
                assert_package_is_installed(clone_prefix, 'conda-forge::python-3.5')
                assert_package_is_installed(clone_prefix, "decorator")

            # Regression test for 2645
            fn = glob(join(prefix, 'conda-meta', 'python-3.5*.json'))[-1]
            with open(fn) as f:
                data = json.load(f)
            for field in ('url', 'channel', 'schannel'):
                if field in data:
                    del data[field]
            with open(fn, 'w') as f:
                json.dump(data, f)
            linked_data_.clear()

            with make_temp_env("-c conda-forge --clone", prefix) as clone_prefix:
                assert_package_is_installed(clone_prefix, 'python-3.5')
                assert_package_is_installed(clone_prefix, 'decorator')

    @pytest.mark.timeout(600)
    def test_python2_pandas(self):
        with make_temp_env("python=2 pandas") as prefix:
            assert exists(join(prefix, PYTHON_BINARY))
            assert_package_is_installed(prefix, 'numpy')

    @pytest.mark.skipif(on_win, reason="mkl package not available on Windows")
    @pytest.mark.timeout(300)
    def test_install_features(self):
        with make_temp_env("python=2 numpy") as prefix:
            numpy_details = get_conda_list_tuple(prefix, "numpy")
            assert len(numpy_details) == 3 or 'nomkl' not in numpy_details[3]

            run_command(Commands.INSTALL, prefix, "nomkl")
            numpy_details = get_conda_list_tuple(prefix, "numpy")
            assert len(numpy_details) == 4 and 'nomkl' in numpy_details[3]

    @pytest.mark.timeout(300)
    def test_clone_offline(self):
        with make_temp_env("python flask=0.10.1") as prefix:
            assert_package_is_installed(prefix, 'flask-0.10.1')
            assert_package_is_installed(prefix, 'python')

            with enforce_offline():
                with make_temp_env("--clone", prefix, "--offline") as clone_prefix:
                    assert_package_is_installed(clone_prefix, 'flask-0.10.1')
                    assert_package_is_installed(clone_prefix, 'python')

    @pytest.mark.xfail(datetime.now() < datetime(2016, 8, 1), reason="configs are borked")
    @pytest.mark.skipif(on_win, reason="r packages aren't prime-time on windows just yet")
    @pytest.mark.timeout(600)
    def test_clone_offline_multichannel_with_untracked(self):
        with make_temp_env("python") as prefix:
            assert_package_is_installed(prefix, 'python')
            assert 'r' not in context.channels

            # assert conda search cannot find rpy2
            stdout, stderr = run_command(Commands.SEARCH, prefix, "rpy2", "--json")
            json_obj = json_loads(stdout.replace("Fetching package metadata ...", "").strip())
            assert bool(json_obj) is False

            # add r channel
            run_command(Commands.CONFIG, prefix, "--add channels r")
            stdout, stderr = run_command(Commands.CONFIG, prefix, "--get", "--json")
            json_obj = json_loads(stdout)
            assert json_obj['rc_path'] == join(prefix, 'condarc')
            assert json_obj['get']['channels']

            # assert conda search can now find rpy2
            stdout, stderr = run_command(Commands.SEARCH, prefix, "rpy2", "--json")
            json_obj = json_loads(stdout.replace("Fetching package metadata ...", "").strip())
            assert len(json_obj['rpy2']) > 1

            run_command(Commands.INSTALL, prefix, "rpy2")
            assert_package_is_installed(prefix, 'rpy2')
            run_command(Commands.LIST, prefix)

            with enforce_offline():
                with make_temp_env("--clone", prefix, "--offline") as clone_prefix:
                    assert_package_is_installed(clone_prefix, 'python')
                    assert_package_is_installed(clone_prefix, 'rpy2')
                    assert isfile(join(clone_prefix, 'condarc'))  # untracked file

    @pytest.mark.skipif(not on_win, reason="shortcuts only relevant on Windows")
    def test_shortcut_in_underscore_env_shows_message(self):
        prefix = make_temp_prefix("_" + str(uuid4())[:7])
        try:

            stdout, stderr = run_command(Commands.CREATE, prefix, "console_shortcut")
            assert ("Environment name starts with underscore '_'.  "
                    "Skipping menu installation." in stderr)
        finally:
            rmtree(prefix, ignore_errors=True)

    @pytest.mark.skipif(not on_win, reason="shortcuts only relevant on Windows")
    def test_shortcut_not_attempted_with_no_shortcuts_arg(self):
        prefix = make_temp_prefix("_" + str(uuid4())[:7])
        try:
            reload_config(prefix)
            stdout, stderr = run_command(Commands.CREATE, prefix, "console_shortcut",
                                         "--no-shortcuts")
            # This test is sufficient, because it effectively verifies that the code
            #  path was not visited.
            assert ("Environment name starts with underscore '_'.  Skipping menu installation."
                    not in stderr)
        finally:
            rmtree(prefix, ignore_errors=True)

    @pytest.mark.skipif(not on_win, reason="shortcuts only relevant on Windows")
    def test_shortcut_creation_installs_shortcut(self):
        from menuinst.win32 import dirs as win_locations
        user_mode = 'user' if exists(join(sys.prefix, u'.nonadmin')) else 'system'
        shortcut_dir = win_locations[user_mode]["start"]
        shortcut_dir = join(shortcut_dir, "Anaconda{0} ({1}-bit)"
                                          "".format(sys.version_info.major, config.bits))

        prefix = make_temp_prefix(str(uuid4())[:7])
        shortcut_file = join(shortcut_dir, "Anaconda Prompt ({0}).lnk".format(basename(prefix)))
        try:
            reload_config(prefix)
            run_command(Commands.CREATE, prefix, "console_shortcut")
            assert package_is_installed(prefix, 'console_shortcut')
            assert isfile(shortcut_file), ("Shortcut not found in menu dir. "
                                           "Contents of dir:\n"
                                           "{0}".format(os.listdir(shortcut_dir)))

            # make sure that cleanup without specifying --shortcuts still removes shortcuts
            run_command(Commands.REMOVE, prefix, 'console_shortcut')
            assert not package_is_installed(prefix, 'console_shortcut')
            assert not isfile(shortcut_file)
        finally:
            rmtree(prefix, ignore_errors=True)
            if isfile(shortcut_file):
                os.remove(shortcut_file)

    @pytest.mark.skipif(not on_win, reason="shortcuts only relevant on Windows")
    def test_shortcut_absent_does_not_barf_on_uninstall(self):
        from menuinst.win32 import dirs as win_locations

        user_mode = 'user' if exists(join(sys.prefix, u'.nonadmin')) else 'system'
        shortcut_dir = win_locations[user_mode]["start"]
        shortcut_dir = join(shortcut_dir, "Anaconda{0} ({1}-bit)"
                                          "".format(sys.version_info.major, config.bits))

        prefix = make_temp_prefix(str(uuid4())[:7])
        shortcut_file = join(shortcut_dir, "Anaconda Prompt ({0}).lnk".format(basename(prefix)))
        assert not isfile(shortcut_file)

        try:
            # including --no-shortcuts should not get shortcuts installed
            reload_config(prefix)
            run_command(Commands.CREATE, prefix, "--no-shortcuts", "console_shortcut")
            assert package_is_installed(prefix, 'console_shortcut')
            assert not isfile(shortcut_file)

            # make sure that cleanup without specifying --shortcuts still removes shortcuts
            run_command(Commands.REMOVE, prefix, 'console_shortcut')
            assert not package_is_installed(prefix, 'console_shortcut')
            assert not isfile(shortcut_file)
        finally:
            rmtree(prefix, ignore_errors=True)
            if isfile(shortcut_file):
                os.remove(shortcut_file)

    @pytest.mark.skipif(not on_win, reason="shortcuts only relevant on Windows")
    @pytest.mark.xfail(datetime.now() < datetime(2016, 7, 29), reason="deal with this later")
    def test_shortcut_absent_when_condarc_set(self):
        from menuinst.win32 import dirs as win_locations
        user_mode = 'user' if exists(join(sys.prefix, u'.nonadmin')) else 'system'
        shortcut_dir = win_locations[user_mode]["start"]
        shortcut_dir = join(shortcut_dir, "Anaconda{0} ({1}-bit)"
                                          "".format(sys.version_info.major, config.bits))

        prefix = make_temp_prefix(str(uuid4())[:7])
        shortcut_file = join(shortcut_dir, "Anaconda Prompt ({0}).lnk".format(basename(prefix)))
        assert not isfile(shortcut_file)

        try:
            # set condarc shortcuts: False
            reload_config(prefix)
            run_command(Commands.CONFIG, prefix, "--set shortcuts false")
            stdout, stderr = run_command(Commands.CONFIG, prefix, "--get", "--json")
            json_obj = json_loads(stdout)
            # assert json_obj['rc_path'] == join(prefix, 'condarc')
            assert json_obj['get']['shortcuts'] is False

            # including shortcuts: False should not get shortcuts installed
            run_command(Commands.CREATE, prefix, "console_shortcut")
            assert package_is_installed(prefix, 'console_shortcut')
            assert not isfile(shortcut_file)

            # make sure that cleanup without specifying --shortcuts still removes shortcuts
            run_command(Commands.REMOVE, prefix, 'console_shortcut')
            assert not package_is_installed(prefix, 'console_shortcut')
            assert not isfile(shortcut_file)
        finally:
            rmtree(prefix, ignore_errors=True)
            if isfile(shortcut_file):
                os.remove(shortcut_file)<|MERGE_RESOLUTION|>--- conflicted
+++ resolved
@@ -107,26 +107,16 @@
 @contextmanager
 def make_temp_env(*packages):
     prefix = make_temp_prefix()
-<<<<<<< HEAD
-    try:
-        # try to clear any config that's been set by other tests
-        if packages:
-            reset_context([join(prefix, 'condarc')])
-            run_command(Commands.CREATE, prefix, *packages)
-        yield prefix
-    finally:
-        rmtree(prefix, ignore_errors=True)
-=======
     with stderr_log_level(DEBUG, 'conda'), stderr_log_level(DEBUG, 'requests'):
         with disable_logger('fetch'), disable_logger('dotupdate'):
             try:
                 # try to clear any config that's been set by other tests
-                config.load_condarc(join(prefix, 'condarc'))
-                run_command(Commands.CREATE, prefix, *packages)
+                if packages:
+                    reset_context([join(prefix, 'condarc')])
+                    run_command(Commands.CREATE, prefix, *packages)
                 yield prefix
             finally:
                 rmtree(prefix, ignore_errors=True)
->>>>>>> 837c6d44
 
 
 def reload_config(prefix):
@@ -504,7 +494,7 @@
         user_mode = 'user' if exists(join(sys.prefix, u'.nonadmin')) else 'system'
         shortcut_dir = win_locations[user_mode]["start"]
         shortcut_dir = join(shortcut_dir, "Anaconda{0} ({1}-bit)"
-                                          "".format(sys.version_info.major, config.bits))
+                                          "".format(sys.version_info.major, context.bits))
 
         prefix = make_temp_prefix(str(uuid4())[:7])
         shortcut_file = join(shortcut_dir, "Anaconda Prompt ({0}).lnk".format(basename(prefix)))
@@ -532,7 +522,7 @@
         user_mode = 'user' if exists(join(sys.prefix, u'.nonadmin')) else 'system'
         shortcut_dir = win_locations[user_mode]["start"]
         shortcut_dir = join(shortcut_dir, "Anaconda{0} ({1}-bit)"
-                                          "".format(sys.version_info.major, config.bits))
+                                          "".format(sys.version_info.major, context.bits))
 
         prefix = make_temp_prefix(str(uuid4())[:7])
         shortcut_file = join(shortcut_dir, "Anaconda Prompt ({0}).lnk".format(basename(prefix)))
@@ -561,7 +551,7 @@
         user_mode = 'user' if exists(join(sys.prefix, u'.nonadmin')) else 'system'
         shortcut_dir = win_locations[user_mode]["start"]
         shortcut_dir = join(shortcut_dir, "Anaconda{0} ({1}-bit)"
-                                          "".format(sys.version_info.major, config.bits))
+                                          "".format(sys.version_info.major, context.bits))
 
         prefix = make_temp_prefix(str(uuid4())[:7])
         shortcut_file = join(shortcut_dir, "Anaconda Prompt ({0}).lnk".format(basename(prefix)))
