--- conflicted
+++ resolved
@@ -889,11 +889,6 @@
         with make_temp_env("flask=2.2.3", "jinja2=3.1.2") as prefix:
             python = join(prefix, PYTHON_BINARY)
             result_before = subprocess_call_with_clean_env([python, "--version"])
-<<<<<<< HEAD
-            assert package_is_installed(prefix, "flask=2.2.3")
-            assert package_is_installed(prefix, "jinja2=3.1.2")
-            run_command(Commands.INSTALL, prefix, "flask", "python=3.10", "--update-deps", "--only-deps")
-=======
             assert package_is_installed(prefix, "flask=2.0.1")
             assert package_is_installed(prefix, "jinja2=3.0.1")
             run_command(
@@ -904,7 +899,6 @@
                 "--update-deps",
                 "--only-deps",
             )
->>>>>>> 9929f60e
             result_after = subprocess_call_with_clean_env([python, "--version"])
             assert result_before == result_after
             assert package_is_installed(prefix, "flask=2.2.3")
