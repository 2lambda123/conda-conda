# -*- coding: utf-8 -*-
from __future__ import absolute_import, division, print_function, unicode_literals

import bz2
from contextlib import contextmanager
from datetime import datetime
from glob import glob

from conda._vendor.toolz.itertoolz import groupby
from conda.models.channel import Channel
from conda.resolve import Resolve
from itertools import chain
import json
from json import loads as json_loads
from logging import DEBUG, INFO, getLogger
import os
from os.path import basename, dirname, exists, isdir, isfile, join, lexists, relpath, islink
from random import sample
import re
from shlex import split
<<<<<<< HEAD
from shutil import copyfile
from subprocess import check_call
=======
from shutil import copyfile, rmtree
from subprocess import check_call, CalledProcessError, check_output
>>>>>>> 03e2fad1
import sys
from tempfile import gettempdir
from unittest import TestCase
from uuid import uuid4

import pytest
import requests

from conda import CondaError, CondaMultiError, plan, __version__ as CONDA_VERSION, \
    CONDA_PACKAGE_ROOT
from conda._vendor.auxlib.entity import EntityEncoder
from conda._vendor.auxlib.ish import dals
from conda.base.constants import CONDA_TARBALL_EXTENSION, PACKAGE_CACHE_MAGIC_FILE, SafetyChecks
from conda.base.context import Context, context, reset_context
from conda.cli.conda_argparse import do_call
from conda.cli.main import generate_parser, init_loggers
from conda.common.compat import PY2, iteritems, itervalues, text_type, ensure_text_type
from conda.common.io import argv, captured, disable_logger, env_var, stderr_log_level, dashlist
from conda.common.path import get_bin_directory_short_path, get_python_site_packages_short_path, \
    pyc_path
from conda.common.serialize import yaml_load, json_dump
from conda.common.url import path_to_url
from conda.core.index import get_reduced_index
from conda.core.prefix_data import PrefixData, get_python_version_for_prefix
from conda.core.package_cache_data import PackageCacheData
from conda.core.subdir_data import create_cache_dir
from conda.exceptions import CommandArgumentError, DryRunExit, OperationNotAllowed, \
    PackagesNotFoundError, RemoveError, conda_exception_handler, PackageNotInstalledError, \
    DisallowedPackageError, UnsatisfiableError, DirectoryNotACondaEnvironmentError
from conda.gateways.anaconda_client import read_binstar_tokens
from conda.gateways.disk.create import mkdir_p
from conda.gateways.disk.delete import rm_rf_wait
from conda.gateways.disk.update import touch
from conda.gateways.logging import TRACE
from conda.gateways.subprocess import subprocess_call
from conda.models.match_spec import MatchSpec
from conda.models.records import PackageRecord
from conda.models.version import VersionOrder
from conda.utils import on_win

try:
    from unittest.mock import Mock, patch
except ImportError:
    from mock import Mock, patch


log = getLogger(__name__)
TRACE, DEBUG, INFO = TRACE, DEBUG, INFO  # these are so the imports aren't cleared, but it's easy to switch back and forth
TEST_LOG_LEVEL = DEBUG
stderr_log_level(TEST_LOG_LEVEL, 'conda')
stderr_log_level(TEST_LOG_LEVEL, 'requests')
PYTHON_BINARY = 'python.exe' if on_win else 'bin/python'
BIN_DIRECTORY = 'Scripts' if on_win else 'bin'
UINCODE_CHARACTERS = u"ōγђ家固한"
UINCODE_CHARACTERS = u"áêñßôç"


def escape_for_winpath(p):
    return p.replace('\\', '\\\\')


def make_temp_prefix(name=None, create_directory=True):
    tempdir = gettempdir()
    if PY2:
        dirpath = str(uuid4())[:8] if name is None else name
    else:
        random_unicode = ''.join(sample(UINCODE_CHARACTERS, len(UINCODE_CHARACTERS)))
        dirpath = (str(uuid4())[:4] + ' ' + random_unicode) if name is None else name
    prefix = join(tempdir, dirpath)
    os.makedirs(prefix)
    if create_directory:
        assert isdir(prefix)
    else:
        os.removedirs(prefix)
    return prefix


class Commands:
    CONFIG = "config"
    CLEAN = "clean"
    CREATE = "create"
    INFO = "info"
    INSTALL = "install"
    LIST = "list"
    REMOVE = "remove"
    SEARCH = "search"
    UPDATE = "update"


def run_command(command, prefix, *arguments, **kwargs):
    use_exception_handler = kwargs.get('use_exception_handler', False)
    arguments = list(arguments)
    p = generate_parser()

    if command is Commands.CONFIG:
        arguments.append('--file "{0}"'.format(join(prefix, 'condarc')))
    if command in (Commands.LIST, Commands.CREATE, Commands.INSTALL,
                   Commands.REMOVE, Commands.UPDATE):
        arguments.append('-p "{0}"'.format(prefix))
    if command in (Commands.CREATE, Commands.INSTALL, Commands.REMOVE, Commands.UPDATE):
        arguments.extend(["-y", "-q"])

    arguments = list(map(escape_for_winpath, arguments))
    command_line = "{0} {1}".format(command, " ".join(arguments))
    split_command_line = split(command_line)

    args = p.parse_args(split_command_line)
    context._set_argparse_args(args)
    init_loggers(context)
    print("\n\nEXECUTING COMMAND >>> $ conda %s\n\n" % command_line, file=sys.stderr)
    with stderr_log_level(TEST_LOG_LEVEL, 'conda'), stderr_log_level(TEST_LOG_LEVEL, 'requests'):
        with argv(['python_api'] + split_command_line), captured() as c:
            if use_exception_handler:
                conda_exception_handler(do_call, args, p)
            else:
                do_call(args, p)
    print(c.stderr, file=sys.stderr)
    print(c.stdout, file=sys.stderr)
    if command is Commands.CONFIG:
        reload_config(prefix)
    return c.stdout, c.stderr


@contextmanager
def make_temp_env(*packages, **kwargs):
    name = kwargs.pop('name', None)
    prefix = kwargs.pop('prefix', None) or make_temp_prefix(name)
    assert isdir(prefix), prefix
    with disable_logger('fetch'), disable_logger('dotupdate'):
        try:
            # try to clear any config that's been set by other tests
            reset_context([os.path.join(prefix+os.sep, 'condarc')])
            run_command(Commands.CREATE, prefix, *packages, **kwargs)
            yield prefix
        finally:
            rm_rf_wait(prefix)

@contextmanager
def make_temp_package_cache():
    prefix = make_temp_prefix()
    pkgs_dir = join(prefix, 'pkgs')
    mkdir_p(pkgs_dir)
    touch(join(pkgs_dir, PACKAGE_CACHE_MAGIC_FILE))

    try:
        with env_var('CONDA_PKGS_DIRS', pkgs_dir, reset_context):
            assert context.pkgs_dirs == (pkgs_dir,)
            yield pkgs_dir
    finally:
        rm_rf_wait(prefix)
        if pkgs_dir in PackageCacheData._cache_:
            del PackageCacheData._cache_[pkgs_dir]

@contextmanager
def make_temp_channel(packages):
    package_reqs = [pkg.replace('-', '=') for pkg in packages]
    package_names = [pkg.split('-')[0] for pkg in packages]

    with make_temp_env(*package_reqs) as prefix:
        for package in packages:
            assert package_is_installed(prefix, package.replace('-', '='))
        data = [p for p in PrefixData(prefix).iter_records() if p['name'] in package_names]
        run_command(Commands.REMOVE, prefix, *package_names)
        for package in packages:
            assert not package_is_installed(prefix, package.replace('-', '='))
        assert package_is_installed(prefix, 'python')

    repodata = {'info': {}, 'packages': {}}
    tarfiles = {}
    for package_data in data:
        pkg_data = package_data
        fname = pkg_data['fn']
        tarfiles[fname] = join(PackageCacheData.first_writable().pkgs_dir, fname)

        pkg_data = pkg_data.dump()
        for field in ('url', 'channel', 'schannel'):
            pkg_data.pop(field, None)
        repodata['packages'][fname] = PackageRecord(**pkg_data)

    with make_temp_env() as channel:
        subchan = join(channel, context.subdir)
        noarch_dir = join(channel, 'noarch')
        channel = path_to_url(channel)
        os.makedirs(subchan)
        os.makedirs(noarch_dir)
        for fname, tar_old_path in tarfiles.items():
            tar_new_path = join(subchan, fname)
            copyfile(tar_old_path, tar_new_path)

        with open(join(subchan, 'repodata.json'), 'w') as f:
            f.write(json.dumps(repodata, cls=EntityEncoder))
        with open(join(noarch_dir, 'repodata.json'), 'w') as f:
            f.write(json.dumps({}, cls=EntityEncoder))

        yield channel

def create_temp_location():
    tempdirdir = gettempdir()
    dirname = str(uuid4())[:8]
    return join(tempdirdir, dirname)


@contextmanager
def tempdir():
    prefix = create_temp_location()
    try:
        os.makedirs(prefix)
        yield prefix
    finally:
        if lexists(prefix):
            rm_rf_wait(prefix)


def reload_config(prefix):
    prefix_condarc = join(prefix+os.sep, 'condarc')
    reset_context([prefix_condarc])


def package_is_installed(prefix, spec):
    spec = MatchSpec(spec)
    prefix_recs = tuple(PrefixData(prefix).query(spec))
    if len(prefix_recs) > 1:
        raise AssertionError("Multiple packages installed.%s" 
                             % (dashlist(prec.dist_str() for prec in prefix_recs)))
    return bool(len(prefix_recs))


def get_conda_list_tuple(prefix, package_name):
    stdout, stderr = run_command(Commands.LIST, prefix)
    stdout_lines = stdout.split('\n')
    package_line = next((line for line in stdout_lines
                         if line.lower().startswith(package_name + " ")), None)
    return package_line.split()


def get_shortcut_dir():
    assert on_win
    user_mode = 'user' if exists(join(sys.prefix, u'.nonadmin')) else 'system'
    try:
        from menuinst.win32 import dirs_src as win_locations
        return win_locations[user_mode]["start"][0]
    except ImportError:
        try:
            from menuinst.win32 import dirs as win_locations
            return win_locations[user_mode]["start"]
        except ImportError:
            raise


@pytest.mark.integration
class IntegrationTests(TestCase):

    def setUp(self):
        PackageCacheData.clear()

    def test_install_python2_and_search(self):
        with env_var('CONDA_ALLOW_NON_CHANNEL_URLS', 'true', reset_context):
            with make_temp_env("python=2") as prefix:
                assert exists(join(prefix, PYTHON_BINARY))
                assert package_is_installed(prefix, 'python=2')

                # regression test for #4513
                run_command(Commands.CONFIG, prefix, "--add channels https://repo.continuum.io/pkgs/not-a-channel")
                stdout, stderr = run_command(Commands.SEARCH, prefix, "python --json")
                packages = json.loads(stdout)
                assert len(packages) >= 1

                stdout, stderr = run_command(Commands.SEARCH, prefix, "python --json --envs")
                envs_result = json.loads(stdout)
                assert any(match['location'] == prefix for match in envs_result)

                stdout, stderr = run_command(Commands.SEARCH, prefix, "python --envs")
                assert prefix in stdout

    def test_create_install_update_remove_smoketest(self):
        with make_temp_env("python=3.5") as prefix:
            assert exists(join(prefix, PYTHON_BINARY))
            assert package_is_installed(prefix, 'python=3')

            run_command(Commands.INSTALL, prefix, 'flask=0.10')
            assert package_is_installed(prefix, 'flask=0.10.1')
            assert package_is_installed(prefix, 'python=3')

            run_command(Commands.INSTALL, prefix, '--force-reinstall', 'flask=0.10')
            assert package_is_installed(prefix, 'flask=0.10.1')
            assert package_is_installed(prefix, 'python=3')

            run_command(Commands.UPDATE, prefix, 'flask')
            assert not package_is_installed(prefix, 'flask=0.10.1')
            assert package_is_installed(prefix, 'flask')
            assert package_is_installed(prefix, 'python=3')

            run_command(Commands.REMOVE, prefix, 'flask')
            assert not package_is_installed(prefix, 'flask=0.*')
            assert package_is_installed(prefix, 'python=3')

            stdout, stderr = run_command(Commands.LIST, prefix, '--revisions')
            assert not stderr
            assert " (rev 4)\n" in stdout
            assert " (rev 5)\n" not in stdout

            run_command(Commands.INSTALL, prefix, '--revision 0')
            assert not package_is_installed(prefix, 'flask')
            assert package_is_installed(prefix, 'python=3')

    def test_safety_checks(self):
        # This test uses https://anaconda.org/conda-test/spiffy-test-app/0.5/download/noarch/spiffy-test-app-0.5-pyh6afbcc8_0.tar.bz2
        # which is a modification of https://anaconda.org/conda-test/spiffy-test-app/1.0/download/noarch/spiffy-test-app-1.0-pyh6afabb7_0.tar.bz2
        # as documented in info/README within that package.
        # I also had to fix the post-link script in the package by adding quotation marks to handle
        # spaces in path names.

        with make_temp_env() as prefix:
            with open(join(prefix, 'condarc'), 'a') as fh:
                fh.write("safety_checks: enabled\n")
            reload_config(prefix)
            assert context.safety_checks is SafetyChecks.enabled

            with pytest.raises(CondaMultiError) as exc:
                run_command(Commands.INSTALL, prefix, '-c conda-test spiffy-test-app=0.5')

            error_message = text_type(exc.value)
            message1 = dals("""
            The path 'site-packages/spiffy_test_app-1.0-py2.7.egg-info/top_level.txt'
            has an incorrect size.
              reported size: 32 bytes
              actual size: 16 bytes
            """)
            message2 = dals("""
            The path 'site-packages/spiffy_test_app/__init__.py'
            has a sha256 mismatch.
              reported sha256: 1234567890123456789012345678901234567890123456789012345678901234
              actual sha256: 32d822669b582f82da97225f69e3ef01ab8b63094e447a9acca148a6e79afbed
            """)
            assert message1 in error_message
            assert message2 in error_message

            with open(join(prefix, 'condarc'), 'a') as fh:
                fh.write("safety_checks: warn\n")
            reload_config(prefix)
            assert context.safety_checks is SafetyChecks.warn

            stdout, stderr = run_command(Commands.INSTALL, prefix, '-c conda-test spiffy-test-app=0.5')
            assert message1 in stderr
            assert message2 in stderr
            assert package_is_installed(prefix, "spiffy-test-app=0.5")

        with make_temp_env() as prefix:
            with open(join(prefix, 'condarc'), 'a') as fh:
                fh.write("safety_checks: disabled\n")
            reload_config(prefix)
            assert context.safety_checks is SafetyChecks.disabled

            stdout, stderr = run_command(Commands.INSTALL, prefix, '-c conda-test spiffy-test-app=0.5')
            assert message1 not in stderr
            assert message2 not in stderr
            assert package_is_installed(prefix, "spiffy-test-app=0.5")

    def test_json_create_install_update_remove(self):
        # regression test for #5384

        def assert_json_parsable(content):
            string = None
            try:
                for string in content and content.split('\0') or ():
                    json.loads(string)
            except Exception as e:
                log.warn(
                    "Problem parsing json output.\n"
                    "  content: %s\n"
                    "  string: %s\n"
                    "  error: %r",
                    content, string, e
                )
                raise

        try:
            prefix = make_temp_prefix(str(uuid4())[:7])

            stdout, stderr = run_command(Commands.CREATE, prefix, "python=3.5 --json --dry-run", use_exception_handler=True)
            assert_json_parsable(stdout)

            # regression test for #5825
            # contents of LINK and UNLINK is expected to have Dist format
            json_obj = json.loads(stdout)
            dist_dump = json_obj['actions']['LINK'][0]
            assert 'dist_name' in dist_dump

            stdout, stderr = run_command(Commands.CREATE, prefix, "python=3.5 --json")
            assert_json_parsable(stdout)
            assert not stderr
            json_obj = json.loads(stdout)
            dist_dump = json_obj['actions']['LINK'][0]
            assert 'dist_name' in dist_dump

            stdout, stderr = run_command(Commands.INSTALL, prefix, 'flask=0.10 --json')
            assert_json_parsable(stdout)
            assert not stderr
            assert package_is_installed(prefix, 'flask=0.10.1')
            assert package_is_installed(prefix, 'python=3')

            # Test force reinstall
            stdout, stderr = run_command(Commands.INSTALL, prefix, '--force-reinstall', 'flask=0.10', '--json')
            assert_json_parsable(stdout)
            assert not stderr
            assert package_is_installed(prefix, 'flask=0.10.1')
            assert package_is_installed(prefix, 'python=3')

            stdout, stderr = run_command(Commands.UPDATE, prefix, 'flask --json')
            assert_json_parsable(stdout)
            assert not stderr
            assert not package_is_installed(prefix, 'flask=0.10.1')
            assert package_is_installed(prefix, 'flask')
            assert package_is_installed(prefix, 'python=3')

            stdout, stderr = run_command(Commands.REMOVE, prefix, 'flask --json')
            assert_json_parsable(stdout)
            assert not stderr
            assert not package_is_installed(prefix, 'flask=0.*')
            assert package_is_installed(prefix, 'python=3')

            # regression test for #5825
            # contents of LINK and UNLINK is expected to have Dist format
            json_obj = json.loads(stdout)
            dist_dump = json_obj['actions']['UNLINK'][0]
            assert 'dist_name' in dist_dump

            stdout, stderr = run_command(Commands.LIST, prefix, '--revisions --json')
            assert not stderr
            json_obj = json.loads(stdout)
            assert len(json_obj) == 5
            assert json_obj[4]["rev"] == 4

            stdout, stderr = run_command(Commands.INSTALL, prefix, '--revision 0', '--json')
            assert_json_parsable(stdout)
            assert not stderr
            assert not package_is_installed(prefix, 'flask')
            assert package_is_installed(prefix, 'python=3')
        finally:
            rm_rf_wait(prefix)

    def test_conda_update_package_not_installed(self):
        with make_temp_env() as prefix:
            with pytest.raises(PackageNotInstalledError):
                run_command(Commands.UPDATE, prefix, "sqlite openssl")

            with pytest.raises(CondaError) as conda_error:
                run_command(Commands.UPDATE, prefix, "conda-forge::*")
            assert conda_error.value.message.startswith("Invalid spec for 'conda update'")

    def test_noarch_python_package_with_entry_points(self):
        with make_temp_env("-c conda-test flask") as prefix:
            py_ver = get_python_version_for_prefix(prefix)
            sp_dir = get_python_site_packages_short_path(py_ver)
            py_file = sp_dir + "/flask/__init__.py"
            pyc_file = pyc_path(py_file, py_ver)
            assert isfile(join(prefix, py_file))
            assert isfile(join(prefix, pyc_file))
            exe_path = join(prefix, get_bin_directory_short_path(), 'flask')
            if on_win:
                exe_path += ".exe"
            assert isfile(exe_path)

            run_command(Commands.REMOVE, prefix, "flask")

            assert not isfile(join(prefix, py_file))
            assert not isfile(join(prefix, pyc_file))
            assert not isfile(exe_path)

    def test_noarch_python_package_without_entry_points(self):
        # regression test for #4546
        with make_temp_env("-c conda-test itsdangerous") as prefix:
            py_ver = get_python_version_for_prefix(prefix)
            sp_dir = get_python_site_packages_short_path(py_ver)
            py_file = sp_dir + "/itsdangerous.py"
            pyc_file = pyc_path(py_file, py_ver)
            assert isfile(join(prefix, py_file))
            assert isfile(join(prefix, pyc_file))

            run_command(Commands.REMOVE, prefix, "itsdangerous")

            assert not isfile(join(prefix, py_file))
            assert not isfile(join(prefix, pyc_file))

    def test_noarch_python_package_reinstall_on_pyver_change(self):
        with make_temp_env("-c conda-test itsdangerous python=3") as prefix:
            py_ver = get_python_version_for_prefix(prefix)
            assert py_ver.startswith('3')
            sp_dir = get_python_site_packages_short_path(py_ver)
            py_file = sp_dir + "/itsdangerous.py"
            pyc_file_py3 = pyc_path(py_file, py_ver)
            assert isfile(join(prefix, py_file))
            assert isfile(join(prefix, pyc_file_py3))

            run_command(Commands.INSTALL, prefix, "python=2")
            assert not isfile(join(prefix, pyc_file_py3))  # python3 pyc file should be gone

            py_ver = get_python_version_for_prefix(prefix)
            assert py_ver.startswith('2')
            sp_dir = get_python_site_packages_short_path(py_ver)
            py_file = sp_dir + "/itsdangerous.py"
            pyc_file_py2 = pyc_path(py_file, py_ver)

            assert isfile(join(prefix, py_file))
            assert isfile(join(prefix, pyc_file_py2))

    def test_noarch_generic_package(self):
        with make_temp_env("-c conda-test font-ttf-inconsolata") as prefix:
            assert isfile(join(prefix, 'fonts', 'Inconsolata-Regular.ttf'))

    def test_override_channels(self):
        with pytest.raises(OperationNotAllowed):
            with env_var('CONDA_OVERRIDE_CHANNELS_ENABLED', 'no', reset_context):
                with make_temp_env("--override-channels python") as prefix:
                    assert prefix

        with pytest.raises(CommandArgumentError):
            with make_temp_env("--override-channels python") as prefix:
                assert prefix

        stdout, stderr = run_command(Commands.SEARCH, None, "--override-channels -c conda-test flask --json")
        assert not stderr
        assert len(json.loads(stdout)["flask"]) < 3
        assert json.loads(stdout)["flask"][0]["noarch"] == "python"

    def test_create_empty_env(self):
        with make_temp_env() as prefix:
            assert exists(join(prefix, 'conda-meta/history'))

            list_output = run_command(Commands.LIST, prefix)
            stdout = list_output[0]
            stderr = list_output[1]
            expected_output = """# packages in environment at %s:
#
# Name                    Version                   Build  Channel
""" % prefix
            self.assertEqual(stdout, expected_output)
            self.assertEqual(stderr, '')

            revision_output = run_command(Commands.LIST, prefix, '--revisions')
            stdout = revision_output[0]
            stderr = revision_output[1]
            assert stderr == ''
            self.assertIsInstance(stdout, str)

    @pytest.mark.skipif(on_win and context.subdir == "win-32", reason="conda-forge doesn't do win-32")
    def test_strict_channel_priority(self):
        stdout, stderr = run_command(
            Commands.CREATE, "/",
            "-c conda-forge -c defaults python=3.6 fiona --strict-channel-priority --dry-run --json",
            use_exception_handler=True
        )
        assert not stderr
        json_obj = json_loads(stdout)
        channel_groups = groupby("channel",json_obj["actions"]["LINK"])
        # conda-forge should be the only channel in the solution on unix
        assert list(channel_groups) == ["conda-forge"]

    def test_strict_resolve_get_reduced_index(self):
        channels = (Channel("defaults"),)
        specs = (MatchSpec("anaconda"),)
        index = get_reduced_index(None, channels, context.subdirs, specs)
        r = Resolve(index, channels=channels)
        with env_var("CONDA_CHANNEL_PRIORITY", "strict", reset_context):
            reduced_index = r.get_reduced_index(specs)
            channel_name_groups = {
                name: {prec.channel.name for prec in group}
                for name, group in iteritems(groupby("name", reduced_index))
            }
            channel_name_groups = {
                name: channel_names for name, channel_names in iteritems(channel_name_groups)
                if len(channel_names) > 1
            }
            assert {} == channel_name_groups

    def test_list_with_pip_no_binary(self):
        from conda.exports import rm_rf as _rm_rf
        with make_temp_env("python=3.5 pip") as prefix:
            check_call(PYTHON_BINARY + " -m pip install --no-binary flask flask==0.10.1",
                       cwd=prefix, shell=True)
            PrefixData._cache_.clear()
            stdout, stderr = run_command(Commands.LIST, prefix)
            stdout_lines = stdout.split('\n')
            assert any(line.endswith("pypi") for line in stdout_lines
                       if line.lower().startswith("flask"))

            # regression test for #5847
            #   when using rm_rf on a directory
            assert prefix in PrefixData._cache_
            _rm_rf(join(prefix, get_python_site_packages_short_path("3.5")))
            assert prefix not in PrefixData._cache_

    def test_list_with_pip_wheel(self):
        from conda.exports import rm_rf as _rm_rf
        with make_temp_env("python=3.6 pip") as prefix:
            check_call(PYTHON_BINARY + " -m pip install flask==0.10.1",
                       cwd=prefix, shell=True)
            PrefixData._cache_.clear()
            stdout, stderr = run_command(Commands.LIST, prefix)
            stdout_lines = stdout.split('\n')
            assert any(line.endswith("pypi") for line in stdout_lines
                       if line.lower().startswith("flask"))

            # regression test for #3433
            run_command(Commands.INSTALL, prefix, "python=3.5")
            assert package_is_installed(prefix, 'python=3.5')

            # regression test for #5847
            #   when using rm_rf on a file
            assert prefix in PrefixData._cache_
            _rm_rf(join(prefix, get_python_site_packages_short_path("3.5")), "os.py")
            assert prefix not in PrefixData._cache_

        # regression test for #5980, related to #5847
        with make_temp_env() as prefix:
            assert isdir(prefix)
            assert prefix in PrefixData._cache_

            rm_rf_wait(prefix)
            assert not isdir(prefix)
            assert prefix in PrefixData._cache_

            _rm_rf(prefix)
            assert not isdir(prefix)
            assert prefix not in PrefixData._cache_

    def test_install_tarball_from_local_channel(self):
        # Regression test for #2812
        # install from local channel
        with make_temp_env() as prefix, make_temp_channel(["flask-0.10.1"]) as channel:
            run_command(Commands.INSTALL, prefix, '-c', channel, 'flask=0.10.1', '--json')
            assert package_is_installed(prefix, channel + '::' + 'flask')
            flask_fname = [p for p in PrefixData(prefix).iter_records() if p['name'] == 'flask'][0]['fn']

            run_command(Commands.REMOVE, prefix, 'flask')
            assert not package_is_installed(prefix, 'flask=0')

            # Regression test for 2970
            # install from build channel as a tarball
            tar_path = join(PackageCacheData.first_writable().pkgs_dir, flask_fname)
            conda_bld = join(dirname(PackageCacheData.first_writable().pkgs_dir), 'conda-bld')
            conda_bld_sub = join(conda_bld, context.subdir)
            if not isdir(conda_bld_sub):
                os.makedirs(conda_bld_sub)
            tar_bld_path = join(conda_bld_sub, basename(tar_path))
            copyfile(tar_path, tar_bld_path)
            # CondaFileNotFoundError: '/home/travis/virtualenv/python2.7.9/conda-bld/linux-64/flask-0.10.1-py27_2.tar.bz2'.
            run_command(Commands.INSTALL, prefix, tar_bld_path)
            assert package_is_installed(prefix, 'flask')

            # Regression test for #462
            with make_temp_env(tar_bld_path) as prefix2:
                assert package_is_installed(prefix2, 'flask')

    def test_tarball_install_and_bad_metadata(self):
        with make_temp_env("python flask=0.10.1 --json") as prefix:
            assert package_is_installed(prefix, 'flask==0.10.1')
            flask_data = [p for p in PrefixData(prefix).iter_records() if p['name'] == 'flask'][0]
            run_command(Commands.REMOVE, prefix, 'flask')
            assert not package_is_installed(prefix, 'flask==0.10.1')
            assert package_is_installed(prefix, 'python')

            flask_fname = flask_data['fn']
            tar_old_path = join(PackageCacheData.first_writable().pkgs_dir, flask_fname)

            assert isfile(tar_old_path)

            with pytest.raises(DryRunExit):
                run_command(Commands.INSTALL, prefix, tar_old_path, "--dry-run")
                assert not package_is_installed(prefix, 'flask=0.*')

            # regression test for #2886 (part 1 of 2)
            # install tarball from package cache, default channel
            run_command(Commands.INSTALL, prefix, tar_old_path)
            assert package_is_installed(prefix, 'flask=0.*')

            # regression test for #2626
            # install tarball with full path, outside channel
            tar_new_path = join(prefix, flask_fname)
            copyfile(tar_old_path, tar_new_path)
            run_command(Commands.INSTALL, prefix, '"%s"' % tar_new_path)
            assert package_is_installed(prefix, 'flask=0')

            # regression test for #2626
            # install tarball with relative path, outside channel
            run_command(Commands.REMOVE, prefix, 'flask')
            assert not package_is_installed(prefix, 'flask=0.10.1')
            tar_new_path = relpath(tar_new_path)
            run_command(Commands.INSTALL, prefix, '"%s"' % tar_new_path)
            assert package_is_installed(prefix, 'flask=0')

            # regression test for #2886 (part 2 of 2)
            # install tarball from package cache, local channel
            run_command(Commands.REMOVE, prefix, 'flask', '--json')
            assert not package_is_installed(prefix, 'flask=0')
            run_command(Commands.INSTALL, prefix, tar_old_path)
            # The last install was from the `local::` channel
            assert package_is_installed(prefix, 'flask')

            # regression test for #2599
            # ignore json files in conda-meta that don't conform to name-version-build.json
            if not on_win:
                # xz is only a python dependency on unix
                xz_prec = next(PrefixData(prefix).query("xz"))
                dist_name = xz_prec.dist_str().split('::')[-1]
                xz_prefix_data_json_path = join(prefix, 'conda-meta', dist_name + '.json')
                copyfile(xz_prefix_data_json_path,
                         join(prefix, 'conda-meta', 'xz.json'))
                rm_rf(xz_prefix_data_json_path)
                assert not lexists(xz_prefix_data_json_path)
                PrefixData._cache_ = {}
                assert not package_is_installed(prefix, 'xz')

    @pytest.mark.skipif(on_win, reason="windows python doesn't depend on readline")
    def test_update_with_pinned_packages(self):
        # regression test for #6914
        with make_temp_env("python=2.7.12") as prefix:
<<<<<<< HEAD
            assert package_is_installed(prefix, "readline-6.2")
            rm_rf_wait(join(prefix, 'conda-meta', 'history'))
=======
            assert package_is_installed(prefix, "readline=6.2")
            open(join(prefix, 'conda-meta', 'history'), 'w').close()
>>>>>>> 03e2fad1
            PrefixData._cache_.clear()
            run_command(Commands.UPDATE, prefix, "readline")
            assert package_is_installed(prefix, "readline")
            assert not package_is_installed(prefix, "readline=6.2")
            assert package_is_installed(prefix, "python=2.7")
            assert not package_is_installed(prefix, "python=2.7.12")

    def test_remove_all(self):
        with make_temp_env("python") as prefix:
            assert exists(join(prefix, PYTHON_BINARY))
            assert package_is_installed(prefix, 'python')

            # regression test for #2154
            with pytest.raises(PackagesNotFoundError) as exc:
                run_command(Commands.REMOVE, prefix, 'python', 'foo', 'numpy')
            assert repr(exc.value) == dals("""
            PackagesNotFoundError: The following packages are missing from the target environment:
              - foo
              - numpy
            """)

            run_command(Commands.REMOVE, prefix, '--all')
            assert not exists(prefix)

    @pytest.mark.skipif(on_win, reason="windows usually doesn't support symlinks out-of-the box")
    @patch('conda.core.link.hardlink_supported', side_effect=lambda x, y: False)
    def test_allow_softlinks(self, hardlink_supported_mock):
        hardlink_supported_mock._result_cache.clear()
        with env_var("CONDA_ALLOW_SOFTLINKS", "true", reset_context):
            with make_temp_env("pip") as prefix:
                assert islink(join(prefix, get_python_site_packages_short_path(
                    get_python_version_for_prefix(prefix)), 'pip', '__init__.py'))
        hardlink_supported_mock._result_cache.clear()

    @pytest.mark.skipif(on_win, reason="nomkl not present on windows")
    def test_remove_features(self):
        with make_temp_env("python=2 numpy=1.13 nomkl") as prefix:
            assert exists(join(prefix, PYTHON_BINARY))
            assert package_is_installed(prefix, 'numpy')
            assert package_is_installed(prefix, 'nomkl')
            assert not package_is_installed(prefix, 'mkl')

            # A consequence of discontinuing use of the 'features' key and instead
            # using direct dependencies is that removing the feature means that
            # packages associated with the track_features base package are completely removed
            # and not replaced with equivalent non-variant packages as before.
            run_command(Commands.REMOVE, prefix, '--features', 'nomkl')
            # assert package_is_installed(prefix, 'numpy')   # removed per above comment
            assert not package_is_installed(prefix, 'nomkl')
            # assert package_is_installed(prefix, 'mkl')  # removed per above comment

    @pytest.mark.skipif(on_win and context.bits == 32, reason="no 32-bit windows python on conda-forge")
    @pytest.mark.skipif(on_win and datetime.now() <= datetime(2018, 10, 1), reason="conda-forge repodata needs vc patching")
    def test_dash_c_usage_replacing_python(self):
        # Regression test for #2606
        with make_temp_env("-c conda-forge python=3.5") as prefix:
            assert exists(join(prefix, PYTHON_BINARY))
            assert package_is_installed(prefix, 'conda-forge::python=3.5')
            run_command(Commands.INSTALL, prefix, "decorator")
            assert package_is_installed(prefix, 'conda-forge::python=3.5')

            with make_temp_env('--clone "%s"' % prefix) as clone_prefix:
                assert package_is_installed(clone_prefix, 'conda-forge::python=3.5')
                assert package_is_installed(clone_prefix, "decorator")

            # Regression test for #2645
            fn = glob(join(prefix, 'conda-meta', 'python-3.5*.json'))[-1]
            with open(fn) as f:
                data = json.load(f)
            for field in ('url', 'channel', 'schannel'):
                if field in data:
                    del data[field]
            with open(fn, 'w') as f:
                json.dump(data, f)
            PrefixData._cache_ = {}

            with make_temp_env('-c conda-forge --clone "%s"' % prefix) as clone_prefix:
                assert package_is_installed(clone_prefix, 'python=3.5')
                assert package_is_installed(clone_prefix, 'decorator')

    def test_install_prune_flag(self):
        with make_temp_env("python=3 flask") as prefix:
            assert package_is_installed(prefix, 'flask')
            assert package_is_installed(prefix, 'python=3')
            run_command(Commands.REMOVE, prefix, "flask")
            assert not package_is_installed(prefix, 'flask')
            assert package_is_installed(prefix, 'itsdangerous')
            assert package_is_installed(prefix, 'python=3')

            run_command(Commands.INSTALL, prefix, 'pytz --prune')

            assert not package_is_installed(prefix, 'itsdangerous')
            assert package_is_installed(prefix, 'pytz')
            assert package_is_installed(prefix, 'python=3')

    @pytest.mark.skipif(on_win, reason="readline is only a python dependency on unix")
    def test_remove_force_remove_flag(self):
        with make_temp_env("python") as prefix:
            assert package_is_installed(prefix, 'readline')
            assert package_is_installed(prefix, 'python')

            run_command(Commands.REMOVE, prefix, 'readline --force-remove')
            assert not package_is_installed(prefix, 'readline')
            assert package_is_installed(prefix, 'python')

    def test_install_force_reinstall_flag(self):
        with make_temp_env("python") as prefix:
            stdout, stderr = run_command(Commands.INSTALL, prefix,
                                         "--json --dry-run --force-reinstall python",
                                         use_exception_handler=True)
            output_obj = json.loads(stdout.strip())
            unlink_actions = output_obj['actions']['UNLINK']
            link_actions = output_obj['actions']['LINK']
            assert len(unlink_actions) == len(link_actions) == 1
            assert unlink_actions[0] == link_actions[0]
            assert unlink_actions[0]['name'] == 'python'

    def test_create_no_deps_flag(self):
        with make_temp_env("python=2 flask --no-deps") as prefix:
            assert package_is_installed(prefix, 'flask')
            assert package_is_installed(prefix, 'python=2')
            assert not package_is_installed(prefix, 'openssl')
            assert not package_is_installed(prefix, 'itsdangerous')

    def test_create_only_deps_flag(self):
        with make_temp_env("python=2 flask --only-deps") as prefix:
            assert not package_is_installed(prefix, 'flask')
            assert package_is_installed(prefix, 'python')
            if not on_win:
                # python on windows doesn't actually have real dependencies
                assert package_is_installed(prefix, 'openssl')
            assert package_is_installed(prefix, 'itsdangerous')

    def test_install_update_deps_flag(self):
        with make_temp_env("flask==0.12 jinja2==2.8") as prefix:
            assert package_is_installed(prefix, "python=3.6")
            assert package_is_installed(prefix, "flask==0.12")
            assert package_is_installed(prefix, "jinja2=2.8")

            run_command(Commands.INSTALL, prefix, "flask --update-deps")
            assert package_is_installed(prefix, "python=3.6")
            assert package_is_installed(prefix, "flask>0.12")
            assert package_is_installed(prefix, "jinja2>2.8")

    def test_install_only_deps_flag(self):
        with make_temp_env("flask==0.12 jinja2==2.8") as prefix:
            assert package_is_installed(prefix, "python=3.6")
            assert package_is_installed(prefix, "flask==0.12")
            assert package_is_installed(prefix, "jinja2=2.8")

            run_command(Commands.INSTALL, prefix, "flask --only-deps")
            assert package_is_installed(prefix, "python=3.6")
            assert package_is_installed(prefix, "flask==0.12")
            assert package_is_installed(prefix, "jinja2=2.8")

        with make_temp_env("flask==0.12 --only-deps") as prefix:
            assert not package_is_installed(prefix, "flask")

    def test_install_update_deps_only_deps_flags(self):
        with make_temp_env("flask==0.12 jinja2==2.8") as prefix:
            assert package_is_installed(prefix, "python=3.6")
            assert package_is_installed(prefix, "flask==0.12")
            assert package_is_installed(prefix, "jinja2=2.8")

            run_command(Commands.INSTALL, prefix, "flask python=3.6 --update-deps --only-deps")
            assert package_is_installed(prefix, "python=3.6")
            assert package_is_installed(prefix, "flask==0.12")
            assert package_is_installed(prefix, "jinja2>2.8")

    @pytest.mark.skipif(on_win, reason="tensorflow package used in test not available on Windows")
    def test_install_freeze_installed_flag(self):
        with make_temp_env("bleach") as prefix:
            assert package_is_installed(prefix, "bleach=2")
            with pytest.raises(UnsatisfiableError):
                run_command(Commands.INSTALL, prefix,
                            "conda-forge::tensorflow>=1.4 --dry-run --freeze-installed")

    @pytest.mark.xfail(on_win and datetime.now() < datetime(2018, 9, 15),
                       reason="need to talk with @msarahan about blas patches on Windows",
                       strict=True)
    def test_install_features(self):
        with make_temp_env("python=2 numpy=1.13 nomkl") as prefix:
            assert package_is_installed(prefix, "numpy")
            assert package_is_installed(prefix, "nomkl")
            assert not package_is_installed(prefix, "mkl")
            numpy_prec = PrefixData(prefix).get("numpy")
            assert "nomkl" in numpy_prec.build

        with make_temp_env("python=2 numpy=1.13") as prefix:
            assert package_is_installed(prefix, "numpy")
            assert not package_is_installed(prefix, "nomkl")
            assert package_is_installed(prefix, "mkl")
            numpy_prec = PrefixData(prefix).get("numpy")
            assert "nomkl" not in numpy_prec.build

            run_command(Commands.INSTALL, prefix, "nomkl")
            assert package_is_installed(prefix, "numpy")
            assert package_is_installed(prefix, "nomkl")
            assert package_is_installed(prefix, "mkl")  # it's fine for mkl to still be here I guess
            numpy_prec = PrefixData(prefix).get("numpy")
            assert "nomkl" in numpy_prec.build

            run_command(Commands.INSTALL, prefix, "nomkl --prune")
            assert not package_is_installed(prefix, "mkl")
            assert not package_is_installed(prefix, "mkl_fft")
            assert not package_is_installed(prefix, "mkl_random")

    def test_clone_offline_simple(self):
        with make_temp_env("python flask=0.10.1") as prefix:
            assert package_is_installed(prefix, 'flask=0.10.1')
            assert package_is_installed(prefix, 'python')

            with make_temp_env('--clone "%s"' % prefix, "--offline") as clone_prefix:
                assert context.offline
                assert package_is_installed(clone_prefix, 'flask=0.10.1')
                assert package_is_installed(clone_prefix, 'python')

            with env_var('CONDA_DISALLOWED_PACKAGES', 'python', reset_context):
                with pytest.raises(DisallowedPackageError) as exc:
                    with make_temp_env('--clone "%s"' % prefix, "--offline"):
                        pass
                assert exc.value.dump_map()['package_ref']['name'] == 'python'

    def test_conda_config_describe(self):
        with make_temp_env() as prefix:
            stdout, stderr = run_command(Commands.CONFIG, prefix, "--describe")
            assert not stderr
            skip_categories = ('CLI-only', 'Hidden and Undocumented')
            documented_parameter_names = chain.from_iterable((
                parameter_names for category, parameter_names in iteritems(context.category_map)
                if category not in skip_categories
            ))

            for param_name in documented_parameter_names:
                assert re.search(r'^# # %s \(' % param_name, stdout, re.MULTILINE), param_name

            stdout, stderr = run_command(Commands.CONFIG, prefix, "--describe --json")
            assert not stderr
            json_obj = json.loads(stdout.strip())
            assert len(json_obj) >= 42
            assert 'description' in json_obj[0]

            with env_var('CONDA_QUIET', 'yes', reset_context):
                stdout, stderr = run_command(Commands.CONFIG, prefix, "--show-sources")
                assert not stderr
                assert 'envvars' in stdout.strip()

                stdout, stderr = run_command(Commands.CONFIG, prefix, "--show-sources --json")
                assert not stderr
                json_obj = json.loads(stdout.strip())
                assert json_obj['envvars'] == {'quiet': True}
                assert json_obj['cmd_line'] == {'json': True}

            run_command(Commands.CONFIG, prefix, "--set changeps1 false")
            with pytest.raises(CondaError):
                run_command(Commands.CONFIG, prefix, "--write-default")

            rm_rf_wait(join(prefix, 'condarc'))
            run_command(Commands.CONFIG, prefix, "--write-default")

            with open(join(prefix, 'condarc')) as fh:
                data = fh.read()

            for param_name in documented_parameter_names:
                assert re.search(r'^# %s \(' % param_name, data, re.MULTILINE), param_name

            stdout, stderr = run_command(Commands.CONFIG, prefix, "--describe --json")
            assert not stderr
            json_obj = json.loads(stdout.strip())
            assert len(json_obj) >= 42
            assert 'description' in json_obj[0]

            with env_var('CONDA_QUIET', 'yes', reset_context):
                stdout, stderr = run_command(Commands.CONFIG, prefix, "--show-sources")
                assert not stderr
                assert 'envvars' in stdout.strip()

                stdout, stderr = run_command(Commands.CONFIG, prefix, "--show-sources --json")
                assert not stderr
                json_obj = json.loads(stdout.strip())
                assert json_obj['envvars'] == {'quiet': True}
                assert json_obj['cmd_line'] == {'json': True}

    def test_conda_config_validate(self):
        with make_temp_env() as prefix:
            run_command(Commands.CONFIG, prefix, "--set ssl_verify no")
            stdout, stderr = run_command(Commands.CONFIG, prefix, "--validate")
            assert not stdout
            assert not stderr

            try:
                with open(join(prefix, 'condarc'), 'a') as fh:
                    fh.write('default_python: anaconda\n')
                    fh.write('ssl_verify: /path/doesnt/exist\n')
                reload_config(prefix)

                with pytest.raises(CondaMultiError) as exc:
                    run_command(Commands.CONFIG, prefix, "--validate")

                assert len(exc.value.errors) == 2
                assert "must be a boolean, a path to a certificate bundle file, or a path to a directory containing certificates of trusted CAs" in str(exc.value)
                assert "default_python value 'anaconda' not of the form '[23].[0-9]'" in str(exc.value)
            finally:
                reset_context()

    def test_rpy_search(self):
        with make_temp_env("python=3.5") as prefix:
            run_command(Commands.CONFIG, prefix, "--add channels https://repo.anaconda.com/pkgs/free")
            run_command(Commands.CONFIG, prefix, "--remove channels defaults")
            stdout, stderr = run_command(Commands.CONFIG, prefix, "--show", "--json")
            json_obj = json_loads(stdout)
            assert 'defaults' not in json_obj['channels']

            assert package_is_installed(prefix, 'python')
            assert 'r' not in context.channels

            # assert conda search cannot find rpy2
            stdout, stderr = run_command(Commands.SEARCH, prefix, "rpy2", "--json", use_exception_handler=True)
            json_obj = json_loads(stdout.replace("Fetching package metadata ...", "").strip())
            assert json_obj['exception_name'] == 'PackagesNotFoundError'

            # add r channel
            run_command(Commands.CONFIG, prefix, "--add channels r")
            stdout, stderr = run_command(Commands.CONFIG, prefix, "--show", "--json")
            json_obj = json_loads(stdout)
            assert 'r' in json_obj['channels']

            # assert conda search can now find rpy2
            stdout, stderr = run_command(Commands.SEARCH, prefix, "rpy2", "--json")
            json_obj = json_loads(stdout.replace("Fetching package metadata ...", "").strip())

    def test_clone_offline_multichannel_with_untracked(self):
        with make_temp_env("python=3.5") as prefix:
            run_command(Commands.CONFIG, prefix, "--add channels https://repo.anaconda.com/pkgs/free")
            run_command(Commands.CONFIG, prefix, "--remove channels defaults")

            run_command(Commands.INSTALL, prefix, "-c conda-test flask")

            touch(join(prefix, 'test.file'))  # untracked file
            with make_temp_env("--clone '%s'" % prefix, "--offline") as clone_prefix:
                assert context.offline
                assert package_is_installed(clone_prefix, 'python=3.5')
                assert package_is_installed(clone_prefix, 'flask=0.11.1=py_0')
                assert isfile(join(clone_prefix, 'test.file'))  # untracked file

    def test_package_pinning(self):
        with make_temp_env("python=2.7 itsdangerous=0.23 pytz=2015.7") as prefix:
            assert package_is_installed(prefix, "itsdangerous=0.23")
            assert package_is_installed(prefix, "python=2.7")
            assert package_is_installed(prefix, "pytz=2015.7")

            with open(join(prefix, 'conda-meta', 'pinned'), 'w') as fh:
                fh.write("itsdangerous 0.23\n")

            run_command(Commands.UPDATE, prefix, "--all")
            assert package_is_installed(prefix, "itsdangerous=0.23")
            # assert not package_is_installed(prefix, "python-3.5")  # should be python-3.6, but it's not because of add_defaults_to_specs
            assert package_is_installed(prefix, "python=2.7")

            assert not package_is_installed(prefix, "pytz=2015.7")
            assert package_is_installed(prefix, "pytz")

            run_command(Commands.UPDATE, prefix, "--all --no-pin")
            assert package_is_installed(prefix, "python=2.7")
            assert not package_is_installed(prefix, "itsdangerous=0.23")

    def test_package_optional_pinning(self):
        with make_temp_env("") as prefix:
            run_command(Commands.CONFIG, prefix,
                        "--add pinned_packages", "python=3.6.1=2")
            run_command(Commands.INSTALL, prefix, "openssl")
            assert not package_is_installed(prefix, "python")
            run_command(Commands.INSTALL, prefix, "flask")
            assert package_is_installed(prefix, "python=3.6.1")

    def test_update_deps_flag_absent(self):
        with make_temp_env("python=2 itsdangerous=0.23") as prefix:
            assert package_is_installed(prefix, 'python=2')
            assert package_is_installed(prefix, 'itsdangerous=0.23')
            assert not package_is_installed(prefix, 'flask')

            run_command(Commands.INSTALL, prefix, 'flask')
            assert package_is_installed(prefix, 'python=2')
            assert package_is_installed(prefix, 'itsdangerous=0.23')
            assert package_is_installed(prefix, 'flask')

    def test_update_deps_flag_present(self):
        with make_temp_env("python=2 itsdangerous=0.23") as prefix:
            assert package_is_installed(prefix, 'python=2')
            assert package_is_installed(prefix, 'itsdangerous=0.23')
            assert not package_is_installed(prefix, 'flask')

            run_command(Commands.INSTALL, prefix, '--update-deps python=2 flask')
            assert package_is_installed(prefix, 'python=2')
            assert not package_is_installed(prefix, 'itsdangerous=0.23')
            assert package_is_installed(prefix, 'itsdangerous')
            assert package_is_installed(prefix, 'flask')

    @pytest.mark.skipif(True, reason="Add this test back someday.")
    # @pytest.mark.skipif(not on_win, reason="shortcuts only relevant on Windows")
    def test_shortcut_in_underscore_env_shows_message(self):
        prefix = make_temp_prefix("_" + str(uuid4())[:7])
        with make_temp_env(prefix=prefix):
            stdout, stderr = run_command(Commands.INSTALL, prefix, "console_shortcut")
            assert ("Environment name starts with underscore '_'.  "
                    "Skipping menu installation." in stderr)

    @pytest.mark.skipif(not on_win, reason="shortcuts only relevant on Windows")
    def test_shortcut_not_attempted_with_no_shortcuts_arg(self):
        prefix = make_temp_prefix("_" + str(uuid4())[:7])
        shortcut_dir = get_shortcut_dir()
        shortcut_file = join(shortcut_dir, "Anaconda Prompt ({0}).lnk".format(basename(prefix)))
        with make_temp_env(prefix=prefix):
            stdout, stderr = run_command(Commands.INSTALL, prefix, "console_shortcut",
                                         "--no-shortcuts")
            assert ("Environment name starts with underscore '_'.  Skipping menu installation."
                    not in stderr)
            assert not isfile(shortcut_file)

    @pytest.mark.skipif(not on_win, reason="shortcuts only relevant on Windows")
    def test_shortcut_creation_installs_shortcut(self):
        shortcut_dir = get_shortcut_dir()
        shortcut_dir = join(shortcut_dir, "Anaconda{0} ({1}-bit)"
                                          "".format(sys.version_info.major, context.bits))

        prefix = make_temp_prefix(str(uuid4())[:7])
        shortcut_file = join(shortcut_dir, "Anaconda Prompt ({0}).lnk".format(basename(prefix)))
        try:
            with make_temp_env("console_shortcut", prefix=prefix):
                assert package_is_installed(prefix, 'console_shortcut')
                assert isfile(shortcut_file), ("Shortcut not found in menu dir. "
                                               "Contents of dir:\n"
                                               "{0}".format(os.listdir(shortcut_dir)))

                # make sure that cleanup without specifying --shortcuts still removes shortcuts
                run_command(Commands.REMOVE, prefix, 'console_shortcut')
                assert not package_is_installed(prefix, 'console_shortcut')
                assert not isfile(shortcut_file)
        finally:
            rm_rf_wait(prefix)
            if isfile(shortcut_file):
                os.remove(shortcut_file)

    @pytest.mark.skipif(not on_win, reason="shortcuts only relevant on Windows")
    def test_shortcut_absent_does_not_barf_on_uninstall(self):
        shortcut_dir = get_shortcut_dir()
        shortcut_dir = join(shortcut_dir, "Anaconda{0} ({1}-bit)"
                                          "".format(sys.version_info.major, context.bits))

        prefix = make_temp_prefix(str(uuid4())[:7])
        shortcut_file = join(shortcut_dir, "Anaconda Prompt ({0}).lnk".format(basename(prefix)))
        assert not isfile(shortcut_file)

        try:
            # including --no-shortcuts should not get shortcuts installed
            with make_temp_env("console_shortcut", "--no-shortcuts", prefix=prefix):
                assert package_is_installed(prefix, 'console_shortcut')
                assert not isfile(shortcut_file)

                # make sure that cleanup without specifying --shortcuts still removes shortcuts
                run_command(Commands.REMOVE, prefix, 'console_shortcut')
                assert not package_is_installed(prefix, 'console_shortcut')
                assert not isfile(shortcut_file)
        finally:
            rm_rf_wait(prefix)
            if isfile(shortcut_file):
                os.remove(shortcut_file)

    @pytest.mark.skipif(not on_win, reason="shortcuts only relevant on Windows")
    def test_shortcut_absent_when_condarc_set(self):
        shortcut_dir = get_shortcut_dir()
        shortcut_dir = join(shortcut_dir, "Anaconda{0} ({1}-bit)"
                                          "".format(sys.version_info.major, context.bits))

        prefix = make_temp_prefix(str(uuid4())[:7])
        shortcut_file = join(shortcut_dir, "Anaconda Prompt ({0}).lnk".format(basename(prefix)))
        assert not isfile(shortcut_file)

        # set condarc shortcuts: False
        run_command(Commands.CONFIG, prefix, "--set shortcuts false")
        stdout, stderr = run_command(Commands.CONFIG, prefix, "--get", "--json")
        json_obj = json_loads(stdout)
        assert json_obj['rc_path'] == join(prefix, 'condarc')
        assert json_obj['get']['shortcuts'] is False

        try:
            with make_temp_env("console_shortcut", prefix=prefix):
                # including shortcuts: False from condarc should not get shortcuts installed
                assert package_is_installed(prefix, 'console_shortcut')
                assert not isfile(shortcut_file)

                # make sure that cleanup without specifying --shortcuts still removes shortcuts
                run_command(Commands.REMOVE, prefix, 'console_shortcut')
                assert not package_is_installed(prefix, 'console_shortcut')
                assert not isfile(shortcut_file)
        finally:
            rm_rf_wait(prefix)
            if isfile(shortcut_file):
                os.remove(shortcut_file)

    def test_create_default_packages(self):
        # Regression test for #3453
        try:
            prefix = make_temp_prefix(str(uuid4())[:7])

            # set packages
            run_command(Commands.CONFIG, prefix, "--add create_default_packages pip")
            run_command(Commands.CONFIG, prefix, "--add create_default_packages flask")
            stdout, stderr = run_command(Commands.CONFIG, prefix, "--show")
            yml_obj = yaml_load(stdout)
            assert yml_obj['create_default_packages'] == ['flask', 'pip']

            assert not package_is_installed(prefix, 'python=2')
            assert not package_is_installed(prefix, 'pytz')
            assert not package_is_installed(prefix, 'flask')

            with make_temp_env("python=2", "pytz", prefix=prefix):
                assert package_is_installed(prefix, 'python=2')
                assert package_is_installed(prefix, 'pytz')
                assert package_is_installed(prefix, 'flask')

        finally:
            rm_rf_wait(prefix)

    def test_create_default_packages_no_default_packages(self):
        try:
            prefix = make_temp_prefix(str(uuid4())[:7])

            # set packages
            run_command(Commands.CONFIG, prefix, "--add create_default_packages pip")
            run_command(Commands.CONFIG, prefix, "--add create_default_packages flask")
            stdout, stderr = run_command(Commands.CONFIG, prefix, "--show")
            yml_obj = yaml_load(stdout)
            assert yml_obj['create_default_packages'] == ['flask', 'pip']

            assert not package_is_installed(prefix, 'python=2')
            assert not package_is_installed(prefix, 'pytz')
            assert not package_is_installed(prefix, 'flask')

            with make_temp_env("python=2", "pytz", "--no-default-packages", prefix=prefix):
                assert package_is_installed(prefix, 'python=2')
                assert package_is_installed(prefix, 'pytz')
                assert not package_is_installed(prefix, 'flask')

        finally:
            rm_rf_wait(prefix)

    def test_create_dry_run(self):
        # Regression test for #3453
        prefix = '/some/place'
        with pytest.raises(DryRunExit):
            run_command(Commands.CREATE, prefix, "--dry-run")
        stdout, stderr = run_command(Commands.CREATE, prefix, "--dry-run", use_exception_handler=True)
        assert join('some', 'place') in stdout
        # TODO: This assert passes locally but fails on CI boxes; figure out why and re-enable
        # assert "The following empty environments will be CREATED" in stdout

        prefix = '/another/place'
        with pytest.raises(DryRunExit):
            run_command(Commands.CREATE, prefix, "flask", "--dry-run")
        stdout, stderr = run_command(Commands.CREATE, prefix, "flask", "--dry-run", use_exception_handler=True)
        assert ":flask" in stdout
        assert ":python" in stdout
        assert join('another', 'place') in stdout

    def test_create_dry_run_json(self):
        prefix = '/some/place'
        with pytest.raises(DryRunExit):
            run_command(Commands.CREATE, prefix, "flask", "--dry-run", "--json")
        stdout, stderr = run_command(Commands.CREATE, prefix, "flask", "--dry-run", "--json", use_exception_handler=True)
        loaded = json.loads(stdout)
        names = set(d['name'] for d in loaded['actions']['LINK'])
        assert "python" in names
        assert "flask" in names

    def test_packages_not_found(self):
        with make_temp_env() as prefix:
            with pytest.raises(PackagesNotFoundError) as exc:
                run_command(Commands.INSTALL, prefix, "not-a-real-package")
            assert "not-a-real-package" in text_type(exc.value)

            stdout, stderr = run_command(Commands.INSTALL, prefix, "not-a-real-package",
                                         use_exception_handler=True)
            assert "not-a-real-package" in stderr

    def test_conda_pip_interop_dependency_satisfied_by_pip(self):
        with make_temp_env("python") as prefix:
            check_call(PYTHON_BINARY + " -m pip install itsdangerous",
                       cwd=prefix, shell=True)

            PrefixData._cache_.clear()
            stdout, stderr = run_command(Commands.LIST, prefix)
            assert 'itsdangerous' in stdout
            assert not stderr

            stdout, stderr = run_command(Commands.INSTALL, prefix, 'flask --dry-run --json',
                                         use_exception_handler=True)
            json_obj = json.loads(stdout)
            print(json_obj)
            assert any(rec["name"] == "flask" for rec in json_obj["actions"]["LINK"])
            assert not any(rec["name"] == "itsdangerous" for rec in json_obj["actions"]["LINK"])

            stdout, stderr = run_command(Commands.SEARCH, prefix, "not-a-real-package", "--json",
                                         use_exception_handler=True)
            assert not stderr
            json_obj = json_loads(stdout.strip())
            assert json_obj['exception_name'] == 'PackagesNotFoundError'
            assert not len(json_obj.keys()) == 0

    @pytest.mark.skipif(context.subdir == "win-32", reason="metadata is wrong; give python2.7")
    def test_conda_pip_interop_pip_clobbers_conda(self):
        # 1. conda install old six
        # 2. pip install -U six
        # 3. conda list shows new six and deletes old conda record
        # 4. probably need to purge something with the history file too?
        with make_temp_env("six=1.9 pip=9.0.3") as prefix:
            assert package_is_installed(prefix, "six=1.9.0")
            assert package_is_installed(prefix, "python=3.5")
            output = check_output(PYTHON_BINARY + " -m pip freeze", cwd=prefix, shell=True)
            pkgs = set(ensure_text_type(v.strip()) for v in output.splitlines() if v.strip())
            assert "six==1.9.0" in pkgs

            py_ver = get_python_version_for_prefix(prefix)
            sp_dir = get_python_site_packages_short_path(py_ver)

            output = check_output(PYTHON_BINARY + " -m pip install -U six==1.10",
                                  cwd=prefix, shell=True)
            assert "Successfully installed six-1.10.0" in ensure_text_type(output)
            PrefixData._cache_.clear()
            stdout, stderr = run_command(Commands.LIST, prefix, "--json")
            assert not stderr
            json_obj = json.loads(stdout)
            six_info = next(info for info in json_obj if info["name"] == "six")
            assert six_info == {
                "base_url": "https://conda.anaconda.org/pypi",
                "build_number": 0,
                "build_string": "pypi_0",
                "channel": "pypi",
                "dist_name": "six-1.10.0-pypi_0",
                "name": "six",
                "platform": "pypi",
                "version": "1.10.0",
            }
            assert package_is_installed(prefix, "six=1.10.0")
            output = check_output(PYTHON_BINARY + " -m pip freeze", cwd=prefix, shell=True)
            pkgs = set(ensure_text_type(v.strip()) for v in output.splitlines() if v.strip())
            assert "six==1.10.0" in pkgs

            six_record = next(PrefixData(prefix).query("six"))
            print(json_dump(six_record))
            assert json_loads(json_dump(six_record)) == {
                "build": "pypi_0",
                "build_number": 0,
                "channel": "https://conda.anaconda.org/pypi",
                "constrains": [],
                "depends": [
                    "python 3.5.*"
                ],
                "files": [
                    sp_dir + "/" + "__pycache__/six.cpython-35.pyc",
                    sp_dir + "/" + "six-1.10.0.dist-info/DESCRIPTION.rst",
                    sp_dir + "/" + "six-1.10.0.dist-info/INSTALLER",
                    sp_dir + "/" + "six-1.10.0.dist-info/METADATA",
                    sp_dir + "/" + "six-1.10.0.dist-info/RECORD",
                    sp_dir + "/" + "six-1.10.0.dist-info/WHEEL",
                    sp_dir + "/" + "six-1.10.0.dist-info/metadata.json",
                    sp_dir + "/" + "six-1.10.0.dist-info/top_level.txt",
                    sp_dir + "/" + "six.py",
                ],
                "fn": "six-1.10.0.dist-info",
                "name": "six",
                "package_type": "virtual_python_wheel",
                "paths_data": {
                    "paths": [
                        {
                            "_path": sp_dir + "/" + "__pycache__/six.cpython-35.pyc",
                            "path_type": "hardlink",
                            "sha256": None,
                            "size_in_bytes": None
                        },
                        {
                            "_path": sp_dir + "/" + "six-1.10.0.dist-info/DESCRIPTION.rst",
                            "path_type": "hardlink",
                            "sha256": "QWBtSTT2zzabwJv1NQbTfClSX13m-Qc6tqU4TRL1RLs",
                            "size_in_bytes": 774
                        },
                        {
                            "_path": sp_dir + "/" + "six-1.10.0.dist-info/INSTALLER",
                            "path_type": "hardlink",
                            "sha256": "zuuue4knoyJ-UwPPXg8fezS7VCrXJQrAP7zeNuwvFQg",
                            "size_in_bytes": 4
                        },
                        {
                            "_path": sp_dir + "/" + "six-1.10.0.dist-info/METADATA",
                            "path_type": "hardlink",
                            "sha256": "5HceJsUnHof2IRamlCKO2MwNjve1eSP4rLzVQDfwpCQ",
                            "size_in_bytes": 1283
                        },
                        {
                            "_path": sp_dir + "/" + "six-1.10.0.dist-info/RECORD",
                            "path_type": "hardlink",
                            "sha256": None,
                            "size_in_bytes": None
                        },
                        {
                            "_path": sp_dir + "/" + "six-1.10.0.dist-info/WHEEL",
                            "path_type": "hardlink",
                            "sha256": "GrqQvamwgBV4nLoJe0vhYRSWzWsx7xjlt74FT0SWYfE",
                            "size_in_bytes": 110
                        },
                        {
                            "_path": sp_dir + "/" + "six-1.10.0.dist-info/metadata.json",
                            "path_type": "hardlink",
                            "sha256": "jtOeeTBubYDChl_5Ql5ZPlKoHgg6rdqRIjOz1e5Ek2U",
                            "size_in_bytes": 658
                        },
                        {
                            "_path": sp_dir + "/" + "six-1.10.0.dist-info/top_level.txt",
                            "path_type": "hardlink",
                            "sha256": "_iVH_iYEtEXnD8nYGQYpYFUvkUW9sEO1GYbkeKSAais",
                            "size_in_bytes": 4
                        },
                        {
                            "_path": sp_dir + "/" + "six.py",
                            "path_type": "hardlink",
                            "sha256": "A6hdJZVjI3t_geebZ9BzUvwRrIXo0lfwzQlM2LcKyas",
                            "size_in_bytes": 30098
                        }
                    ],
                    "paths_version": 1
                },
                "subdir": "pypi",
                "version": "1.10.0"
            }

            stdout, stderr = run_command(Commands.INSTALL, prefix, "six --satisfied-skip-solve")
            assert not stderr
            assert "All requested packages already installed." in stdout

            stdout, stderr = run_command(Commands.INSTALL, prefix, "six")
            assert not stderr
            assert package_is_installed(prefix, "six>=1.11")
            output = check_output(PYTHON_BINARY + " -m pip freeze", cwd=prefix, shell=True)
            pkgs = set(ensure_text_type(v.strip()) for v in output.splitlines() if v.strip())
            six_record = next(PrefixData(prefix).query("six"))
            assert "six==%s" % six_record.version in pkgs

            assert len(glob(join(prefix, "conda-meta", "six-*.json"))) == 1

            output = check_output(PYTHON_BINARY + " -m pip install -U six==1.10",
                                  cwd=prefix, shell=True)
            print(output)
            assert "Successfully installed six-1.10.0" in ensure_text_type(output)
            PrefixData._cache_.clear()
            assert package_is_installed(prefix, "six=1.10.0")

            stdout, stderr = run_command(Commands.REMOVE, prefix, "six")
            assert not stderr
            assert "six-1.10.0-pypi_0" in stdout
            assert not package_is_installed(prefix, "six")

            assert not glob(join(prefix, sp_dir, "six*"))

    def test_conda_pip_interop_conda_editable_package(self):
        with make_temp_env("python=2.7") as prefix:
            assert package_is_installed(prefix, "python")

            # install an "editable" urllib3 that cannot be managed
            output = check_output(PYTHON_BINARY + " -m pip install -e git://github.com/urllib3/urllib3.git@1.19.1#egg=urllib3",
                                  cwd=prefix, shell=True)
            print(output)
            assert isfile(join(prefix, "src", "urllib3", "urllib3", "__init__.py"))
            PrefixData._cache_.clear()
            assert package_is_installed(prefix, "urllib3")
            urllib3_record = next(PrefixData(prefix).query("urllib3"))
            urllib3_record_dump = urllib3_record.dump()
            files = urllib3_record_dump.pop("files")
            paths_data = urllib3_record_dump.pop("paths_data")
            print(json_dump(urllib3_record_dump))

            assert json_loads(json_dump(urllib3_record_dump)) == {
                "build": "dev_0",
                "build_number": 0,
                "channel": "https://conda.anaconda.org/<develop>",
                "constrains": [
                    "cryptography >=1.3.4",
                    "idna >=2.0.0",
                    "pyopenssl >=0.14",
                    "pysocks !=1.5.7,<2.0,>=1.5.6"
                ],
                "depends": [
                    "python 2.7.*"
                ],
                "fn": "urllib3-1.19.1-dev_0",
                "name": "urllib3",
                "package_type": "virtual_python_egg_link",
                "subdir": "pypi",
                "version": "1.19.1"
            }

            # the unmanageable urllib3 should prevent a new requests from being installed
            stdout, stderr = run_command(Commands.INSTALL, prefix, "requests --dry-run --json",
                                         use_exception_handler=True)
            assert not stderr
            json_obj = json_loads(stdout)
            assert "UNLINK" not in json_obj["actions"]
            link_dists = json_obj["actions"]["LINK"]
            assert len(link_dists) == 1
            assert link_dists[0]["name"] == "requests"
            assert VersionOrder(link_dists[0]["version"]) < VersionOrder("2.16")

            # should already be satisfied
            stdout, stderr = run_command(Commands.INSTALL, prefix, "urllib3 -S")
            assert "All requested packages already installed." in stdout

            # should raise an error
            with pytest.raises(PackagesNotFoundError):
                # TODO: This raises PackagesNotFoundError, but the error should really explain
                #       that we can't install urllib3 because it's already installed and
                #       unmanageable. The error should suggest trying to use pip to uninstall it.
                stdout, stderr = run_command(Commands.INSTALL, prefix, "urllib3=1.20 --dry-run")

            # Now install a manageable urllib3.
            output = check_output(PYTHON_BINARY + " -m pip install -U urllib3==1.20",
                                  cwd=prefix, shell=True)
            print(output)
            PrefixData._cache_.clear()
            assert package_is_installed(prefix, "urllib3")
            urllib3_record = next(PrefixData(prefix).query("urllib3"))
            urllib3_record_dump = urllib3_record.dump()
            files = urllib3_record_dump.pop("files")
            paths_data = urllib3_record_dump.pop("paths_data")
            print(json_dump(urllib3_record_dump))

            assert json_loads(json_dump(urllib3_record_dump)) == {
                "build": "pypi_0",
                "build_number": 0,
                "channel": "https://conda.anaconda.org/pypi",
                "constrains": [
                    "pysocks >=1.5.6,<2.0,!=1.5.7"
                ],
                "depends": [
                    "python 2.7.*"
                ],
                "fn": "urllib3-1.20.dist-info",
                "name": "urllib3",
                "package_type": "virtual_python_wheel",
                "subdir": "pypi",
                "version": "1.20"
            }

            # we should be able to install an unbundled requests that upgrades urllib3 in the process
            stdout, stderr = run_command(Commands.INSTALL, prefix, "requests=2.18 --json")
            assert package_is_installed(prefix, "requests")
            assert package_is_installed(prefix, "urllib3>=1.21")
            assert not stderr
            json_obj = json_loads(stdout)
            unlink_dists = json_obj["actions"]["UNLINK"]
            assert len(unlink_dists) == 1
            assert unlink_dists[0]["name"] == "urllib3"
            assert unlink_dists[0]["channel"] == "pypi"

    @pytest.mark.skipif(on_win, reason="gawk is a windows only package")
    def test_search_gawk_not_win_filter(self):
        with make_temp_env() as prefix:
            stdout, stderr = run_command(
                Commands.SEARCH, prefix, "*gawk", "--platform", "win-64", "--json",
                "-c", "https://repo.anaconda.com/pkgs/msys2 --json",
                use_exception_handler=True,
            )
            json_obj = json_loads(stdout.replace("Fetching package metadata ...", "").strip())
            assert "gawk" in json_obj.keys()
            assert "m2-gawk" in json_obj.keys()
            assert len(json_obj.keys()) == 2

    @pytest.mark.skipif(not on_win, reason="gawk is a windows only package")
    def test_search_gawk_on_win(self):
        with make_temp_env() as prefix:
            stdout, stderr = run_command(Commands.SEARCH, prefix, "*gawk", "--json", use_exception_handler=True)
            json_obj = json_loads(stdout.replace("Fetching package metadata ...", "").strip())
            assert "gawk" in json_obj.keys()
            assert "m2-gawk" in json_obj.keys()
            assert len(json_obj.keys()) == 2

    @pytest.mark.skipif(not on_win, reason="gawk is a windows only package")
    def test_search_gawk_on_win_filter(self):
        with make_temp_env() as prefix:
            stdout, stderr = run_command(Commands.SEARCH, prefix, "gawk", "--platform",
                                         "linux-64", "--json", use_exception_handler=True)
            json_obj = json_loads(stdout.replace("Fetching package metadata ...", "").strip())
            assert not len(json_obj.keys()) == 0

    def test_bad_anaconda_token_infinite_loop(self):
        # This test is being changed around 2017-10-17, when the behavior of anaconda.org
        # was changed.  Previously, an expired token would return with a 401 response.
        # Now, a 200 response is always given, with any public packages available on the channel.
        response = requests.get("https://conda.anaconda.org/t/cqgccfm1mfma/data-portal/"
                                "%s/repodata.json" % context.subdir)
        assert response.status_code == 200

        try:
            prefix = make_temp_prefix(str(uuid4())[:7])
            channel_url = "https://conda.anaconda.org/t/cqgccfm1mfma/data-portal"
            run_command(Commands.CONFIG, prefix, "--add channels %s" % channel_url)
            stdout, stderr = run_command(Commands.CONFIG, prefix, "--show")
            yml_obj = yaml_load(stdout)
            assert yml_obj['channels'] == [channel_url, 'defaults']

            with pytest.raises(PackagesNotFoundError):
                run_command(Commands.SEARCH, prefix, "boltons", "--json")

            stdout, stderr = run_command(Commands.SEARCH, prefix, "anaconda-mosaic", "--json")

            json_obj = json.loads(stdout)
            assert "anaconda-mosaic" in json_obj
            assert len(json_obj["anaconda-mosaic"]) > 0

        finally:
            rm_rf_wait(prefix)
            reset_context()

    def test_anaconda_token_with_private_package(self):
        # TODO: should also write a test to use binstar_client to set the token,
        # then let conda load the token

        # Step 0. xfail if a token is set, for example when testing locally
        tokens = read_binstar_tokens()
        if tokens:
            pytest.xfail("binstar token found in global configuration")

        # Step 1. Make sure without the token we don't see the anyjson package
        try:
            prefix = make_temp_prefix(str(uuid4())[:7])
            channel_url = "https://conda.anaconda.org/kalefranz"
            run_command(Commands.CONFIG, prefix, "--add channels %s" % channel_url)
            run_command(Commands.CONFIG, prefix, "--remove channels defaults")
            stdout, stderr = run_command(Commands.CONFIG, prefix, "--show")
            yml_obj = yaml_load(stdout)
            assert yml_obj['channels'] == [channel_url]

            stdout, stderr = run_command(Commands.SEARCH, prefix, "anyjson", "--platform",
                                         "linux-64", "--json", use_exception_handler=True)
            json_obj = json_loads(stdout)
            assert json_obj['exception_name'] == 'PackagesNotFoundError'

        finally:
            rm_rf_wait(prefix)
            reset_context()

        # Step 2. Now with the token make sure we can see the anyjson package
        try:
            prefix = make_temp_prefix(str(uuid4())[:7])
            channel_url = "https://conda.anaconda.org/t/zlZvSlMGN7CB/kalefranz"
            run_command(Commands.CONFIG, prefix, "--add channels %s" % channel_url)
            run_command(Commands.CONFIG, prefix, "--remove channels defaults")
            stdout, stderr = run_command(Commands.CONFIG, prefix, "--show")
            yml_obj = yaml_load(stdout)
            assert yml_obj['channels'] == [channel_url]

            stdout, stderr = run_command(Commands.SEARCH, prefix, "anyjson", "--platform",
                                         "linux-64", "--json")
            json_obj = json_loads(stdout)
            assert 'anyjson' in json_obj

        finally:
            rm_rf_wait(prefix)

    def test_clean_index_cache(self):
        prefix = ''

        # make sure we have something in the index cache
        stdout, stderr = run_command(Commands.INFO, prefix, "flask --json")
        assert "flask" in json_loads(stdout)
        index_cache_dir = create_cache_dir()
        assert glob(join(index_cache_dir, "*.json"))

        # now clear it
        run_command(Commands.CLEAN, prefix, "--index-cache")
        assert not glob(join(index_cache_dir, "*.json"))

    def test_use_index_cache(self):
        from conda.gateways.connection.session import CondaSession
        from conda.core.subdir_data import SubdirData
        SubdirData._cache_.clear()

        prefix = make_temp_prefix("_" + str(uuid4())[:7])
        with make_temp_env(prefix=prefix):
            # First, clear the index cache to make sure we start with an empty cache.
            index_cache_dir = create_cache_dir()
            run_command(Commands.CLEAN, '', "--index-cache")
            assert not glob(join(index_cache_dir, "*.json"))

            # Then, populate the index cache.
            orig_get = CondaSession.get
            with patch.object(CondaSession, 'get', autospec=True) as mock_method:
                def side_effect(self, url, **kwargs):
                    # Make sure that we don't use the cache because of the
                    # corresponding HTTP header. This test is supposed to test
                    # whether the --use-index-cache causes the cache to be used.
                    result = orig_get(self, url, **kwargs)
                    for header in ['Etag', 'Last-Modified', 'Cache-Control']:
                        if header in result.headers:
                            del result.headers[header]
                    return result

                SubdirData._cache_.clear()
                mock_method.side_effect = side_effect
                stdout, stderr = run_command(Commands.INFO, prefix, "flask --json")
                assert mock_method.called

            # Next run with --use-index-cache and make sure it actually hits the cache
            # and does not go out fetching index data remotely.
            with patch.object(CondaSession, 'get', autospec=True) as mock_method:
                def side_effect(self, url, **kwargs):
                    if url.endswith('/repodata.json') or url.endswith('/repodata.json.bz2'):
                        raise AssertionError('Index cache was not hit')
                    else:
                        return orig_get(self, url, **kwargs)

                mock_method.side_effect = side_effect
                run_command(Commands.INSTALL, prefix, "flask", "--json", "--use-index-cache")

    def test_offline_with_empty_index_cache(self):
        from conda.core.subdir_data import SubdirData
        SubdirData._cache_.clear()

        try:
            with make_temp_env() as prefix:
                pkgs_dir = join(prefix, 'pkgs')
                with env_var('CONDA_PKGS_DIRS', pkgs_dir, reset_context):
                    with make_temp_channel(['flask-0.10.1']) as channel:
                        # Clear the index cache.
                        index_cache_dir = create_cache_dir()
                        run_command(Commands.CLEAN, '', "--index-cache")
                        assert not exists(index_cache_dir)

                        # Then attempt to install a package with --offline. The package (flask) is
                        # available in a local channel, however its dependencies are not. Make sure
                        # that a) it fails because the dependencies are not available and b)
                        # we don't try to download the repodata from non-local channels but we do
                        # download repodata from local channels.
                        from conda.gateways.connection.session import CondaSession

                        orig_get = CondaSession.get

                        result_dict = {}
                        def side_effect(self, url, **kwargs):
                            if not url.startswith('file://'):
                                raise AssertionError('Attempt to fetch repodata: {}'.format(url))
                            if url.startswith(channel):
                                result_dict['local_channel_seen'] = True
                            return orig_get(self, url, **kwargs)

                        with patch.object(CondaSession, 'get', autospec=True) as mock_method:
                            mock_method.side_effect = side_effect

                            SubdirData._cache_.clear()

                            # This first install passes because flask and its dependencies are in the
                            # package cache.
                            assert not package_is_installed(prefix, "flask")
                            run_command(Commands.INSTALL, prefix, "-c", channel, "flask", "--offline")
                            assert package_is_installed(prefix, "flask")

                            # The mock should have been called with our local channel URL though.
                            assert result_dict.get('local_channel_seen')

                            # Fails because pytz cannot be found in available channels.
                            with pytest.raises(PackagesNotFoundError):
                                run_command(Commands.INSTALL, prefix, "-c", channel, "pytz", "--offline")
                            assert not package_is_installed(prefix, "pytz")
        finally:
            SubdirData._cache_.clear()

    def test_create_from_extracted(self):
        with make_temp_package_cache() as pkgs_dir:
            assert context.pkgs_dirs == (pkgs_dir,)
            def pkgs_dir_has_tarball(tarball_prefix):
                return any(f.startswith(tarball_prefix) and f.endswith(CONDA_TARBALL_EXTENSION)
                           for f in os.listdir(pkgs_dir))

            with make_temp_env() as prefix:
                # First, make sure the openssl package is present in the cache,
                # downloading it if needed
                assert not pkgs_dir_has_tarball('openssl-')
                run_command(Commands.INSTALL, prefix, 'openssl')
                assert pkgs_dir_has_tarball('openssl-')

                # Then, remove the tarball but keep the extracted directory around
                run_command(Commands.CLEAN, prefix, '--tarballs --yes')
                assert not pkgs_dir_has_tarball('openssl-')

            with make_temp_env() as prefix:
                # Finally, install openssl, enforcing the use of the extracted package.
                # We expect that the tarball does not appear again because we simply
                # linked the package from the extracted directory. If the tarball
                # appeared again, we decided to re-download the package for some reason.
                run_command(Commands.INSTALL, prefix, 'openssl --offline')
                assert not pkgs_dir_has_tarball('openssl-')

    def test_clean_tarballs_and_packages(self):
        with make_temp_package_cache() as pkgs_dir:
            with make_temp_env("flask") as prefix:
                pkgs_dir_contents = [join(pkgs_dir, d) for d in os.listdir(pkgs_dir)]
                pkgs_dir_dirs = [d for d in pkgs_dir_contents if isdir(d)]
                pkgs_dir_tarballs = [f for f in pkgs_dir_contents if f.endswith('.tar.bz2')]
                assert any(basename(d).startswith('flask-') for d in pkgs_dir_dirs)
                assert any(basename(f).startswith('flask-') for f in pkgs_dir_tarballs)

                # --json flag is regression test for #5451
                run_command(Commands.CLEAN, prefix, "--packages --yes --json")

                # --json flag is regression test for #5451
                run_command(Commands.CLEAN, prefix, "--tarballs --yes --json")

                pkgs_dir_contents = [join(pkgs_dir, d) for d in os.listdir(pkgs_dir)]
                pkgs_dir_dirs = [d for d in pkgs_dir_contents if isdir(d)]
                pkgs_dir_tarballs = [f for f in pkgs_dir_contents if f.endswith('.tar.bz2')]

                assert any(basename(d).startswith('flask-') for d in pkgs_dir_dirs)
                assert not any(basename(f).startswith('flask-') for f in pkgs_dir_tarballs)

            run_command(Commands.CLEAN, prefix, "--packages --yes")

            pkgs_dir_contents = [join(pkgs_dir, d) for d in os.listdir(pkgs_dir)]
            pkgs_dir_dirs = [d for d in pkgs_dir_contents if isdir(d)]
            assert not any(basename(d).startswith('flask-') for d in pkgs_dir_dirs)

    def test_install_mkdir(self):
        try:
            prefix = make_temp_prefix()
            assert isdir(prefix)
            with pytest.raises(DirectoryNotACondaEnvironmentError):
                run_command(Commands.INSTALL, prefix, "python=3.5.2", "--mkdir")

            run_command(Commands.CREATE, prefix)
            run_command(Commands.INSTALL, prefix, "python=3.5.2", "--mkdir")
            assert package_is_installed(prefix, "python=3.5.2")

            rm_rf_wait(prefix)
            assert not isdir(prefix)

            # this part also a regression test for #4849
            run_command(Commands.INSTALL, prefix, "python-dateutil=2.6.0", "python=3.5.2", "--mkdir")
            assert package_is_installed(prefix, "python=3.5.2")
            assert package_is_installed(prefix, "python-dateutil=2.6.0")

        finally:
            rm_rf_wait(prefix)

    @pytest.mark.skipif(on_win, reason="python doesn't have dependencies on windows")
    def test_disallowed_packages(self):
        with env_var('CONDA_DISALLOWED_PACKAGES', 'sqlite&flask', reset_context):
            with make_temp_env() as prefix:
                with pytest.raises(CondaMultiError) as exc:
                    run_command(Commands.INSTALL, prefix, 'python')
            exc_val = exc.value.errors[0]
            assert isinstance(exc_val, DisallowedPackageError)
            assert exc_val.dump_map()['package_ref']['name'] == 'sqlite'

    def test_dont_remove_conda_1(self):
        pkgs_dirs = context.pkgs_dirs
        prefix = make_temp_prefix()
        with env_var('CONDA_ROOT_PREFIX', prefix, reset_context):
            with env_var('CONDA_PKGS_DIRS', ','.join(pkgs_dirs), reset_context):
                with make_temp_env(prefix=prefix):
                    stdout, stderr = run_command(Commands.INSTALL, prefix, "conda conda-build")
                    assert package_is_installed(prefix, "conda")
                    assert package_is_installed(prefix, "pycosat")
                    assert package_is_installed(prefix, "conda-build")

                    with pytest.raises(CondaMultiError) as exc:
                        run_command(Commands.REMOVE, prefix, 'conda')

                    assert any(isinstance(e, RemoveError) for e in exc.value.errors)
                    assert package_is_installed(prefix, "conda")
                    assert package_is_installed(prefix, "pycosat")

                    with pytest.raises(CondaMultiError) as exc:
                        run_command(Commands.REMOVE, prefix, 'pycosat')

                    assert any(isinstance(e, RemoveError) for e in exc.value.errors)
                    assert package_is_installed(prefix, "conda")
                    assert package_is_installed(prefix, "pycosat")
                    assert package_is_installed(prefix, "conda-build")

    def test_dont_remove_conda_2(self):
        # regression test for #6904
        pkgs_dirs = context.pkgs_dirs
        prefix = make_temp_prefix()
        with env_var('CONDA_ROOT_PREFIX', prefix, reset_context):
            with env_var('CONDA_PKGS_DIRS', ','.join(pkgs_dirs), reset_context):
                with make_temp_env(prefix=prefix):
                    stdout, stderr = run_command(Commands.INSTALL, prefix, "conda")
                    assert package_is_installed(prefix, "conda")
                    assert package_is_installed(prefix, "pycosat")

                    with pytest.raises(CondaMultiError) as exc:
                        run_command(Commands.REMOVE, prefix, 'pycosat')

                    assert any(isinstance(e, RemoveError) for e in exc.value.errors)
                    assert package_is_installed(prefix, "conda")
                    assert package_is_installed(prefix, "pycosat")

                    with pytest.raises(CondaMultiError) as exc:
                        run_command(Commands.REMOVE, prefix, 'conda')

                    assert any(isinstance(e, RemoveError) for e in exc.value.errors)
                    assert package_is_installed(prefix, "conda")
                    assert package_is_installed(prefix, "pycosat")

    def test_force_remove(self):
        with make_temp_env() as prefix:
            stdout, stderr = run_command(Commands.INSTALL, prefix, "flask")
            assert package_is_installed(prefix, "flask")
            assert package_is_installed(prefix, "jinja2")

            stdout, stderr = run_command(Commands.REMOVE, prefix, "jinja2", "--force")
            assert not package_is_installed(prefix, "jinja2")
            assert package_is_installed(prefix, "flask")

            stdout, stderr = run_command(Commands.REMOVE, prefix, "flask")
            assert not package_is_installed(prefix, "flask")

        # regression test for #3489
        # don't raise for remove --all if environment doesn't exist
        rm_rf_wait(prefix)
        run_command(Commands.REMOVE, prefix, "--all")

    def test_download_only_flag(self):
        from conda.core.link import UnlinkLinkTransaction
        with patch.object(UnlinkLinkTransaction, 'execute') as mock_method:
            with make_temp_env('openssl --download-only', use_exception_handler=True) as prefix:
                assert mock_method.call_count == 0
            with make_temp_env('openssl', use_exception_handler=True) as prefix:
                assert mock_method.call_count == 1

    def test_transactional_rollback_simple(self):
        from conda.core.path_actions import CreatePrefixRecordAction
        with patch.object(CreatePrefixRecordAction, 'execute') as mock_method:
            with make_temp_env() as prefix:
                mock_method.side_effect = KeyError('Bang bang!!')
                with pytest.raises(CondaMultiError):
                    run_command(Commands.INSTALL, prefix, 'openssl')
                assert not package_is_installed(prefix, 'openssl')

    def test_transactional_rollback_upgrade_downgrade(self):
        with make_temp_env("python=3.5") as prefix:
            assert exists(join(prefix, PYTHON_BINARY))
            assert package_is_installed(prefix, 'python=3')

            run_command(Commands.INSTALL, prefix, 'flask=0.10.1')
            assert package_is_installed(prefix, 'flask=0.10.1')

            from conda.core.path_actions import CreatePrefixRecordAction
            with patch.object(CreatePrefixRecordAction, 'execute') as mock_method:
                mock_method.side_effect = KeyError('Bang bang!!')
                with pytest.raises(CondaMultiError):
                    run_command(Commands.INSTALL, prefix, 'flask=0.11.1')
                assert package_is_installed(prefix, 'flask=0.10.1')

    def test_directory_not_a_conda_environment(self):
        prefix = make_temp_prefix(str(uuid4())[:7])
        try:
            with pytest.raises(DirectoryNotACondaEnvironmentError):
                run_command(Commands.INSTALL, prefix, "sqlite")
        finally:
            rm_rf(prefix)

    def test_init_dev_and_NoBaseEnvironmentError(self):
        conda_exe = join('Scripts', 'conda.exe') if on_win else join('bin', 'conda')
        python_exe = 'python.exe' if on_win else join('bin', 'python')
        with make_temp_env("conda=4.5.0", name='_' + str(uuid4())[:8]) as prefix:
            result = subprocess_call("%s --version" % join(prefix, conda_exe))
            assert result.rc == 0
            assert not result.stderr
            assert result.stdout.startswith("conda ")
            conda_version = result.stdout.strip()[6:]
            assert conda_version == "4.5.0"

            result = subprocess_call("%s -m conda init --dev" % join(prefix, python_exe),
                                     path=dirname(CONDA_PACKAGE_ROOT))

            result = subprocess_call("%s --version" % join(prefix, conda_exe))
            assert result.rc == 0
            assert not result.stderr
            assert result.stdout.startswith("conda ")
            conda_version = result.stdout.strip()[6:]
            assert conda_version == CONDA_VERSION

            rm_rf(join(prefix, 'conda-meta', 'history'))

            result = subprocess_call("%s info -a" % join(prefix, conda_exe))
            print(result.stdout)

            if not on_win:
                # Windows has: Fatal Python error: failed to get random numbers to initialize Python
                result = subprocess_call("%s install python" % join(prefix, conda_exe), env={"SHLVL": "1"},
                                         raise_on_error=False)
                assert result.rc == 1
                assert "NoBaseEnvironmentError: This conda installation has no default base environment." in result.stderr

    def test_conda_downgrade(self):
        # Create an environment with the current conda under test, but include an earlier
        # version of conda and other packages in that environment.
        # Make sure we can flip back and forth.
        conda_exe = join('Scripts', 'conda.exe') if on_win else join('bin', 'conda')
        with env_var("CONDA_AUTO_UPDATE_CONDA", "false", reset_context):
            with make_temp_env("conda=4.3.27 python=%s" % sys.version_info[0],
                               name='_' + str(uuid4())[:8]) as prefix:  # rev 0
                assert package_is_installed(prefix, "conda")

                run_command(Commands.INSTALL, prefix, "mccabe")  # rev 1
                assert package_is_installed(prefix, "mccabe")

                subprocess_call("%s install -p %s -y itsdangerous" % (join(prefix, conda_exe), prefix))  # rev 2
                PrefixData._cache_.clear()
                assert package_is_installed(prefix, "itsdangerous")

                run_command(Commands.INSTALL, prefix, "lockfile")  # rev 3
                assert package_is_installed(prefix, "lockfile")

                subprocess_call("%s install -p %s -y conda=4.3" % (join(prefix, conda_exe), prefix))  # rev 4
                PrefixData._cache_.clear()
                assert not package_is_installed(prefix, "conda=4.3.27")

                subprocess_call("%s install -p %s -y colorama" % (join(prefix, conda_exe), prefix))  # rev 5
                PrefixData._cache_.clear()
                assert package_is_installed(prefix, "colorama")

                stdout, stderr = run_command(Commands.LIST, prefix, "--revisions")
                print(stdout)

                PrefixData._cache_.clear()
                run_command(Commands.INSTALL, prefix, "--rev 3")
                PrefixData._cache_.clear()
                assert package_is_installed(prefix, "conda=4.3.27")
                assert not package_is_installed(prefix, "colorama")

                subprocess_call("%s install -y -p %s --rev 1" % (join(prefix, conda_exe), prefix))
                PrefixData._cache_.clear()
                assert not package_is_installed(prefix, "itsdangerous")
                PrefixData._cache_.clear()
                assert package_is_installed(prefix, "conda=4.3.27")
                assert package_is_installed(prefix, "python=%s" % sys.version_info[0])

                result = subprocess_call("%s info --json" % join(prefix, conda_exe))
                conda_info = json.loads(result.stdout)
                assert conda_info["conda_version"] == "4.3.27"

    @pytest.mark.skipif(on_win, reason="openssl only has a postlink script on unix")
    def test_run_script_called(self):
        import conda.core.link
        with patch.object(conda.core.link, 'subprocess_call') as rs:
            with make_temp_env("openssl=1.0.2j --no-deps") as prefix:
                assert package_is_installed(prefix, 'openssl')
                assert rs.call_count == 1

    def test_conda_info_python(self):
        stdout, stderr = run_command(Commands.INFO, None, "python=3.5")
        assert "python 3.5.1 0" in stdout

    def test_toolz_cytoolz_package_cache_regression(self):
        with make_temp_env("python=3.5") as prefix:
            pkgs_dir = join(prefix, 'pkgs')
            with env_var('CONDA_PKGS_DIRS', pkgs_dir, reset_context):
                assert context.pkgs_dirs == (pkgs_dir,)
                run_command(Commands.INSTALL, prefix, "-c conda-forge toolz cytoolz")
                assert package_is_installed(prefix, 'toolz')

    def test_remove_spellcheck(self):
        with make_temp_env("numpy=1.12") as prefix:
            assert exists(join(prefix, PYTHON_BINARY))
            assert package_is_installed(prefix, 'numpy')

            with pytest.raises(PackagesNotFoundError) as exc:
                run_command(Commands.REMOVE, prefix, 'numpi')

            exc_string = '%r' % exc.value
            assert exc_string.strip() == dals("""
            PackagesNotFoundError: The following packages are missing from the target environment:
              - numpi
            """).strip()
            assert package_is_installed(prefix, 'numpy')

    def test_conda_list_json(self):
        def pkg_info(s):
            # function from nb_conda/envmanager.py
            if hasattr(s, 'rsplit'):  # proxy for isinstance(s, six.string_types)
                name, version, build = s.rsplit('-', 2)
                return {
                    'name': name,
                    'version': version,
                    'build': build
                }
            else:
                return {
                    'name': s['name'],
                    'version': s['version'],
                    'build': s.get('build_string') or s['build']
                }

        with make_temp_env("python=3") as prefix:
            stdout, stderr = run_command(Commands.LIST, prefix, '--json')
            stdout_json = json.loads(stdout)
            packages = [pkg_info(package) for package in stdout_json]
            python_package = next(p for p in packages if p['name'] == 'python')
            assert python_package['version'].startswith('3')


@pytest.mark.skipif(True, reason="get the rest of Solve API worked out first")
@pytest.mark.integration
class PrivateEnvIntegrationTests(TestCase):

    def setUp(self):
        PackageCacheData.clear()

        self.pkgs_dirs = ','.join(context.pkgs_dirs)
        self.prefix = create_temp_location()
        run_command(Commands.CREATE, self.prefix)

        self.preferred_env = "_spiffy-test-app_"
        self.preferred_env_prefix = join(self.prefix, 'envs', self.preferred_env)

        # self.save_path_conflict = os.environ.get('CONDA_PATH_CONFLICT')
        self.saved_values = {}
        self.saved_values['CONDA_ROOT_PREFIX'] = os.environ.get('CONDA_ROOT_PREFIX')
        self.saved_values['CONDA_PKGS_DIRS'] = os.environ.get('CONDA_PKGS_DIRS')
        self.saved_values['CONDA_ENABLE_PRIVATE_ENVS'] = os.environ.get('CONDA_ENABLE_PRIVATE_ENVS')

        # os.environ['CONDA_PATH_CONFLICT'] = 'prevent'
        os.environ['CONDA_ROOT_PREFIX'] = self.prefix
        os.environ['CONDA_PKGS_DIRS'] = self.pkgs_dirs
        os.environ['CONDA_ENABLE_PRIVATE_ENVS'] = 'true'

        reset_context()

    def tearDown(self):
        rm_rf_wait(self.prefix)

        for key, value in iteritems(self.saved_values):
            if value is not None:
                os.environ[key] = value
            else:
                del os.environ[key]

        reset_context()

    def exe_file(self, prefix, exe_name):
        if on_win:
            exe_name = exe_name + '.exe'
        return join(prefix, get_bin_directory_short_path(), exe_name)

    @patch.object(Context, 'prefix_specified')
    def test_simple_install_uninstall(self, prefix_specified):
        prefix_specified.__get__ = Mock(return_value=False)

        # >> simple progression install then uninstall <<
        run_command(Commands.INSTALL, self.prefix, "-c conda-test spiffy-test-app")
        assert not package_is_installed(self.prefix, "spiffy-test-app")
        assert isfile(self.exe_file(self.prefix, 'spiffy-test-app'))
        assert package_is_installed(self.preferred_env_prefix, "spiffy-test-app")
        with env_var('YABBA-DABBA', 'doo'):
            stdout, stderr, rc = subprocess_call(self.exe_file(self.prefix, 'spiffy-test-app'))
        assert not stderr
        assert rc == 0
        json_d = json.loads(stdout)
        assert json_d['YABBA-DABBA'] == 'doo'

        run_command(Commands.INSTALL, self.prefix, "-c conda-test uses-spiffy-test-app")
        assert not package_is_installed(self.prefix, "uses-spiffy-test-app")
        assert package_is_installed(self.preferred_env_prefix, "uses-spiffy-test-app")

        run_command(Commands.REMOVE, self.prefix, "uses-spiffy-test-app")
        assert not package_is_installed(self.preferred_env_prefix, "uses-spiffy-test-app")

        run_command(Commands.REMOVE, self.prefix, "spiffy-test-app")
        assert not package_is_installed(self.prefix, "spiffy-test-app")
        assert not isfile(self.exe_file(self.prefix, 'spiffy-test-app'))
        assert not package_is_installed(self.preferred_env_prefix, "spiffy-test-app")
        assert not isfile(self.exe_file(self.preferred_env_prefix, 'spiffy-test-app'))

    @patch.object(Context, 'prefix_specified')
    def test_install_dep_uninstall_base(self, prefix_specified):
        prefix_specified.__get__ = Mock(return_value=False)

        # >> install uses-spiffy-test-app, uninstall spiffy-test-app <<
        run_command(Commands.INSTALL, self.prefix, "-c conda-test uses-spiffy-test-app")
        assert package_is_installed(self.preferred_env_prefix, "spiffy-test-app")
        assert package_is_installed(self.preferred_env_prefix, "uses-spiffy-test-app")
        assert not package_is_installed(self.prefix, "spiffy-test-app")
        assert not package_is_installed(self.prefix, "uses-spiffy-test-app")

        with pytest.raises(PackagesNotFoundError):
            run_command(Commands.REMOVE, self.prefix, "spiffy-test-app")
        assert package_is_installed(self.preferred_env_prefix, "spiffy-test-app")
        assert isfile(self.exe_file(self.preferred_env_prefix, 'spiffy-test-app'))
        assert package_is_installed(self.preferred_env_prefix, "uses-spiffy-test-app")
        assert not package_is_installed(self.prefix, "spiffy-test-app")
        assert not isfile(self.exe_file(self.prefix, 'spiffy-test-app'))

        run_command(Commands.REMOVE, self.prefix, "uses-spiffy-test-app")
        assert not package_is_installed(self.preferred_env_prefix, "uses-spiffy-test-app")

        # this part tests that the private environment was fully pruned
        assert not package_is_installed(self.preferred_env_prefix, "spiffy-test-app")
        assert not isfile(self.exe_file(self.preferred_env_prefix, 'spiffy-test-app'))

    @patch.object(Context, 'prefix_specified')
    def test_install_base_1_then_update(self, prefix_specified):
        prefix_specified.__get__ = Mock(return_value=False)

        # >> install spiffy-test-app 1.0, then update <<
        run_command(Commands.INSTALL, self.prefix, "-c conda-test spiffy-test-app=1")
        assert package_is_installed(self.prefix, "spiffy-test-app")

        run_command(Commands.UPDATE, self.prefix, "-c conda-test spiffy-test-app")
        assert not package_is_installed(self.prefix, "spiffy-test-app")
        assert package_is_installed(self.preferred_env_prefix, "spiffy-test-app")

        run_command(Commands.REMOVE, self.prefix, "spiffy-test-app")
        assert not package_is_installed(self.preferred_env_prefix, "spiffy-test-app")

    @patch.object(Context, 'prefix_specified')
    def test_install_base_then_remove_from_private_env(self, prefix_specified):
        prefix_specified.__get__ = Mock(return_value=False)

        # >> install spiffy-test-app, then remove from preferred env <<
        run_command(Commands.INSTALL, self.prefix, "-c conda-test spiffy-test-app")
        assert package_is_installed(self.preferred_env_prefix, "spiffy-test-app")

        run_command(Commands.REMOVE, self.preferred_env_prefix, "spiffy-test-app")
        assert not package_is_installed(self.prefix, "spiffy-test-app")
        assert not isfile(self.exe_file(self.prefix, 'spiffy-test-app'))
        assert not package_is_installed(self.preferred_env_prefix, "spiffy-test-app")
        assert not isfile(self.exe_file(self.preferred_env_prefix, 'spiffy-test-app'))

    @patch.object(Context, 'prefix_specified')
    def test_install_base_1_then_install_base_2(self, prefix_specified):
        prefix_specified.__get__ = Mock(return_value=False)

        # >> install spiffy-test-app 1.0, then install spiffy-test-app 2.0 <<
        run_command(Commands.INSTALL, self.prefix, "-c conda-test spiffy-test-app=1")
        assert package_is_installed(self.prefix, "spiffy-test-app")

        run_command(Commands.INSTALL, self.prefix, "-c conda-test spiffy-test-app=2")
        assert not package_is_installed(self.prefix, "spiffy-test-app")
        assert package_is_installed(self.preferred_env_prefix, "spiffy-test-app")

        run_command(Commands.REMOVE, self.prefix, "spiffy-test-app")
        assert not package_is_installed(self.preferred_env_prefix, "spiffy-test-app")

    @patch.object(Context, 'prefix_specified')
    def test_install_base_2_then_install_base_1(self, prefix_specified):
        prefix_specified.__get__ = Mock(return_value=False)

        # >> install spiffy-test-app 2.0, then spiffy-test-app 1.0 <<
        run_command(Commands.INSTALL, self.prefix, "-c conda-test spiffy-test-app")
        assert package_is_installed(self.preferred_env_prefix, "spiffy-test-app")

        run_command(Commands.INSTALL, self.prefix, "-c conda-test spiffy-test-app=1")
        assert not package_is_installed(self.preferred_env_prefix, "spiffy-test-app")
        assert package_is_installed(self.prefix, "spiffy-test-app")

    @patch.object(Context, 'prefix_specified')
    def test_install_base_2_then_install_dep_1(self, prefix_specified):
        prefix_specified.__get__ = Mock(return_value=False)

        # install spiffy-test-app 2.0, then uses-spiffy-test-app 1.0,
        #   which should suck spiffy-test-app back to the root prefix
        run_command(Commands.INSTALL, self.prefix, "-c conda-test spiffy-test-app")
        assert package_is_installed(self.preferred_env_prefix, "spiffy-test-app")
        assert not package_is_installed(self.prefix, "spiffy-test-app")
        assert not package_is_installed(self.prefix, "uses-spiffy-test-app")
        assert not package_is_installed(self.preferred_env_prefix, "uses-spiffy-test-app")

        run_command(Commands.INSTALL, self.prefix, "-c conda-test uses-spiffy-test-app=1")
        assert package_is_installed(self.prefix, "spiffy-test-app-2")
        assert package_is_installed(self.prefix, "uses-spiffy-test-app")
        assert not package_is_installed(self.preferred_env_prefix, "spiffy-test-app")
        assert not package_is_installed(self.preferred_env_prefix, "uses-spiffy-test-app")

    @patch.object(Context, 'prefix_specified')
    def test_install_dep_2_then_install_base_1(self, prefix_specified):
        prefix_specified.__get__ = Mock(return_value=False)

        # install uses-spiffy-test-app 2.0, then spiffy-test-app 1.0,
        run_command(Commands.INSTALL, self.prefix, "-c conda-test uses-spiffy-test-app")
        assert package_is_installed(self.preferred_env_prefix, "uses-spiffy-test-app")
        assert package_is_installed(self.preferred_env_prefix, "spiffy-test-app")
        assert not isfile(self.exe_file(self.prefix, 'spiffy-test-app'))

        run_command(Commands.INSTALL, self.prefix, "-c conda-test spiffy-test-app=1")
        assert package_is_installed(self.preferred_env_prefix, "spiffy-test-app=2")
        assert package_is_installed(self.preferred_env_prefix, "uses-spiffy-test-app=2")
        assert package_is_installed(self.prefix, "spiffy-test-app=1")
        assert isfile(self.exe_file(self.prefix, 'spiffy-test-app'))

    @patch.object(Context, 'prefix_specified')
    def test_install_base_1_dep_2_together(self, prefix_specified):
        prefix_specified.__get__ = Mock(return_value=False)

        run_command(Commands.INSTALL, self.prefix, "-c conda-test spiffy-test-app=1 uses-spiffy-test-app")
        assert package_is_installed(self.preferred_env_prefix, "spiffy-test-app=2")
        assert package_is_installed(self.preferred_env_prefix, "uses-spiffy-test-app=2")
        assert package_is_installed(self.prefix, "spiffy-test-app-1")

    @patch.object(Context, 'prefix_specified')
    def test_a2(self, prefix_specified):
        prefix_specified.__get__ = Mock(return_value=False)

        run_command(Commands.INSTALL, self.prefix, "-c conda-test uses-spiffy-test-app")
        assert package_is_installed(self.preferred_env_prefix, "spiffy-test-app=2")
        assert package_is_installed(self.preferred_env_prefix, "uses-spiffy-test-app=2")
        assert not isfile(self.exe_file(self.prefix, 'spiffy-test-app'))
        assert isfile(self.exe_file(self.preferred_env_prefix, 'spiffy-test-app'))

        run_command(Commands.INSTALL, self.prefix, "-c conda-test needs-spiffy-test-app")
        assert package_is_installed(self.preferred_env_prefix, "spiffy-test-app=2")
        assert package_is_installed(self.preferred_env_prefix, "uses-spiffy-test-app=2")
        assert package_is_installed(self.prefix, "needs-spiffy-test-app")
        assert not package_is_installed(self.prefix, "uses-spiffy-test-app=2")
        assert isfile(self.exe_file(self.prefix, 'spiffy-test-app'))
        assert isfile(self.exe_file(self.preferred_env_prefix, 'spiffy-test-app'))

        run_command(Commands.REMOVE, self.prefix, "uses-spiffy-test-app")
        assert not package_is_installed(self.preferred_env_prefix, "spiffy-test-app=2")
        assert not package_is_installed(self.preferred_env_prefix, "uses-spiffy-test-app=2")
        assert package_is_installed(self.prefix, "needs-spiffy-test-app")
        assert not package_is_installed(self.prefix, "uses-spiffy-test-app=2")
        assert isfile(self.exe_file(self.prefix, 'spiffy-test-app'))
        assert not isfile(self.exe_file(self.preferred_env_prefix, 'spiffy-test-app'))

        run_command(Commands.REMOVE, self.prefix, "needs-spiffy-test-app")
        assert not package_is_installed(self.prefix, "needs-spiffy-test-app")
        assert package_is_installed(self.prefix, "spiffy-test-app-2")
        assert isfile(self.exe_file(self.prefix, 'spiffy-test-app'))

    @patch.object(Context, 'prefix_specified')
    def test_b2(self, prefix_specified):
        prefix_specified.__get__ = Mock(return_value=False)

        run_command(Commands.INSTALL, self.prefix, "-c conda-test spiffy-test-app uses-spiffy-test-app")
        assert package_is_installed(self.preferred_env_prefix, "spiffy-test-app=2")
        assert package_is_installed(self.preferred_env_prefix, "uses-spiffy-test-app")
        assert isfile(self.exe_file(self.prefix, 'spiffy-test-app'))

        run_command(Commands.INSTALL, self.prefix, "-c conda-test needs-spiffy-test-app")
        assert not package_is_installed(self.preferred_env_prefix, "spiffy-test-app=2")
        assert not package_is_installed(self.preferred_env_prefix, "uses-spiffy-test-app=2")
        assert package_is_installed(self.prefix, "needs-spiffy-test-app")
        assert package_is_installed(self.prefix, "spiffy-test-app=2")
        assert package_is_installed(self.prefix, "uses-spiffy-test-app")

    @patch.object(Context, 'prefix_specified')
    def test_c2(self, prefix_specified):
        prefix_specified.__get__ = Mock(return_value=False)

        run_command(Commands.INSTALL, self.prefix, "-c conda-test needs-spiffy-test-app")
        assert package_is_installed(self.prefix, "spiffy-test-app=2")
        assert package_is_installed(self.prefix, "needs-spiffy-test-app")
        assert not package_is_installed(self.preferred_env_prefix, "spiffy-test-app=2")

        run_command(Commands.INSTALL, self.prefix, "-c conda-test spiffy-test-app=2")  # nothing to do
        assert package_is_installed(self.prefix, "spiffy-test-app=2")
        assert package_is_installed(self.prefix, "needs-spiffy-test-app")
        assert not package_is_installed(self.preferred_env_prefix, "spiffy-test-app=2")

    @patch.object(Context, 'prefix_specified')
    def test_d2(self, prefix_specified):
        prefix_specified.__get__ = Mock(return_value=False)

        run_command(Commands.INSTALL, self.prefix, "-c conda-test spiffy-test-app")
        assert package_is_installed(self.preferred_env_prefix, "spiffy-test-app=2")
        assert isfile(self.exe_file(self.prefix, 'spiffy-test-app'))
        assert isfile(self.exe_file(self.preferred_env_prefix, 'spiffy-test-app'))

        run_command(Commands.INSTALL, self.prefix, "-c conda-test needs-spiffy-test-app")
        assert not package_is_installed(self.preferred_env_prefix, "spiffy-test-app=2")
        assert package_is_installed(self.prefix, "spiffy-test-app=2")
        assert package_is_installed(self.prefix, "needs-spiffy-test-app")
        assert not isfile(self.exe_file(self.preferred_env_prefix, 'spiffy-test-app'))<|MERGE_RESOLUTION|>--- conflicted
+++ resolved
@@ -18,13 +18,8 @@
 from random import sample
 import re
 from shlex import split
-<<<<<<< HEAD
-from shutil import copyfile
-from subprocess import check_call
-=======
 from shutil import copyfile, rmtree
 from subprocess import check_call, CalledProcessError, check_output
->>>>>>> 03e2fad1
 import sys
 from tempfile import gettempdir
 from unittest import TestCase
@@ -733,7 +728,7 @@
                 xz_prefix_data_json_path = join(prefix, 'conda-meta', dist_name + '.json')
                 copyfile(xz_prefix_data_json_path,
                          join(prefix, 'conda-meta', 'xz.json'))
-                rm_rf(xz_prefix_data_json_path)
+                rm_rf_wait(xz_prefix_data_json_path)
                 assert not lexists(xz_prefix_data_json_path)
                 PrefixData._cache_ = {}
                 assert not package_is_installed(prefix, 'xz')
@@ -742,13 +737,9 @@
     def test_update_with_pinned_packages(self):
         # regression test for #6914
         with make_temp_env("python=2.7.12") as prefix:
-<<<<<<< HEAD
-            assert package_is_installed(prefix, "readline-6.2")
+            assert package_is_installed(prefix, "readline=6.2")
             rm_rf_wait(join(prefix, 'conda-meta', 'history'))
-=======
-            assert package_is_installed(prefix, "readline=6.2")
             open(join(prefix, 'conda-meta', 'history'), 'w').close()
->>>>>>> 03e2fad1
             PrefixData._cache_.clear()
             run_command(Commands.UPDATE, prefix, "readline")
             assert package_is_installed(prefix, "readline")
@@ -2016,7 +2007,7 @@
             with pytest.raises(DirectoryNotACondaEnvironmentError):
                 run_command(Commands.INSTALL, prefix, "sqlite")
         finally:
-            rm_rf(prefix)
+            rm_rf_wait(prefix)
 
     def test_init_dev_and_NoBaseEnvironmentError(self):
         conda_exe = join('Scripts', 'conda.exe') if on_win else join('bin', 'conda')
@@ -2039,7 +2030,7 @@
             conda_version = result.stdout.strip()[6:]
             assert conda_version == CONDA_VERSION
 
-            rm_rf(join(prefix, 'conda-meta', 'history'))
+            rm_rf_wait(join(prefix, 'conda-meta', 'history'))
 
             result = subprocess_call("%s info -a" % join(prefix, conda_exe))
             print(result.stdout)
