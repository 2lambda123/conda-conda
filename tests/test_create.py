# -*- coding: utf-8 -*-
from __future__ import absolute_import, division, print_function

import pytest
import os
import json
from contextlib import contextmanager
from glob import glob
from logging import getLogger, Handler
from os.path import exists, isdir, join, relpath
from shlex import split
from shutil import rmtree, copyfile
from tempfile import gettempdir
from unittest import TestCase
from uuid import uuid4

from conda import config
from conda.cli import conda_argparse
from conda.cli.main_create import configure_parser as create_configure_parser
from conda.cli.main_install import configure_parser as install_configure_parser
from conda.cli.main_remove import configure_parser as remove_configure_parser
from conda.cli.main_update import configure_parser as update_configure_parser
from conda.config import pkgs_dirs, bits
from conda.install import linked as install_linked, linked_data_
from conda.install import on_win

log = getLogger(__name__)
PYTHON_BINARY = 'python.exe' if on_win else 'bin/python'


def escape_for_winpath(p):
    return p.replace('\\', '\\\\')


def make_temp_prefix():
    tempdir = gettempdir()
    dirname = str(uuid4())[:8]
    prefix = join(tempdir, dirname)
    if exists(prefix):
        # rm here because create complains if directory exists
        rmtree(prefix)
    assert isdir(tempdir)
    return prefix


def disable_dotlog():
    class NullHandler(Handler):
        def emit(self, record):
            pass
    dotlogger = getLogger('dotupdate')
    saved_handlers = dotlogger.handlers
    dotlogger.handlers = []
    dotlogger.addHandler(NullHandler())
    return saved_handlers


def reenable_dotlog(handlers):
    dotlogger = getLogger('dotupdate')
    dotlogger.handlers = handlers


@contextmanager
def make_temp_env(*packages):
    prefix = make_temp_prefix()
    try:
        # try to clear any config that's been set by other tests
        config.rc = config.load_condarc('')

        p = conda_argparse.ArgumentParser()
        sub_parsers = p.add_subparsers(metavar='command', dest='cmd')
        create_configure_parser(sub_parsers)

        command = "create -y -q -p {0} {1}".format(escape_for_winpath(prefix), " ".join(packages))

        args = p.parse_args(split(command))
        args.func(args, p)

        yield prefix
    finally:
        rmtree(prefix, ignore_errors=True)


class Commands:
    INSTALL = "install"
    UPDATE = "update"
    REMOVE = "remove"


parser_config = {
    Commands.INSTALL: install_configure_parser,
    Commands.UPDATE: update_configure_parser,
    Commands.REMOVE: remove_configure_parser,
}


def run_command(command, prefix, *arguments):
    p = conda_argparse.ArgumentParser()
    sub_parsers = p.add_subparsers(metavar='command', dest='cmd')
    parser_config[command](sub_parsers)

    command = "{0} -y -q -p {1} {2}".format(command,
                                            escape_for_winpath(prefix),
                                            " ".join(arguments))

    args = p.parse_args(split(command))
    args.func(args, p)


def package_is_installed(prefix, package, exact=False):
    if exact:
        return any(p == package for p in install_linked(prefix))
    return any(p.startswith(package) for p in install_linked(prefix))


def assert_package_is_installed(prefix, package, exact=False):
    if not package_is_installed(prefix, package, exact):
        print([p for p in install_linked(prefix)])
        raise AssertionError("package {0} is not in prefix".format(package))


class IntegrationTests(TestCase):

    def setUp(self):
        self.saved_dotlog_handlers = disable_dotlog()

    def tearDown(self):
        reenable_dotlog(self.saved_dotlog_handlers)

    @pytest.mark.timeout(300)
    def test_python3(self):
        with make_temp_env("python=3") as prefix:
            assert exists(join(prefix, PYTHON_BINARY))
            assert_package_is_installed(prefix, 'python-3')

            run_command(Commands.INSTALL, prefix, 'flask=0.10')
            assert_package_is_installed(prefix, 'flask-0.10.1')

            run_command(Commands.UPDATE, prefix, 'flask')
            assert not package_is_installed(prefix, 'flask-0.10.1')
            assert_package_is_installed(prefix, 'flask')

            run_command(Commands.REMOVE, prefix, 'flask')
            assert not package_is_installed(prefix, 'flask-0.')
            assert_package_is_installed(prefix, 'python-3')

            # regression test for #2626
            # install tarball with full path
            flask_tar_file = glob(join(pkgs_dirs[0], 'flask-0.*.tar.bz2'))[-1]
            # run_command(Commands.INSTALL, prefix, flask_tar_file)
            #
            # assert_package_is_installed(prefix, 'flask-0.')
            #
            # run_command(Commands.REMOVE, prefix, 'flask')
            # assert not package_is_installed(prefix, 'flask-0.')

            # regression test for #2626
            # install tarball with relative path
            flask_tar_file = relpath(flask_tar_file)
            run_command(Commands.INSTALL,  prefix, flask_tar_file)
            assert_package_is_installed(prefix, 'flask-0.')

            # regression test for #2599
            linked_data_.clear()
            flask_metadata = glob(join(prefix, 'conda-meta', 'flask-0.*.json'))[-1]
            bad_metadata = join(prefix, 'conda-meta', 'flask.json')
            copyfile(flask_metadata, bad_metadata)
            assert not package_is_installed(prefix, 'flask', exact=True)
            assert_package_is_installed(prefix, 'flask-0.')

    @pytest.mark.timeout(120)
    def test_just_python2(self):
        with make_temp_env("python=2") as prefix:
            assert exists(join(prefix, PYTHON_BINARY))
            assert_package_is_installed(prefix, 'python-2')

            run_command(Commands.REMOVE, prefix, '--all')
            assert not exists(prefix)

    @pytest.mark.timeout(300)
    def test_python2_install_numba(self):
        with make_temp_env("python=2") as prefix:
            assert exists(join(prefix, PYTHON_BINARY))
            assert not package_is_installed(prefix, 'numba')
            run_command(Commands.INSTALL, prefix, "numba")
            assert_package_is_installed(prefix, 'numba')

    @pytest.mark.skipif(on_win and bits == 32, reason="no 32-bit windows python on conda-forge")
    @pytest.mark.timeout(300)
    def test_dash_c_usage_replacing_python(self):
        # Regression test for #2606
        with make_temp_env("-c conda-forge python=3.5") as prefix:
            assert exists(join(prefix, PYTHON_BINARY))
            run_command(Commands.INSTALL, prefix, "decorator")
            assert_package_is_installed(prefix, 'conda-forge::python-3.5')

            with make_temp_env("--clone", prefix) as clone_prefix:
                assert_package_is_installed(clone_prefix, 'conda-forge::python-3.5')
                assert_package_is_installed(clone_prefix, "decorator")

<<<<<<< HEAD
    @pytest.mark.timeout(300)
=======
            # Regression test for 2645
            fn = glob(join(prefix, 'conda-meta', 'python-3.5*.json'))[-1]
            with open(fn) as f:
                data = json.load(f)
            for field in ('url', 'channel', 'schannel'):
                if field in data:
                    del data[field]
            with open(fn, 'w') as f:
                json.dump(data, f)
            linked_data_.clear()

            with make_temp_env("--clone", prefix) as clone_prefix:
                assert_package_is_installed(clone_prefix, 'python-3.5')
                assert_package_is_installed(clone_prefix, 'decorator')

    @pytest.mark.timeout(600)
>>>>>>> bafc2f8e
    def test_python2_pandas(self):
        with make_temp_env("python=2 pandas") as prefix:
            assert exists(join(prefix, PYTHON_BINARY))
            assert_package_is_installed(prefix, 'numpy')<|MERGE_RESOLUTION|>--- conflicted
+++ resolved
@@ -197,9 +197,6 @@
                 assert_package_is_installed(clone_prefix, 'conda-forge::python-3.5')
                 assert_package_is_installed(clone_prefix, "decorator")
 
-<<<<<<< HEAD
-    @pytest.mark.timeout(300)
-=======
             # Regression test for 2645
             fn = glob(join(prefix, 'conda-meta', 'python-3.5*.json'))[-1]
             with open(fn) as f:
@@ -216,7 +213,6 @@
                 assert_package_is_installed(clone_prefix, 'decorator')
 
     @pytest.mark.timeout(600)
->>>>>>> bafc2f8e
     def test_python2_pandas(self):
         with make_temp_env("python=2 pandas") as prefix:
             assert exists(join(prefix, PYTHON_BINARY))
