--- conflicted
+++ resolved
@@ -36,13 +36,8 @@
     SafetyChecks,
 )
 from conda.base.context import conda_tests_ctxt_mgmt_def_pol, context, reset_context
-<<<<<<< HEAD
 from conda.common.compat import on_linux, on_mac, on_win
-from conda.common.io import env_var, env_vars, stderr_log_level
-=======
-from conda.common.compat import ensure_text_type, on_linux, on_mac, on_win
 from conda.common.io import env_vars, stderr_log_level
->>>>>>> a3c53cca
 from conda.common.iterators import groupby_to_dict as groupby
 from conda.common.path import (
     get_bin_directory_short_path,
