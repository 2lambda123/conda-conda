--- conflicted
+++ resolved
@@ -1556,13 +1556,8 @@
 
 
 @pytest.mark.skipif(True, reason="Add this test back someday.")
-<<<<<<< HEAD
 # @pytest.mark.skipif(not on_win, reason="menuinst-v1 shortcuts only relevant on Windows")
-def test_shortcut_in_underscore_env_shows_message(clear_package_cache: None):
-=======
-# @pytest.mark.skipif(not on_win, reason="shortcuts only relevant on Windows")
 def test_shortcut_in_underscore_env_shows_message():
->>>>>>> d9c95003
     prefix = make_temp_prefix("_" + str(uuid4())[:7])
     with make_temp_env(prefix=prefix):
         stdout, stderr, _ = run_command(Commands.INSTALL, prefix, "console_shortcut")
@@ -1572,13 +1567,8 @@
         )
 
 
-<<<<<<< HEAD
 @pytest.mark.skipif(not on_win, reason="menuinst-v1 shortcuts only relevant on Windows")
-def test_shortcut_not_attempted_with_no_shortcuts_arg(clear_package_cache: None):
-=======
-@pytest.mark.skipif(not on_win, reason="shortcuts only relevant on Windows")
 def test_shortcut_not_attempted_with_no_shortcuts_arg():
->>>>>>> d9c95003
     prefix = make_temp_prefix("_" + str(uuid4())[:7])
     shortcut_dir = get_shortcut_dir()
     shortcut_file = join(shortcut_dir, f"Anaconda Prompt ({basename(prefix)}).lnk")
@@ -1593,13 +1583,8 @@
         assert not isfile(shortcut_file)
 
 
-<<<<<<< HEAD
 @pytest.mark.skipif(not on_win, reason="menuinst-v1 shortcuts only relevant on Windows")
-def test_shortcut_creation_installs_shortcut(clear_package_cache: None):
-=======
-@pytest.mark.skipif(not on_win, reason="shortcuts only relevant on Windows")
 def test_shortcut_creation_installs_shortcut():
->>>>>>> d9c95003
     shortcut_dir = get_shortcut_dir()
     shortcut_dir = join(
         shortcut_dir,
@@ -1627,13 +1612,8 @@
             os.remove(shortcut_file)
 
 
-<<<<<<< HEAD
 @pytest.mark.skipif(not on_win, reason="menuinst-v1 shortcuts only relevant on Windows")
-def test_shortcut_absent_does_not_barf_on_uninstall(clear_package_cache: None):
-=======
-@pytest.mark.skipif(not on_win, reason="shortcuts only relevant on Windows")
 def test_shortcut_absent_does_not_barf_on_uninstall():
->>>>>>> d9c95003
     shortcut_dir = get_shortcut_dir()
     shortcut_dir = join(
         shortcut_dir,
@@ -1660,13 +1640,8 @@
             os.remove(shortcut_file)
 
 
-<<<<<<< HEAD
 @pytest.mark.skipif(not on_win, reason="menuinst-v1 shortcuts only relevant on Windows")
-def test_shortcut_absent_when_condarc_set(clear_package_cache: None):
-=======
-@pytest.mark.skipif(not on_win, reason="shortcuts only relevant on Windows")
 def test_shortcut_absent_when_condarc_set():
->>>>>>> d9c95003
     shortcut_dir = get_shortcut_dir()
     shortcut_dir = join(
         shortcut_dir,
@@ -1700,8 +1675,7 @@
             os.remove(shortcut_file)
 
 
-<<<<<<< HEAD
-def test_menuinst_v2(clear_package_cache: None, monkeypatch: MonkeyPatch):
+def test_menuinst_v2(monkeypatch: MonkeyPatch):
     called = False
     from menuinst import install
 
@@ -1736,10 +1710,7 @@
         raise NotImplementedError(sys.platform)
 
 
-def test_create_default_packages(clear_package_cache: None):
-=======
 def test_create_default_packages():
->>>>>>> d9c95003
     # Regression test for #3453
     try:
         prefix = make_temp_prefix(str(uuid4())[:7])
