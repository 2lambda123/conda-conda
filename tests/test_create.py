# Copyright (C) 2012 Anaconda, Inc
# SPDX-License-Identifier: BSD-3-Clause
import json
import os
import re
import sys
from glob import glob
from itertools import chain
from json import loads as json_loads
from logging import getLogger
from os.path import (
    abspath,
    basename,
    dirname,
    exists,
    isdir,
    isfile,
    islink,
    join,
    lexists,
    relpath,
)
from pathlib import Path
from shutil import copyfile, rmtree
from subprocess import PIPE, Popen, check_call, check_output
from textwrap import dedent
from unittest.mock import patch
from uuid import uuid4

import pytest
import requests
from pytest import CaptureFixture, MonkeyPatch
from pytest_mock import MockerFixture

from conda import CondaError, CondaMultiError
from conda.auxlib.ish import dals
from conda.base.constants import (
    CONDA_PACKAGE_EXTENSIONS,
    PREFIX_MAGIC_FILE,
    SafetyChecks,
)
from conda.base.context import conda_tests_ctxt_mgmt_def_pol, context, reset_context
from conda.common.compat import ensure_text_type, on_mac, on_win
from conda.common.io import env_var, env_vars, stderr_log_level
from conda.common.iterators import groupby_to_dict as groupby
from conda.common.path import (
    get_bin_directory_short_path,
    get_python_site_packages_short_path,
    pyc_path,
)
from conda.common.serialize import json_dump, yaml_round_trip_load
from conda.core.index import get_reduced_index
from conda.core.package_cache_data import PackageCacheData
from conda.core.prefix_data import PrefixData, get_python_version_for_prefix
from conda.core.subdir_data import create_cache_dir
from conda.exceptions import (
    ArgumentError,
    CondaValueError,
    DirectoryNotACondaEnvironmentError,
    DisallowedPackageError,
    DryRunExit,
    EnvironmentLocationNotFound,
    OperationNotAllowed,
    PackageNotInstalledError,
    PackagesNotFoundError,
    RemoveError,
    SpecsConfigurationConflictError,
    UnsatisfiableError,
)
from conda.gateways.anaconda_client import read_binstar_tokens
from conda.gateways.disk.create import compile_multiple_pyc
from conda.gateways.disk.delete import path_is_clean, rm_rf
from conda.gateways.disk.permissions import make_read_only
from conda.gateways.disk.update import touch
from conda.gateways.subprocess import (
    Response,
    subprocess_call,
    subprocess_call_with_clean_env,
)
from conda.models.channel import Channel
from conda.models.match_spec import MatchSpec
from conda.models.version import VersionOrder
from conda.resolve import Resolve
<<<<<<< HEAD
from conda.testing import CondaCLIFixture, TmpEnvFixture
=======
from conda.testing import CondaCLIFixture, PathFactoryFixture, TmpEnvFixture
>>>>>>> 25e4b1f7
from conda.testing.integration import (
    BIN_DIRECTORY,
    PYTHON_BINARY,
    TEST_LOG_LEVEL,
    Commands,
    cp_or_copy,
    env_or_set,
    get_shortcut_dir,
    make_temp_channel,
    make_temp_env,
    make_temp_package_cache,
    make_temp_prefix,
    package_is_installed,
    reload_config,
    run_command,
    tempdir,
    which_or_where,
)

log = getLogger(__name__)
stderr_log_level(TEST_LOG_LEVEL, "conda")
stderr_log_level(TEST_LOG_LEVEL, "requests")


# all tests in this file are integration tests
pytestmark = [
    pytest.mark.integration,
    pytest.mark.usefixtures("parametrized_solver_fixture"),
]


@pytest.fixture(autouse=True)
def clear_package_cache() -> None:
    PackageCacheData.clear()


def test_install_python_and_search(
    path_factory: PathFactoryFixture,
    mocker: MockerFixture,
    monkeypatch: MonkeyPatch,
    tmp_env: TmpEnvFixture,
    conda_cli: CondaCLIFixture,
):
    environment_txt = path_factory(suffix=".txt")
    environment_txt.touch()
    mocker.patch(
        "conda.core.envs_manager.get_user_environments_txt_file",
        return_value=environment_txt,
    )

    monkeypatch.setenv("CONDA_REGISTER_ENVS", "true")
    # regression test for #4513
    monkeypatch.setenv("CONDA_ALLOW_NON_CHANNEL_URLS", "true")
    channels = (
        "https://repo.continuum.io/pkgs/not-a-channel",
        "defaults",
        "conda-forge",
    )
    monkeypatch.setenv("CONDA_CHANNELS", ",".join(channels))
    reset_context()
    assert context.register_envs
    assert context.allow_non_channel_urls
    assert context.channels == channels

    with tmp_env("python") as prefix:
        assert (prefix / PYTHON_BINARY).exists()
        assert package_is_installed(prefix, "python")

        stdout, stderr, err = conda_cli("search", "python", "--json")
        assert len(json.loads(stdout)) == 1
        assert not stderr
        assert not err

        stdout, stderr, err = conda_cli("search", "python", "--json", "--envs")
        assert any(prefix.samefile(env["location"]) for env in json.loads(stdout))
        assert not stderr
        assert not err

        stdout, stderr, err = conda_cli("search", "python", "--envs")
        assert str(prefix) in stdout
        assert not stderr
        assert not err


def test_run_preserves_arguments():
    with make_temp_env("python=3") as prefix:
        echo_args_py = os.path.join(prefix, "echo-args.py")
        with open(echo_args_py, "w") as echo_args:
            echo_args.write("import sys\n")
            echo_args.write("for arg in sys.argv[1:]: print(arg)\n")
        # If 'two two' were 'two' this test would pass.
        args = ("one", "two two", "three")
        output, _, _ = run_command(Commands.RUN, prefix, "python", echo_args_py, *args)
        os.unlink(echo_args_py)
        lines = output.split("\n")
        for i, line in enumerate(lines):
            if i < len(args):
                assert args[i] == line.replace("\r", "")


def test_create_install_update_remove_smoketest():
    with make_temp_env("python=3.9") as prefix:
        assert exists(join(prefix, PYTHON_BINARY))
        assert package_is_installed(prefix, "python=3")

        run_command(Commands.INSTALL, prefix, "flask=2.0.1")
        assert package_is_installed(prefix, "flask=2.0.1")
        assert package_is_installed(prefix, "python=3")

        run_command(Commands.INSTALL, prefix, "--force-reinstall", "flask=2.0.1")
        assert package_is_installed(prefix, "flask=2.0.1")
        assert package_is_installed(prefix, "python=3")

        run_command(Commands.UPDATE, prefix, "flask")
        assert not package_is_installed(prefix, "flask=2.0.1")
        assert package_is_installed(prefix, "flask")
        assert package_is_installed(prefix, "python=3")

        run_command(Commands.REMOVE, prefix, "flask")
        assert not package_is_installed(prefix, "flask=0.*")
        assert package_is_installed(prefix, "python=3")

        stdout, stderr, _ = run_command(Commands.LIST, prefix, "--revisions")
        assert not stderr
        assert " (rev 4)\n" in stdout
        assert " (rev 5)\n" not in stdout

        run_command(Commands.INSTALL, prefix, "--revision", "0")
        assert not package_is_installed(prefix, "flask")
        assert package_is_installed(prefix, "python=3")


def test_install_broken_post_install_keeps_existing_folders():
    # regression test for https://github.com/conda/conda/issues/8258
    with make_temp_env("python=3.5") as prefix:
        assert exists(join(prefix, BIN_DIRECTORY))
        assert package_is_installed(prefix, "python=3")

        run_command(
            Commands.INSTALL,
            prefix,
            "-c",
            "conda-test",
            "failing_post_link",
            use_exception_handler=True,
        )
        assert exists(join(prefix, BIN_DIRECTORY))


def test_safety_checks():
    # This test uses https://anaconda.org/conda-test/spiffy-test-app/0.5/download/noarch/spiffy-test-app-0.5-pyh6afbcc8_0.tar.bz2
    # which is a modification of https://anaconda.org/conda-test/spiffy-test-app/1.0/download/noarch/spiffy-test-app-1.0-pyh6afabb7_0.tar.bz2
    # as documented in info/README within that package.
    # I also had to fix the post-link script in the package by adding quotation marks to handle
    # spaces in path names.

    with make_temp_env() as prefix:
        with open(join(prefix, "condarc"), "a") as fh:
            fh.write("safety_checks: enabled\n")
            fh.write("extra_safety_checks: true\n")
        reload_config(prefix)
        assert context.safety_checks is SafetyChecks.enabled

        with pytest.raises(CondaMultiError) as exc:
            run_command(
                Commands.INSTALL, prefix, "-c", "conda-test", "spiffy-test-app=0.5"
            )

        error_message = str(exc.value)
        message1 = dals(
            """
            The path 'site-packages/spiffy_test_app-1.0-py2.7.egg-info/top_level.txt'
            has an incorrect size.
              reported size: 32 bytes
              actual size: 16 bytes
            """
        )
        message2 = "has a sha256 mismatch."
        assert message1 in error_message
        assert message2 in error_message

        with open(join(prefix, "condarc"), "w") as fh:
            fh.write("safety_checks: warn\n")
            fh.write("extra_safety_checks: true\n")
        reload_config(prefix)
        assert context.safety_checks is SafetyChecks.warn

        stdout, stderr, _ = run_command(
            Commands.INSTALL, prefix, "-c", "conda-test", "spiffy-test-app=0.5"
        )
        assert message1 in stderr
        assert message2 in stderr
        assert package_is_installed(prefix, "spiffy-test-app=0.5")

    with make_temp_env() as prefix:
        with open(join(prefix, "condarc"), "a") as fh:
            fh.write("safety_checks: disabled\n")
        reload_config(prefix)
        assert context.safety_checks is SafetyChecks.disabled

        stdout, stderr, _ = run_command(
            Commands.INSTALL, prefix, "-c", "conda-test", "spiffy-test-app=0.5"
        )
        assert message1 not in stderr
        assert message2 not in stderr
        assert package_is_installed(prefix, "spiffy-test-app=0.5")


def test_json_create_install_update_remove():
    # regression test for #5384

    def assert_json_parsable(content):
        string = None
        try:
            for string in content and content.split("\0") or ():
                json.loads(string)
        except Exception as e:
            log.warn(
                "Problem parsing json output.\n"
                "  content: %s\n"
                "  string: %s\n"
                "  error: %r",
                content,
                string,
                e,
            )
            raise

    try:
        prefix = make_temp_prefix(str(uuid4())[:7])

        stdout, stderr, _ = run_command(
            Commands.CREATE,
            prefix,
            "python=3.8",
            "--json",
            "--dry-run",
            use_exception_handler=True,
        )
        assert_json_parsable(stdout)

        # regression test for #5825
        # contents of LINK and UNLINK is expected to have Dist format
        json_obj = json.loads(stdout)
        dist_dump = json_obj["actions"]["LINK"][0]
        assert "dist_name" in dist_dump

        stdout, stderr, _ = run_command(Commands.CREATE, prefix, "python=3.8", "--json")
        assert_json_parsable(stdout)
        assert not stderr
        json_obj = json.loads(stdout)
        dist_dump = json_obj["actions"]["LINK"][0]
        assert "dist_name" in dist_dump

        stdout, stderr, _ = run_command(
            Commands.INSTALL, prefix, "flask=2.0.1", "--json"
        )
        assert_json_parsable(stdout)
        assert not stderr
        assert package_is_installed(prefix, "flask=2.0.1")
        assert package_is_installed(prefix, "python=3")

        # Test force reinstall
        stdout, stderr, _ = run_command(
            Commands.INSTALL, prefix, "--force-reinstall", "flask=2.0.1", "--json"
        )
        assert_json_parsable(stdout)
        assert not stderr
        assert package_is_installed(prefix, "flask=2.0.1")
        assert package_is_installed(prefix, "python=3")

        stdout, stderr, _ = run_command(Commands.UPDATE, prefix, "flask", "--json")
        assert_json_parsable(stdout)
        assert not stderr
        assert not package_is_installed(prefix, "flask=2.0.1")
        assert package_is_installed(prefix, "flask")
        assert package_is_installed(prefix, "python=3")

        stdout, stderr, _ = run_command(Commands.REMOVE, prefix, "flask", "--json")
        assert_json_parsable(stdout)
        assert not stderr
        assert not package_is_installed(prefix, "flask=2.*")
        assert package_is_installed(prefix, "python=3")

        # regression test for #5825
        # contents of LINK and UNLINK is expected to have Dist format
        json_obj = json.loads(stdout)
        dist_dump = json_obj["actions"]["UNLINK"][0]
        assert "dist_name" in dist_dump

        stdout, stderr, _ = run_command(Commands.LIST, prefix, "--revisions", "--json")
        assert not stderr
        json_obj = json.loads(stdout)
        assert len(json_obj) == 5
        assert json_obj[4]["rev"] == 4

        stdout, stderr, _ = run_command(
            Commands.INSTALL, prefix, "--revision", "0", "--json"
        )
        assert_json_parsable(stdout)
        assert not stderr
        assert not package_is_installed(prefix, "flask")
        assert package_is_installed(prefix, "python=3")
    finally:
        rmtree(prefix, ignore_errors=True)


def test_not_writable_env_raises_EnvironmentNotWritableError():
    with make_temp_env() as prefix:
        make_read_only(join(prefix, PREFIX_MAGIC_FILE))
        stdout, stderr, _ = run_command(
            Commands.INSTALL, prefix, "openssl", use_exception_handler=True
        )
        assert "EnvironmentNotWritableError" in stderr
        assert prefix in stderr


def test_conda_update_package_not_installed():
    with make_temp_env() as prefix:
        with pytest.raises(PackageNotInstalledError):
            run_command(Commands.UPDATE, prefix, "sqlite", "openssl")

        with pytest.raises(CondaError) as conda_error:
            run_command(Commands.UPDATE, prefix, "conda-forge::*")
        assert conda_error.value.message.startswith("Invalid spec for 'conda update'")


def test_noarch_python_package_with_entry_points():
    # this channel has an ancient flask that is incompatible with jinja2>=3.1.0
    with make_temp_env("-c", "conda-test", "flask", "jinja2<3.1") as prefix:
        py_ver = get_python_version_for_prefix(prefix)
        sp_dir = get_python_site_packages_short_path(py_ver)
        py_file = sp_dir + "/flask/__init__.py"
        pyc_file = pyc_path(py_file, py_ver).replace("/", os.sep)
        assert isfile(join(prefix, py_file))
        assert isfile(join(prefix, pyc_file))
        exe_path = join(prefix, get_bin_directory_short_path(), "flask")
        if on_win:
            exe_path += ".exe"
        assert isfile(exe_path)
        output = check_output([exe_path, "--help"], text=True)
        assert "Usage: flask" in output

        run_command(Commands.REMOVE, prefix, "flask")

        assert not isfile(join(prefix, py_file))
        assert not isfile(join(prefix, pyc_file))
        assert not isfile(exe_path)


def test_noarch_python_package_without_entry_points():
    # regression test for #4546
    with make_temp_env("-c", "conda-test", "itsdangerous") as prefix:
        py_ver = get_python_version_for_prefix(prefix)
        sp_dir = get_python_site_packages_short_path(py_ver)
        py_file = sp_dir + "/itsdangerous.py"
        pyc_file = pyc_path(py_file, py_ver).replace("/", os.sep)
        assert isfile(join(prefix, py_file))
        assert isfile(join(prefix, pyc_file))

        run_command(Commands.REMOVE, prefix, "itsdangerous")

        assert not isfile(join(prefix, py_file))
        assert not isfile(join(prefix, pyc_file))


def test_noarch_python_package_reinstall_on_pyver_change():
    with make_temp_env(
        "-c",
        "conda-test",
        "itsdangerous=0.24",
        "python=3",
        use_restricted_unicode=on_win,
    ) as prefix:
        py_ver = get_python_version_for_prefix(prefix)
        assert py_ver.startswith("3")
        sp_dir = get_python_site_packages_short_path(py_ver)
        py_file = sp_dir + "/itsdangerous.py"
        pyc_file_py3 = pyc_path(py_file, py_ver).replace("/", os.sep)
        assert isfile(join(prefix, py_file))
        assert isfile(join(prefix, pyc_file_py3))

        run_command(Commands.INSTALL, prefix, "python=2")
        assert not isfile(join(prefix, pyc_file_py3))  # python3 pyc file should be gone

        py_ver = get_python_version_for_prefix(prefix)
        assert py_ver.startswith("2")
        sp_dir = get_python_site_packages_short_path(py_ver)
        py_file = sp_dir + "/itsdangerous.py"
        pyc_file_py2 = pyc_path(py_file, py_ver).replace("/", os.sep)

        assert isfile(join(prefix, py_file))
        assert isfile(join(prefix, pyc_file_py2))


def test_noarch_generic_package():
    with make_temp_env("-c", "conda-test", "font-ttf-inconsolata") as prefix:
        assert isfile(join(prefix, "fonts", "Inconsolata-Regular.ttf"))


def test_override_channels():
    with pytest.raises(OperationNotAllowed):
        with env_var(
            "CONDA_OVERRIDE_CHANNELS_ENABLED",
            "no",
            stack_callback=conda_tests_ctxt_mgmt_def_pol,
        ):
            with make_temp_env("--override-channels", "python") as prefix:
                assert prefix

    with pytest.raises(ArgumentError):
        with make_temp_env("--override-channels", "python") as prefix:
            assert prefix

    stdout, stderr, _ = run_command(
        Commands.SEARCH,
        None,
        "--override-channels",
        "-c",
        "conda-test",
        "flask",
        "--json",
    )
    assert not stderr
    assert len(json.loads(stdout)["flask"]) < 3
    assert json.loads(stdout)["flask"][0]["noarch"] == "python"


def test_create_empty_env():
    with make_temp_env() as prefix:
        assert exists(join(prefix, "conda-meta/history"))

        list_output = run_command(Commands.LIST, prefix)
        stdout = list_output[0]
        stderr = list_output[1]
        assert stdout == dals(
            f"""
            # packages in environment at {prefix}:
            #
            # Name                    Version                   Build  Channel
            """
        )
        assert not stderr

        revision_output = run_command(Commands.LIST, prefix, "--revisions")
        stdout = revision_output[0]
        stderr = revision_output[1]
        assert not stderr
        assert isinstance(stdout, str)


@pytest.mark.skipif(reason="conda-forge doesn't have a full set of packages")
def test_strict_channel_priority():
    with make_temp_env() as prefix:
        stdout, stderr, rc = run_command(
            Commands.CREATE,
            prefix,
            "-c",
            "conda-forge",
            "-c",
            "defaults",
            "python=3.6",
            "quaternion",
            "--strict-channel-priority",
            "--dry-run",
            "--json",
            use_exception_handler=True,
        )
        assert not rc
        json_obj = json_loads(stdout)
        # We see:
        # libcxx             pkgs/main/osx-64::libcxx-4.0.1-h579ed51_0
        # Rather than spending more time looking for another package, just filter it out.
        # Same thing for Windows, this is because we use MKL always. Perhaps there's a
        # way to exclude it, I tried the "nomkl" package but that did not work.
        json_obj["actions"]["LINK"] = [
            link
            for link in json_obj["actions"]["LINK"]
            if link["name"] not in ("libcxx", "libcxxabi", "mkl", "intel-openmp")
        ]
        channel_groups = groupby(lambda x: x["channel"], json_obj["actions"]["LINK"])
        channel_groups = sorted(list(channel_groups))
        assert channel_groups == [
            "conda-forge",
        ]


def test_strict_resolve_get_reduced_index():
    channels = (Channel("defaults"),)
    specs = (MatchSpec("anaconda"),)
    index = get_reduced_index(None, channels, context.subdirs, specs, "repodata.json")
    r = Resolve(index, channels=channels)
    with env_var(
        "CONDA_CHANNEL_PRIORITY",
        "strict",
        stack_callback=conda_tests_ctxt_mgmt_def_pol,
    ):
        reduced_index = r.get_reduced_index(specs)
        channel_name_groups = {
            name: {prec.channel.name for prec in group}
            for name, group in groupby(lambda x: x["name"], reduced_index).items()
        }
        channel_name_groups = {
            name: channel_names
            for name, channel_names in channel_name_groups.items()
            if len(channel_names) > 1
        }
        assert {} == channel_name_groups


<<<<<<< HEAD
def test_list_with_pip_no_binary(
    clear_package_cache: None,
    tmp_env: TmpEnvFixture,
    conda_cli: CondaCLIFixture,
):
=======
def test_list_with_pip_no_binary():
>>>>>>> 25e4b1f7
    from conda.exports import rm_rf as _rm_rf

    # For this test to work on Windows, you can either pass use_restricted_unicode=on_win
    # to make_temp_env(), or you can set PYTHONUTF8 to 1 (and use Python 3.7 or above).
    # We elect to test the more complex of the two options.
    py_ver = "3.10"
    with tmp_env(f"python={py_ver}", "pip") as prefix:
        check_call(
            f"{PYTHON_BINARY} -m pip install --no-binary flask flask==1.0.2",
            cwd=prefix,
            shell=True,
        )

        PrefixData._cache_.clear()
        stdout, stderr, err = conda_cli("list", f"--prefix={prefix}")
        assert any(
            line.endswith("pypi")
            for line in stdout.split("\n")
            if line.lower().startswith("flask")
        )
        assert not stderr
        assert not err

        # regression test for #5847
        #   when using rm_rf on a directory
        assert prefix in PrefixData._cache_
        _rm_rf(prefix / get_python_site_packages_short_path(py_ver))
        assert prefix not in PrefixData._cache_

<<<<<<< HEAD
=======
def test_list_with_pip_wheel():
    from conda.exports import rm_rf as _rm_rf
>>>>>>> 25e4b1f7

def test_list_with_pip_wheel(
    clear_package_cache: None,
    tmp_env: TmpEnvFixture,
    conda_cli: CondaCLIFixture,
):
    with tmp_env("python=3.10", "pip") as prefix:
        check_call(
            f"{PYTHON_BINARY} -m pip install flask==1.0.2",
            cwd=prefix,
            shell=True,
        )

        PrefixData._cache_.clear()
        stdout, stderr, err = conda_cli("list", f"--prefix={prefix}")
        assert any(
            line.endswith("pypi")
            for line in stdout.split("\n")
            if line.lower().startswith("flask")
        )
        assert not stderr
        assert not err

        # regression test for #3433
        conda_cli("install", f"--prefix={prefix}", "python=3.9", "--yes")
        assert package_is_installed(prefix, "python=3.9")


def test_rm_rf(clear_package_cache: None, tmp_env: TmpEnvFixture):
    # regression test for #5980, related to #5847
    from conda.exports import rm_rf as _rm_rf

    py_ver = "3.10"
    with tmp_env(f"python={py_ver}") as prefix:
        # regression test for #5847
        #   when using rm_rf on a file
        assert prefix in PrefixData._cache_
        _rm_rf(prefix / get_python_site_packages_short_path(py_ver), "os.py")
        assert prefix not in PrefixData._cache_

    with tmp_env() as prefix:
        assert isdir(prefix)
        assert prefix in PrefixData._cache_

        rmtree(prefix)
        assert not isdir(prefix)
        assert prefix in PrefixData._cache_

        _rm_rf(prefix)
        assert not isdir(prefix)
        assert prefix not in PrefixData._cache_


def test_compare_success():
    with make_temp_env("python=3.6", "flask=1.0.2", "bzip2=1.0.8") as prefix:
        env_file = join(prefix, "env.yml")
        touch(env_file)
        with open(env_file, "w") as f:
            f.write(
                dals(
                    """
                    name: dummy
                    channels:
                      - defaults
                    dependencies:
                      - bzip2=1.0.8
                      - flask>=1.0.1,<=1.0.4
                    """
                )
            )
        output, _, _ = run_command(Commands.COMPARE, prefix, env_file, "--json")
        assert "Success" in output
        rmtree(prefix, ignore_errors=True)


def test_compare_fail():
    with make_temp_env("python=3.6", "flask=1.0.2", "bzip2=1.0.8") as prefix:
        env_file = join(prefix, "env.yml")
        touch(env_file)
        with open(env_file, "w") as f:
            f.write(
                dals(
                    """
                    name: dummy
                    channels:
                      - defaults
                    dependencies:
                      - yaml
                      - flask=1.0.3
                    """
                )
            )
        output, _, _ = run_command(Commands.COMPARE, prefix, env_file, "--json")
        assert "yaml not found" in output
        assert (
            "flask found but mismatch. Specification pkg: flask=1.0.3, Running pkg: flask==1.0.2=py36_1"
            in output
        )
        rmtree(prefix, ignore_errors=True)


def test_install_tarball_from_local_channel(tmp_path: Path, monkeypatch: MonkeyPatch):
    # Regression test for #2812
    # install from local channel
    """
    path = u'/private/var/folders/y1/ljv50nrs49gdqkrp01wy3_qm0000gn/T/pytest-of-rdonnelly/pytest-16/test_install_tarball_from_loca0/c352_çñßôêá'
    if on_win:
        path = u'C:\\çñ'
        percy = u'file:///C:/%C3%A7%C3%B1'
    else:
        path = u'/çñ'
        percy = 'file:///%C3%A7%C3%B1'

    url = path_to_url(path)
    assert url == percy
    path2 = url_to_path(url)
    assert path == path2
    assert type(path) == type(path2)
    # path_to_url("c:\\users\\est_install_tarball_from_loca0\a48a_6f154a82dbe3c7")
    """
    monkeypatch.setenv("CONDA_BLD_PATH", str(tmp_path))
    reset_context()
    assert context.bld_path == str(tmp_path)

    with make_temp_env() as prefix, make_temp_channel(["flask-2.1.3"]) as channel:
        run_command(Commands.INSTALL, prefix, "-c", channel, "flask=2.1.3", "--json")
        assert package_is_installed(prefix, channel + "::" + "flask")
        flask_fname = [
            p for p in PrefixData(prefix).iter_records() if p["name"] == "flask"
        ][0]["fn"]

        run_command(Commands.REMOVE, prefix, "flask")
        assert not package_is_installed(prefix, "flask=0")

        # Regression test for 2970
        # install from build channel as a tarball
        tar_path = Path(PackageCacheData.first_writable().pkgs_dir, flask_fname)
        if not tar_path.is_file():
            tar_path = tar_path.with_suffix(".tar.bz2")

        # create a temporary conda-bld
        conda_bld_sub = tmp_path / context.subdir
        conda_bld_sub.mkdir(exist_ok=True)
        tar_bld_path = str(conda_bld_sub / tar_path.name)
        copyfile(tar_path, tar_bld_path)

        run_command(Commands.INSTALL, prefix, tar_bld_path)
        assert package_is_installed(prefix, "flask")

        # Regression test for #462
        with make_temp_env(tar_bld_path) as prefix2:
            assert package_is_installed(prefix2, "flask")


def test_tarball_install():
    with make_temp_env("bzip2") as prefix:
        # We have a problem. If bzip2 is extracted already but the tarball is missing then this fails.
        bzip2_data = [
            p for p in PrefixData(prefix).iter_records() if p["name"] == "bzip2"
        ][0]
        bzip2_fname = bzip2_data["fn"]
        tar_old_path = join(PackageCacheData.first_writable().pkgs_dir, bzip2_fname)
        if not isfile(tar_old_path):
            log.warning(
                "Installing bzip2 failed to save the compressed package, downloading it 'manually' .."
            )
            # Downloading to the package cache causes some internal inconsistency here:
            #
            #   File "/Users/rdonnelly/conda/conda/conda/common/path.py", line 72, in url_to_path
            #     raise CondaError("You can only turn absolute file: urls into paths (not %s)" % url)
            # conda.CondaError: You can only turn absolute file: urls into paths (not https://repo.anaconda.com/pkgs/main/osx-64/bzip2-1.0.6-h1de35cc_5.tar.bz2)
            #
            # .. so download to the root of the prefix instead.
            tar_old_path = join(prefix, bzip2_fname)
            from conda.gateways.connection.download import download

            download(
                "https://repo.anaconda.com/pkgs/main/"
                + bzip2_data.subdir
                + "/"
                + bzip2_fname,
                tar_old_path,
                None,
            )
        assert isfile(tar_old_path), f"Failed to cache:\n{tar_old_path}"
        # It would be nice to be able to do this, but the cache folder name comes from
        # the file name and that is then all out of whack with the metadata.
        # tar_new_path = join(prefix, '家' + bzip2_fname)
        tar_new_path = join(prefix, bzip2_fname)

        run_command(Commands.RUN, prefix, cp_or_copy, tar_old_path, tar_new_path)
        assert isfile(
            tar_new_path
        ), f"Failed to copy:\n{tar_old_path}\nto:\n{tar_new_path}"
        run_command(Commands.INSTALL, prefix, tar_new_path)
        assert package_is_installed(prefix, "bzip2")


def test_tarball_install_and_bad_metadata():
    with make_temp_env("python=3.10.9", "flask=1.1.1", "--json") as prefix:
        assert package_is_installed(prefix, "flask==1.1.1")
        flask_data = [
            p for p in PrefixData(prefix).iter_records() if p["name"] == "flask"
        ][0]
        run_command(Commands.REMOVE, prefix, "flask")
        assert not package_is_installed(prefix, "flask==1.1.1")
        assert package_is_installed(prefix, "python")

        flask_fname = flask_data["fn"]
        tar_old_path = join(PackageCacheData.first_writable().pkgs_dir, flask_fname)

        # if a .tar.bz2 is already in the file cache, it's fine.  Accept it or the .conda file here.
        if not isfile(tar_old_path):
            tar_old_path = tar_old_path.replace(".conda", ".tar.bz2")
        assert isfile(tar_old_path)

        with pytest.raises(DryRunExit):
            run_command(Commands.INSTALL, prefix, tar_old_path, "--dry-run")
            assert not package_is_installed(prefix, "flask=1.*")

        # regression test for #2886 (part 1 of 2)
        # install tarball from package cache, default channel
        run_command(Commands.INSTALL, prefix, tar_old_path)
        assert package_is_installed(prefix, "flask=1.*")

        # regression test for #2626
        # install tarball with full path, outside channel
        tar_new_path = join(prefix, flask_fname)
        copyfile(tar_old_path, tar_new_path)
        run_command(Commands.INSTALL, prefix, tar_new_path)
        assert package_is_installed(prefix, "flask=1")

        # regression test for #2626
        # install tarball with relative path, outside channel
        run_command(Commands.REMOVE, prefix, "flask")
        assert not package_is_installed(prefix, "flask=1.1.1")
        tar_new_path = relpath(tar_new_path)
        run_command(Commands.INSTALL, prefix, tar_new_path)
        assert package_is_installed(prefix, "flask=1")

        # regression test for #2886 (part 2 of 2)
        # install tarball from package cache, local channel
        run_command(Commands.REMOVE, prefix, "flask", "--json")
        assert not package_is_installed(prefix, "flask=1")
        run_command(Commands.INSTALL, prefix, tar_old_path)
        # The last install was from the `local::` channel
        assert package_is_installed(prefix, "flask")

        # regression test for #2599
        # ignore json files in conda-meta that don't conform to name-version-build.json
        if not on_win:
            # xz is only a python dependency on unix
            xz_prec = next(PrefixData(prefix).query("xz"))
            dist_name = xz_prec.dist_str().split("::")[-1]
            xz_prefix_data_json_path = join(prefix, "conda-meta", dist_name + ".json")
            copyfile(xz_prefix_data_json_path, join(prefix, "conda-meta", "xz.json"))
            rm_rf(xz_prefix_data_json_path)
            assert not lexists(xz_prefix_data_json_path)
            PrefixData._cache_ = {}
            assert not package_is_installed(prefix, "xz")


@pytest.mark.skipif(on_win, reason="windows python doesn't depend on readline")
def test_update_with_pinned_packages():
    # regression test for #6914
    with make_temp_env(
        "-c", "https://repo.anaconda.com/pkgs/free", "python=2.7.12"
    ) as prefix:
        assert package_is_installed(prefix, "readline=6.2")
        # removing the history allows python to be updated too
        open(join(prefix, "conda-meta", "history"), "w").close()
        PrefixData._cache_.clear()
        run_command(Commands.UPDATE, prefix, "readline", no_capture=True)
        assert package_is_installed(prefix, "readline")
        assert not package_is_installed(prefix, "readline=6.2")
        assert package_is_installed(prefix, "python=2.7")
        assert not package_is_installed(prefix, "python=2.7.12")


def test_pinned_override_with_explicit_spec():
    with make_temp_env("python=3.9") as prefix:
        pyver = next(PrefixData(prefix).query("python")).version
        run_command(
            Commands.CONFIG, prefix, "--add", "pinned_packages", f"python={pyver}"
        )
        if context.solver == "libmamba":
            # LIBMAMBA ADJUSTMENT
            # Incompatible pin overrides forbidden in conda-libmamba-solver 23.9.0+
            # See https://github.com/conda/conda-libmamba-solver/pull/294
            with pytest.raises(SpecsConfigurationConflictError):
                run_command(Commands.INSTALL, prefix, "python=3.10", no_capture=True)
        else:
            run_command(Commands.INSTALL, prefix, "python=3.10", no_capture=True)
            assert package_is_installed(prefix, "python=3.10")


def test_remove_all():
    with make_temp_env("python") as prefix:
        assert exists(join(prefix, PYTHON_BINARY))
        assert package_is_installed(prefix, "python")

        # regression test for #2154
        with pytest.raises(PackagesNotFoundError) as exc:
            run_command(Commands.REMOVE, prefix, "python", "foo", "numpy")
        exception_string = repr(exc.value)
        assert "PackagesNotFoundError" in exception_string
        assert "- numpy" in exception_string
        assert "- foo" in exception_string

        run_command(Commands.REMOVE, prefix, "--all")
        assert path_is_clean(prefix)


@pytest.mark.skipif(
    on_win, reason="windows usually doesn't support symlinks out-of-the box"
)
@patch("conda.core.link.hardlink_supported", side_effect=lambda x, y: False)
def test_allow_softlinks(hardlink_supported_mock):
    hardlink_supported_mock._result_cache.clear()
    with env_var(
        "CONDA_ALLOW_SOFTLINKS",
        "true",
        stack_callback=conda_tests_ctxt_mgmt_def_pol,
    ):
        with make_temp_env("pip") as prefix:
            assert islink(
                join(
                    prefix,
                    get_python_site_packages_short_path(
                        get_python_version_for_prefix(prefix)
                    ),
                    "pip",
                    "__init__.py",
                )
            )
    hardlink_supported_mock._result_cache.clear()


@pytest.mark.skipif(on_win, reason="nomkl not present on windows")
def test_remove_features(clear_package_cache: None, request):
    request.applymarker(
        pytest.mark.xfail(
            context.solver == "libmamba",
            reason="Features not supported in libmamba",
            strict=True,
        )
    )

    with make_temp_env("python=2", "numpy=1.13", "nomkl") as prefix:
        assert exists(join(prefix, PYTHON_BINARY))
        assert package_is_installed(prefix, "numpy")
        assert package_is_installed(prefix, "nomkl")
        assert not package_is_installed(prefix, "mkl")

        # A consequence of discontinuing use of the 'features' key and instead
        # using direct dependencies is that removing the feature means that
        # packages associated with the track_features base package are completely removed
        # and not replaced with equivalent non-variant packages as before.
        run_command(Commands.REMOVE, prefix, "--features", "nomkl")
        # assert package_is_installed(prefix, 'numpy')   # removed per above comment
        assert not package_is_installed(prefix, "nomkl")
        # assert package_is_installed(prefix, 'mkl')  # removed per above comment


@pytest.mark.skipif(
    on_win and context.bits == 32, reason="no 32-bit windows python on conda-forge"
)
@pytest.mark.flaky(reruns=2)
def test_dash_c_usage_replacing_python():
    # Regression test for #2606
    with make_temp_env("-c", "conda-forge", "python=3.10", no_capture=True) as prefix:
        assert exists(join(prefix, PYTHON_BINARY))
        assert package_is_installed(prefix, "conda-forge::python=3.10")
        run_command(Commands.INSTALL, prefix, "decorator")
        assert package_is_installed(prefix, "conda-forge::python=3.10")

        with make_temp_env("--clone", prefix) as clone_prefix:
            assert package_is_installed(clone_prefix, "conda-forge::python=3.10")
            assert package_is_installed(clone_prefix, "decorator")

        # Regression test for #2645
        fn = glob(join(prefix, "conda-meta", "python-3.10*.json"))[-1]
        with open(fn) as f:
            data = json.load(f)
        for field in ("url", "channel", "schannel"):
            if field in data:
                del data[field]
        with open(fn, "w") as f:
            json.dump(data, f)
        PrefixData._cache_ = {}

        with make_temp_env("-c", "conda-forge", "--clone", prefix) as clone_prefix:
            assert package_is_installed(clone_prefix, "python=3.10")
            assert package_is_installed(clone_prefix, "decorator")


def test_install_prune_flag():
    with make_temp_env("python=3", "flask") as prefix:
        assert package_is_installed(prefix, "flask")
        assert package_is_installed(prefix, "python=3")
        run_command(Commands.REMOVE, prefix, "flask")
        assert not package_is_installed(prefix, "flask")
        # this should get pruned when flask is removed
        assert not package_is_installed(prefix, "itsdangerous")
        assert package_is_installed(prefix, "python=3")


@pytest.mark.skipif(on_win, reason="readline is only a python dependency on unix")
def test_remove_force_remove_flag():
    with make_temp_env("python") as prefix:
        assert package_is_installed(prefix, "readline")
        assert package_is_installed(prefix, "python")

        run_command(Commands.REMOVE, prefix, "readline", "--force-remove")
        assert not package_is_installed(prefix, "readline")
        assert package_is_installed(prefix, "python")


def test_install_force_reinstall_flag():
    with make_temp_env("python") as prefix:
        stdout, stderr, _ = run_command(
            Commands.INSTALL,
            prefix,
            "--json",
            "--dry-run",
            "--force-reinstall",
            "python",
            use_exception_handler=True,
        )
        output_obj = json.loads(stdout.strip())
        unlink_actions = output_obj["actions"]["UNLINK"]
        link_actions = output_obj["actions"]["LINK"]
        assert len(unlink_actions) == len(link_actions) == 1
        assert unlink_actions[0] == link_actions[0]
        assert unlink_actions[0]["name"] == "python"


def test_create_no_deps_flag():
    with make_temp_env("python=2", "flask", "--no-deps") as prefix:
        assert package_is_installed(prefix, "flask")
        assert package_is_installed(prefix, "python=2")
        assert not package_is_installed(prefix, "openssl")
        assert not package_is_installed(prefix, "itsdangerous")


def test_create_only_deps_flag():
    with make_temp_env("python", "flask", "--only-deps", no_capture=True) as prefix:
        assert not package_is_installed(prefix, "flask")
        assert package_is_installed(prefix, "python")
        if not on_win:
            # sqlite is a dependency of Python on all platforms
            assert package_is_installed(prefix, "sqlite")
        assert package_is_installed(prefix, "itsdangerous")

        # test that a later install keeps the --only-deps packages around
        run_command(Commands.INSTALL, prefix, "imagesize", no_capture=True)
        assert package_is_installed(prefix, "itsdangerous")
        assert not package_is_installed(prefix, "flask")

        # test that --only-deps installed stuff survives updates of unrelated packages
        run_command(Commands.UPDATE, prefix, "imagesize", no_capture=True)
        assert package_is_installed(prefix, "itsdangerous")
        assert not package_is_installed(prefix, "flask")

        # test that --only-deps installed stuff survives removal of unrelated packages
        run_command(Commands.REMOVE, prefix, "imagesize", no_capture=True)
        assert package_is_installed(prefix, "itsdangerous")
        assert not package_is_installed(prefix, "flask")


def test_install_update_deps_flag():
    with make_temp_env("flask=2.0.1", "jinja2=3.0.1") as prefix:
        python = join(prefix, PYTHON_BINARY)
        result_before = subprocess_call_with_clean_env([python, "--version"])
        assert package_is_installed(prefix, "flask=2.0.1")
        assert package_is_installed(prefix, "jinja2=3.0.1")
        run_command(Commands.INSTALL, prefix, "flask", "--update-deps")
        result_after = subprocess_call_with_clean_env([python, "--version"])
        assert result_before == result_after
        assert package_is_installed(prefix, "flask>2.0.1")
        assert package_is_installed(prefix, "jinja2>3.0.1")


def test_install_only_deps_flag():
    with make_temp_env("flask=2.0.2", "jinja2=3.0.2") as prefix:
        python = join(prefix, PYTHON_BINARY)
        result_before = subprocess_call_with_clean_env([python, "--version"])
        assert package_is_installed(prefix, "flask=2.0.2")
        assert package_is_installed(prefix, "jinja2=3.0.2")
        run_command(Commands.INSTALL, prefix, "flask", "--only-deps")
        result_after = subprocess_call_with_clean_env([python, "--version"])
        assert result_before == result_after
        assert package_is_installed(prefix, "flask=2.0.2")
        assert package_is_installed(prefix, "jinja2=3.0.2")

    with make_temp_env("flask==2.0.2", "--only-deps") as prefix:
        assert not package_is_installed(prefix, "flask")


def test_install_update_deps_only_deps_flags():
    with make_temp_env("flask=2.0.1", "jinja2=3.0.1") as prefix:
        python = join(prefix, PYTHON_BINARY)
        result_before = subprocess_call_with_clean_env([python, "--version"])
        assert package_is_installed(prefix, "flask=2.0.1")
        assert package_is_installed(prefix, "jinja2=3.0.1")
        run_command(
            Commands.INSTALL,
            prefix,
            "flask",
            "python",
            "--update-deps",
            "--only-deps",
        )
        result_after = subprocess_call_with_clean_env([python, "--version"])
        assert result_before == result_after
        assert package_is_installed(prefix, "flask=2.0.1")
        assert package_is_installed(prefix, "jinja2>3.0.1")


@pytest.mark.xfail(on_win, reason="nomkl not present on windows", strict=True)
def test_install_features(clear_package_cache: None, request):
    # https://github.com/conda/conda/pull/12984#issuecomment-1749634162
    request.applymarker(
        pytest.mark.xfail(
            context.solver == "libmamba",
            reason="Features not supported in libmamba",
            strict=True,
        )
    )

    with make_temp_env("python=2", "numpy=1.13", "nomkl", no_capture=True) as prefix:
        assert package_is_installed(prefix, "numpy")
        assert package_is_installed(prefix, "nomkl")
        assert not package_is_installed(prefix, "mkl")

    with make_temp_env("python=2", "numpy=1.13") as prefix:
        assert package_is_installed(prefix, "numpy")
        assert not package_is_installed(prefix, "nomkl")
        assert package_is_installed(prefix, "mkl")

        run_command(Commands.INSTALL, prefix, "nomkl", no_capture=True)
        assert package_is_installed(prefix, "numpy")
        assert package_is_installed(prefix, "nomkl")
        assert package_is_installed(prefix, "blas=1.0=openblas")
        assert not package_is_installed(prefix, "mkl_fft")
        assert not package_is_installed(prefix, "mkl_random")
        # assert not package_is_installed(prefix, "mkl")  # pruned as an indirect dep


def test_clone_offline_simple():
    with make_temp_env("bzip2") as prefix:
        assert package_is_installed(prefix, "bzip2")

        with make_temp_env("--clone", prefix, "--offline") as clone_prefix:
            assert context.offline
            assert package_is_installed(clone_prefix, "bzip2")


def test_conda_config_describe():
    with make_temp_env() as prefix:
        stdout, stderr, _ = run_command(Commands.CONFIG, prefix, "--describe")
        assert not stderr
        skip_categories = ("CLI-only", "Hidden and Undocumented")
        documented_parameter_names = chain.from_iterable(
            (
                parameter_names
                for category, parameter_names in context.category_map.items()
                if category not in skip_categories
            )
        )

        for param_name in documented_parameter_names:
            assert re.search(
                r"^# # %s \(" % param_name, stdout, re.MULTILINE
            ), param_name

        stdout, stderr, _ = run_command(Commands.CONFIG, prefix, "--describe", "--json")
        assert not stderr
        json_obj = json.loads(stdout.strip())
        assert len(json_obj) >= 55
        assert "description" in json_obj[0]

        with env_var(
            "CONDA_QUIET", "yes", stack_callback=conda_tests_ctxt_mgmt_def_pol
        ):
            stdout, stderr, _ = run_command(Commands.CONFIG, prefix, "--show-sources")
            assert not stderr
            assert "envvars" in stdout.strip()

            stdout, stderr, _ = run_command(
                Commands.CONFIG, prefix, "--show-sources", "--json"
            )
            assert not stderr
            json_obj = json.loads(stdout.strip())
            assert (
                "quiet" in json_obj["envvars"] and json_obj["envvars"]["quiet"] is True
            )
            assert json_obj["cmd_line"] == {"json": True}

        run_command(Commands.CONFIG, prefix, "--set", "changeps1", "false")
        with pytest.raises(CondaError):
            run_command(Commands.CONFIG, prefix, "--write-default")

        rm_rf(join(prefix, "condarc"))
        run_command(Commands.CONFIG, prefix, "--write-default")

        with open(join(prefix, "condarc")) as fh:
            data = fh.read()

        for param_name in documented_parameter_names:
            assert re.search(r"^# %s \(" % param_name, data, re.MULTILINE), param_name

        stdout, stderr, _ = run_command(Commands.CONFIG, prefix, "--describe", "--json")
        assert not stderr
        json_obj = json.loads(stdout.strip())
        assert len(json_obj) >= 42
        assert "description" in json_obj[0]

        with env_var(
            "CONDA_QUIET", "yes", stack_callback=conda_tests_ctxt_mgmt_def_pol
        ):
            stdout, stderr, _ = run_command(Commands.CONFIG, prefix, "--show-sources")
            assert not stderr
            assert "envvars" in stdout.strip()

            stdout, stderr, _ = run_command(
                Commands.CONFIG, prefix, "--show-sources", "--json"
            )
            assert not stderr
            json_obj = json.loads(stdout.strip())
            assert (
                "quiet" in json_obj["envvars"] and json_obj["envvars"]["quiet"] is True
            )
            assert json_obj["cmd_line"] == {"json": True}


def test_conda_config_validate():
    with make_temp_env() as prefix:
        run_command(Commands.CONFIG, prefix, "--set", "ssl_verify", "no")
        stdout, stderr, _ = run_command(Commands.CONFIG, prefix, "--validate")
        assert not stdout
        assert not stderr

        try:
            with open(join(prefix, "condarc"), "w") as fh:
                fh.write("default_python: anaconda\n")
                fh.write("ssl_verify: /path/doesnt/exist\n")
            reload_config(prefix)

            with pytest.raises(CondaMultiError) as exc:
                run_command(Commands.CONFIG, prefix, "--validate")

            assert len(exc.value.errors) == 2
            str_exc_value = str(exc.value)
            assert (
                "must be a boolean, a path to a certificate bundle file, a path to a directory containing certificates of trusted CAs, or 'truststore' to use the operating system certificate store."
                in str_exc_value
            )
            assert (
                "default_python value 'anaconda' not of the form '[23].[0-9][0-9]?'"
                in str_exc_value
            )
        finally:
            reset_context()


@pytest.mark.skipif(
    sys.version_info < (3, 10),
    reason="Skip truststore on earlier python versions",
)
def test_conda_config_validate_sslverify_truststore():
    with make_temp_env() as prefix:
        run_command(Commands.CONFIG, prefix, "--set", "ssl_verify", "truststore")
        stdout, stderr, _ = run_command(Commands.CONFIG, prefix, "--validate")
        assert not stdout
        assert not stderr


@pytest.mark.skipif(
    context.subdir not in ("linux-64", "osx-64", "win-32", "win-64", "linux-32"),
    reason="Skip unsupported platforms",
)
def test_rpy_search():
    with make_temp_env("python=3.5", "--override-channels", "-c", "defaults") as prefix:
        payload, _, _ = run_command(
            Commands.CONFIG, prefix, "--get", "channels", "--json"
        )
        default_channels = json_loads(payload)["get"].get("channels", ["defaults"])
        run_command(
            Commands.CONFIG,
            prefix,
            "--add",
            "channels",
            "https://repo.anaconda.com/pkgs/free",
        )
        # config --append on an empty key pre-populates it with the hardcoded default value!
        for channel in default_channels:
            run_command(Commands.CONFIG, prefix, "--remove", "channels", channel)
        stdout, stderr, _ = run_command(Commands.CONFIG, prefix, "--show", "--json")
        json_obj = json_loads(stdout)
        assert "defaults" not in json_obj["channels"]

        assert package_is_installed(prefix, "python")
        assert "r" not in context.channels

        # assert conda search cannot find rpy2
        stdout, stderr, _ = run_command(
            Commands.SEARCH, prefix, "rpy2", "--json", use_exception_handler=True
        )
        json_obj = json_loads(
            stdout.replace("Fetching package metadata ...", "").strip()
        )
        assert json_obj["exception_name"] == "PackagesNotFoundError"

        # add r channel
        run_command(Commands.CONFIG, prefix, "--add", "channels", "r")
        stdout, stderr, _ = run_command(Commands.CONFIG, prefix, "--show", "--json")
        json_obj = json_loads(stdout)
        assert "r" in json_obj["channels"]

        # assert conda search can now find rpy2
        stdout, stderr, _ = run_command(Commands.SEARCH, prefix, "rpy2", "--json")
        json_obj = json_loads(
            stdout.replace("Fetching package metadata ...", "").strip()
        )


@pytest.mark.parametrize("use_sys_python", [True, False])
def test_compile_pyc(use_sys_python: bool):
    evs = {}
    with env_vars(evs, stack_callback=conda_tests_ctxt_mgmt_def_pol):
        packages = []
        if use_sys_python:
            py_ver = f"{sys.version_info[0]}.{sys.version_info[1]}"
        else:
            # We force the use of 'the other' Python on Windows so that Windows
            # runtime / DLL incompatibilities will be readily apparent.
            py_ver = "3.10"
            packages.append(f"python={py_ver}")
        with make_temp_env(*packages, use_restricted_unicode=False) as prefix:
            if use_sys_python:
                python_binary = sys.executable
            else:
                python_binary = join(prefix, "python.exe" if on_win else "bin/python")
            assert os.path.isfile(python_binary), "Cannot even find Python"

            if on_win:
                site_packages = join("Lib", "site-packages")
            else:
                site_packages = join("lib", "python", py_ver)

            test_py_path = join(prefix, site_packages, "test_compile.py")
            test_pyc_path = pyc_path(test_py_path, py_ver).replace("/", os.sep)

            os.makedirs(dirname(test_py_path), exist_ok=True)
            os.makedirs(dirname(test_pyc_path), exist_ok=True)

            with open(test_py_path, "w") as test_py_file:
                test_py_file.write("__version__ = 1.0")

            compile_multiple_pyc(
                python_binary,
                (test_py_path,),
                (test_pyc_path,),
                prefix,
                py_ver,
            )
            assert isfile(
                test_pyc_path
            ), f"Failed to generate expected .pyc file {test_pyc_path}"


def test_conda_run_1():
    with make_temp_env(use_restricted_unicode=False, name=str(uuid4())[:7]) as prefix:
        output, error, rc = run_command(Commands.RUN, prefix, "echo", "hello")
        assert output == f"hello{os.linesep}\n"
        assert not error
        assert rc == 0
        output, error, rc = run_command(Commands.RUN, prefix, "exit", "5")
        assert not output
        assert not error
        assert rc == 5


def test_conda_run_nonexistant_prefix():
    with make_temp_env(use_restricted_unicode=False, name=str(uuid4())[:7]) as prefix:
        prefix = join(prefix, "clearly_a_prefix_that_does_not_exist")
        with pytest.raises(EnvironmentLocationNotFound):
            output, error, rc = run_command(Commands.RUN, prefix, "echo", "hello")


def test_conda_run_prefix_not_a_conda_env():
    with tempdir() as prefix:
        with pytest.raises(DirectoryNotACondaEnvironmentError):
            output, error, rc = run_command(Commands.RUN, prefix, "echo", "hello")


def test_clone_offline_multichannel_with_untracked():
    with env_vars(
        {
            "CONDA_DLL_SEARCH_MODIFICATION_ENABLE": "1",
        },
        stack_callback=conda_tests_ctxt_mgmt_def_pol,
    ):
        # The flask install will use this version of Python. That is then used to compile flask's pycs.
        flask_python = "3.8"  # oldest available for osx-arm64
        with make_temp_env("python=3.9", use_restricted_unicode=True) as prefix:
            payload, _, _ = run_command(
                Commands.CONFIG, prefix, "--get", "channels", "--json"
            )
            default_channels = json_loads(payload)["get"].get("channels", ["defaults"])
            run_command(
                Commands.CONFIG,
                prefix,
                "--add",
                "channels",
                "https://repo.anaconda.com/pkgs/main",
            )
            # config --append on an empty key pre-populates it with the hardcoded default value!
            for channel in default_channels:
                run_command(Commands.CONFIG, prefix, "--remove", "channels", channel)

            run_command(
                Commands.INSTALL,
                prefix,
                "-c",
                "conda-test",
                "flask",
                "python=" + flask_python,
            )

            touch(join(prefix, "test.file"))  # untracked file
            with make_temp_env("--clone", prefix, "--offline") as clone_prefix:
                assert context.offline
                assert package_is_installed(clone_prefix, "python=" + flask_python)
                assert package_is_installed(clone_prefix, "flask=0.11.1=py_0")
                assert isfile(join(clone_prefix, "test.file"))  # untracked file


def test_package_pinning():
    with make_temp_env(
        "python=2.7", "itsdangerous=0.24", "pytz=2017.3", no_capture=True
    ) as prefix:
        assert package_is_installed(prefix, "itsdangerous=0.24")
        assert package_is_installed(prefix, "python=2.7")
        assert package_is_installed(prefix, "pytz=2017.3")

        with open(join(prefix, "conda-meta", "pinned"), "w") as fh:
            fh.write("itsdangerous 0.24\n")

        run_command(Commands.UPDATE, prefix, "--all", no_capture=True)
        assert package_is_installed(prefix, "itsdangerous=0.24")
        # assert not package_is_installed(prefix, "python=3.5")  # should be python-3.6, but it's not because of add_defaults_to_specs
        assert package_is_installed(prefix, "python=2.7")
        assert not package_is_installed(prefix, "pytz=2017.3")
        assert package_is_installed(prefix, "pytz")

        run_command(Commands.UPDATE, prefix, "--all", "--no-pin", no_capture=True)
        assert package_is_installed(prefix, "python=2.7")
        assert not package_is_installed(prefix, "itsdangerous=0.24")


def test_update_all_updates_pip_pkg():
    with make_temp_env("python=3.6", "pip", "pytz=2018", no_capture=True) as prefix:
        pip_ioo, pip_ioe, _ = run_command(
            Commands.CONFIG, prefix, "--set", "pip_interop_enabled", "true"
        )

        pip_o, pip_e, _ = run_command(
            Commands.RUN,
            prefix,
            "--dev",
            "python",
            "-m",
            "pip",
            "install",
            "itsdangerous==0.24",
        )
        PrefixData._cache_.clear()
        stdout, stderr, _ = run_command(Commands.LIST, prefix, "--json")
        assert not stderr
        json_obj = json.loads(stdout)
        six_info = next(info for info in json_obj if info["name"] == "itsdangerous")
        assert six_info == {
            "base_url": "https://conda.anaconda.org/pypi",
            "build_number": 0,
            "build_string": "pypi_0",
            "channel": "pypi",
            "dist_name": "itsdangerous-0.24-pypi_0",
            "name": "itsdangerous",
            "platform": "pypi",
            "version": "0.24",
        }
        assert package_is_installed(prefix, "itsdangerous=0.24")

        run_command(Commands.UPDATE, prefix, "--all")
        assert package_is_installed(prefix, "itsdangerous>0.24")
        assert package_is_installed(prefix, "pytz>2018")


def test_package_optional_pinning():
    with make_temp_env() as prefix:
        run_command(Commands.CONFIG, prefix, "--add", "pinned_packages", "python=3.10")
        run_command(Commands.INSTALL, prefix, "zlib")
        assert not package_is_installed(prefix, "python")
        run_command(Commands.INSTALL, prefix, "flask")
        assert package_is_installed(prefix, "python=3.10")


def test_update_deps_flag_absent():
    with make_temp_env("python=2", "itsdangerous=0.24") as prefix:
        assert package_is_installed(prefix, "python=2")
        assert package_is_installed(prefix, "itsdangerous=0.24")
        assert not package_is_installed(prefix, "flask")

        run_command(Commands.INSTALL, prefix, "flask")
        assert package_is_installed(prefix, "python=2")
        assert package_is_installed(prefix, "itsdangerous=0.24")
        assert package_is_installed(prefix, "flask")


def test_update_deps_flag_present():
    with make_temp_env("python=2", "itsdangerous=0.24") as prefix:
        assert package_is_installed(prefix, "python=2")
        assert package_is_installed(prefix, "itsdangerous=0.24")
        assert not package_is_installed(prefix, "flask")

        run_command(Commands.INSTALL, prefix, "--update-deps", "python=2", "flask")
        assert package_is_installed(prefix, "python=2")
        assert not package_is_installed(prefix, "itsdangerous=0.24")
        assert package_is_installed(prefix, "itsdangerous")
        assert package_is_installed(prefix, "flask")


@pytest.mark.skipif(True, reason="Add this test back someday.")
# @pytest.mark.skipif(not on_win, reason="shortcuts only relevant on Windows")
def test_shortcut_in_underscore_env_shows_message():
    prefix = make_temp_prefix("_" + str(uuid4())[:7])
    with make_temp_env(prefix=prefix):
        stdout, stderr, _ = run_command(Commands.INSTALL, prefix, "console_shortcut")
        assert (
            "Environment name starts with underscore '_'.  "
            "Skipping menu installation." in stderr
        )


@pytest.mark.skipif(not on_win, reason="shortcuts only relevant on Windows")
def test_shortcut_not_attempted_with_no_shortcuts_arg():
    prefix = make_temp_prefix("_" + str(uuid4())[:7])
    shortcut_dir = get_shortcut_dir()
    shortcut_file = join(shortcut_dir, f"Anaconda Prompt ({basename(prefix)}).lnk")
    with make_temp_env(prefix=prefix):
        stdout, stderr, _ = run_command(
            Commands.INSTALL, prefix, "console_shortcut", "--no-shortcuts"
        )
        assert (
            "Environment name starts with underscore '_'.  Skipping menu installation."
            not in stderr
        )
        assert not isfile(shortcut_file)


@pytest.mark.skipif(not on_win, reason="shortcuts only relevant on Windows")
def test_shortcut_creation_installs_shortcut():
    shortcut_dir = get_shortcut_dir()
    shortcut_dir = join(
        shortcut_dir,
        "Anaconda{} ({}-bit)".format(sys.version_info.major, context.bits),
    )

    prefix = make_temp_prefix(str(uuid4())[:7])
    shortcut_file = join(shortcut_dir, f"Anaconda Prompt ({basename(prefix)}).lnk")
    try:
        with make_temp_env("console_shortcut", prefix=prefix):
            assert package_is_installed(prefix, "console_shortcut")
            assert isfile(
                shortcut_file
            ), "Shortcut not found in menu dir. Contents of dir:\n{}".format(
                os.listdir(shortcut_dir)
            )

            # make sure that cleanup without specifying --shortcuts still removes shortcuts
            run_command(Commands.REMOVE, prefix, "console_shortcut")
            assert not package_is_installed(prefix, "console_shortcut")
            assert not isfile(shortcut_file)
    finally:
        rmtree(prefix, ignore_errors=True)
        if isfile(shortcut_file):
            os.remove(shortcut_file)


@pytest.mark.skipif(not on_win, reason="shortcuts only relevant on Windows")
def test_shortcut_absent_does_not_barf_on_uninstall():
    shortcut_dir = get_shortcut_dir()
    shortcut_dir = join(
        shortcut_dir,
        "Anaconda{} ({}-bit)".format(sys.version_info.major, context.bits),
    )

    prefix = make_temp_prefix(str(uuid4())[:7])
    shortcut_file = join(shortcut_dir, f"Anaconda Prompt ({basename(prefix)}).lnk")
    assert not isfile(shortcut_file)

    try:
        # including --no-shortcuts should not get shortcuts installed
        with make_temp_env("console_shortcut", "--no-shortcuts", prefix=prefix):
            assert package_is_installed(prefix, "console_shortcut")
            assert not isfile(shortcut_file)

            # make sure that cleanup without specifying --shortcuts still removes shortcuts
            run_command(Commands.REMOVE, prefix, "console_shortcut")
            assert not package_is_installed(prefix, "console_shortcut")
            assert not isfile(shortcut_file)
    finally:
        rmtree(prefix, ignore_errors=True)
        if isfile(shortcut_file):
            os.remove(shortcut_file)


@pytest.mark.skipif(not on_win, reason="shortcuts only relevant on Windows")
def test_shortcut_absent_when_condarc_set():
    shortcut_dir = get_shortcut_dir()
    shortcut_dir = join(
        shortcut_dir,
        "Anaconda{} ({}-bit)".format(sys.version_info.major, context.bits),
    )

    prefix = make_temp_prefix(str(uuid4())[:7])
    shortcut_file = join(shortcut_dir, f"Anaconda Prompt ({basename(prefix)}).lnk")
    assert not isfile(shortcut_file)

    # set condarc shortcuts: False
    run_command(Commands.CONFIG, prefix, "--set", "shortcuts", "false")
    stdout, stderr, _ = run_command(Commands.CONFIG, prefix, "--get", "--json")
    json_obj = json_loads(stdout)
    assert json_obj["rc_path"] == join(prefix, "condarc")
    assert json_obj["get"]["shortcuts"] is False

    try:
        with make_temp_env("console_shortcut", prefix=prefix):
            # including shortcuts: False from condarc should not get shortcuts installed
            assert package_is_installed(prefix, "console_shortcut")
            assert not isfile(shortcut_file)

            # make sure that cleanup without specifying --shortcuts still removes shortcuts
            run_command(Commands.REMOVE, prefix, "console_shortcut")
            assert not package_is_installed(prefix, "console_shortcut")
            assert not isfile(shortcut_file)
    finally:
        rmtree(prefix, ignore_errors=True)
        if isfile(shortcut_file):
            os.remove(shortcut_file)


def test_create_default_packages():
    # Regression test for #3453
    try:
        prefix = make_temp_prefix(str(uuid4())[:7])

        # set packages
        run_command(Commands.CONFIG, prefix, "--add", "create_default_packages", "pip")
        run_command(
            Commands.CONFIG, prefix, "--add", "create_default_packages", "flask"
        )
        stdout, stderr, _ = run_command(Commands.CONFIG, prefix, "--show")
        yml_obj = yaml_round_trip_load(stdout)
        assert yml_obj["create_default_packages"] == ["flask", "pip"]

        assert not package_is_installed(prefix, "python=2")
        assert not package_is_installed(prefix, "pytz")
        assert not package_is_installed(prefix, "flask")

        with make_temp_env("python=2", "pytz", prefix=prefix):
            assert package_is_installed(prefix, "python=2")
            assert package_is_installed(prefix, "pytz")
            assert package_is_installed(prefix, "flask")

    finally:
        rmtree(prefix, ignore_errors=True)


def test_create_default_packages_no_default_packages():
    try:
        prefix = make_temp_prefix(str(uuid4())[:7])

        # set packages
        run_command(Commands.CONFIG, prefix, "--add", "create_default_packages", "pip")
        run_command(
            Commands.CONFIG, prefix, "--add", "create_default_packages", "flask"
        )
        stdout, stderr, _ = run_command(Commands.CONFIG, prefix, "--show")
        yml_obj = yaml_round_trip_load(stdout)
        assert yml_obj["create_default_packages"] == ["flask", "pip"]

        assert not package_is_installed(prefix, "python=2")
        assert not package_is_installed(prefix, "pytz")
        assert not package_is_installed(prefix, "flask")

        with make_temp_env("python=2", "pytz", "--no-default-packages", prefix=prefix):
            assert package_is_installed(prefix, "python=2")
            assert package_is_installed(prefix, "pytz")
            assert not package_is_installed(prefix, "flask")

    finally:
        rmtree(prefix, ignore_errors=True)


def test_create_dry_run():
    # Regression test for #3453
    prefix = "/some/place"
    with pytest.raises(DryRunExit):
        run_command(Commands.CREATE, prefix, "--dry-run")
    output, _, _ = run_command(
        Commands.CREATE, prefix, "--dry-run", use_exception_handler=True
    )
    assert join("some", "place") in output
    # TODO: This assert passes locally but fails on CI boxes; figure out why and re-enable
    # assert "The following empty environments will be CREATED" in stdout

    prefix = "/another/place"
    with pytest.raises(DryRunExit):
        run_command(Commands.CREATE, prefix, "flask", "--dry-run")
    output, _, _ = run_command(
        Commands.CREATE, prefix, "flask", "--dry-run", use_exception_handler=True
    )
    assert ":flask" in output
    assert ":python" in output
    assert join("another", "place") in output


def test_create_dry_run_json():
    prefix = "/some/place"
    with pytest.raises(DryRunExit):
        run_command(Commands.CREATE, prefix, "flask", "--dry-run", "--json")
    output, _, _ = run_command(
        Commands.CREATE,
        prefix,
        "flask",
        "--dry-run",
        "--json",
        use_exception_handler=True,
    )
    loaded = json.loads(output)
    names = {d["name"] for d in loaded["actions"]["LINK"]}
    assert "python" in names
    assert "flask" in names


def test_create_dry_run_yes_safety():
    with make_temp_env() as prefix:
        with pytest.raises(CondaValueError):
            run_command(Commands.CREATE, prefix, "--dry-run", "--yes")
        assert exists(prefix)


def test_packages_not_found():
    with make_temp_env() as prefix:
        with pytest.raises(PackagesNotFoundError) as exc:
            run_command(Commands.INSTALL, prefix, "not-a-real-package")
        assert "not-a-real-package" in str(exc.value)

        _, error, _ = run_command(
            Commands.INSTALL,
            prefix,
            "not-a-real-package",
            use_exception_handler=True,
        )
        assert "not-a-real-package" in error


def test_conda_pip_interop_dependency_satisfied_by_pip():
    with make_temp_env("python=3.10", "pip", use_restricted_unicode=False) as prefix:
        run_command(Commands.CONFIG, prefix, "--set", "pip_interop_enabled", "true")
        run_command(
            Commands.RUN,
            prefix,
            "--dev",
            "python",
            "-m",
            "pip",
            "install",
            "itsdangerous",
        )

        PrefixData._cache_.clear()
        output, error, _ = run_command(Commands.LIST, prefix)
        assert "itsdangerous" in output
        assert not error

        output, _, _ = run_command(
            Commands.INSTALL,
            prefix,
            "flask",
            "--dry-run",
            "--json",
            use_exception_handler=True,
        )
        json_obj = json.loads(output)
        print(json_obj)
        # itsdangerous shouldn't be in this list, because it's already present and satisfied
        #     by the pip package
        assert any(rec["name"] == "flask" for rec in json_obj["actions"]["LINK"])
        assert not any(
            rec["name"] == "itsdangerous" for rec in json_obj["actions"]["LINK"]
        )

        output, error, _ = run_command(
            Commands.SEARCH,
            prefix,
            "not-a-real-package",
            "--json",
            use_exception_handler=True,
        )
        assert not error
        json_obj = json_loads(output.strip())
        assert json_obj["exception_name"] == "PackagesNotFoundError"
        assert not len(json_obj.keys()) == 0


# XXX this test fails for osx-arm64 or other platforms absent from old 'free' channel
@pytest.mark.skipif(
    context.subdir == "win-32", reason="metadata is wrong; give python2.7"
)
def test_conda_pip_interop_pip_clobbers_conda():
    # 1. conda install old six
    # 2. pip install -U six
    # 3. conda list shows new six and deletes old conda record
    # 4. probably need to purge something with the history file too?
    # Python 3.5 and PIP are not unicode-happy on Windows:
    #   File "C:\Users\builder\AppData\Local\Temp\f903_固ō한ñђáγßê家ôç_35\lib\site-packages\pip\_vendor\urllib3\util\ssl_.py", line 313, in ssl_wrap_socket
    #     context.load_verify_locations(ca_certs, ca_cert_dir)
    #   TypeError: cafile should be a valid filesystem path
    with make_temp_env(
        "-c",
        "https://repo.anaconda.com/pkgs/free",
        "six=1.9",
        "pip=9.0.3",
        "python=3.5",
        use_restricted_unicode=on_win,
    ) as prefix:
        run_command(Commands.CONFIG, prefix, "--set", "pip_interop_enabled", "true")
        assert package_is_installed(prefix, "six=1.9.0")
        assert package_is_installed(prefix, "python=3.5")

        # On Windows, it's more than prefix.lower(), we get differently shortened paths too.
        # If only we could use pathlib.
        if not on_win:
            output, _, _ = run_command(Commands.RUN, prefix, which_or_where, "python")
            assert prefix.lower() in output.lower(), (
                "We should be running python in {}\n"
                "We are running {}\n"
                "Please check the CONDA_PREFIX PATH promotion in tests/__init__.py\n"
                "for a likely place to add more fixes".format(prefix, output)
            )
        output, _, _ = run_command(
            Commands.RUN, prefix, "python", "-m", "pip", "freeze"
        )
        pkgs = {ensure_text_type(v.strip()) for v in output.splitlines() if v.strip()}
        assert "six==1.9.0" in pkgs

        py_ver = get_python_version_for_prefix(prefix)
        sp_dir = get_python_site_packages_short_path(py_ver)

        output, _, _ = run_command(
            Commands.RUN,
            prefix,
            "python",
            "-m",
            "pip",
            "install",
            "-U",
            "six==1.10",
        )
        assert "Successfully installed six-1.10.0" in ensure_text_type(output)
        PrefixData._cache_.clear()
        stdout, stderr, _ = run_command(Commands.LIST, prefix, "--json")
        assert not stderr
        json_obj = json.loads(stdout)
        six_info = next(info for info in json_obj if info["name"] == "six")
        assert six_info == {
            "base_url": "https://conda.anaconda.org/pypi",
            "build_number": 0,
            "build_string": "pypi_0",
            "channel": "pypi",
            "dist_name": "six-1.10.0-pypi_0",
            "name": "six",
            "platform": "pypi",
            "version": "1.10.0",
        }
        assert package_is_installed(prefix, "six=1.10.0")
        output, err, _ = run_command(
            Commands.RUN, prefix, "python", "-m", "pip", "freeze"
        )
        pkgs = {ensure_text_type(v.strip()) for v in output.splitlines() if v.strip()}
        assert "six==1.10.0" in pkgs

        six_record = next(PrefixData(prefix).query("six"))
        print(json_dump(six_record))
        assert json_loads(json_dump(six_record)) == {
            "build": "pypi_0",
            "build_number": 0,
            "channel": "https://conda.anaconda.org/pypi",
            "constrains": [],
            "depends": ["python 3.5.*"],
            "files": [
                sp_dir + "/" + "__pycache__/six.cpython-35.pyc",
                sp_dir + "/" + "six-1.10.0.dist-info/DESCRIPTION.rst",
                sp_dir + "/" + "six-1.10.0.dist-info/INSTALLER",
                sp_dir + "/" + "six-1.10.0.dist-info/METADATA",
                sp_dir + "/" + "six-1.10.0.dist-info/RECORD",
                sp_dir + "/" + "six-1.10.0.dist-info/WHEEL",
                sp_dir + "/" + "six-1.10.0.dist-info/metadata.json",
                sp_dir + "/" + "six-1.10.0.dist-info/top_level.txt",
                sp_dir + "/" + "six.py",
            ],
            "fn": "six-1.10.0.dist-info",
            "name": "six",
            "package_type": "virtual_python_wheel",
            "paths_data": {
                "paths": [
                    {
                        "_path": sp_dir + "/" + "__pycache__/six.cpython-35.pyc",
                        "path_type": "hardlink",
                        "sha256": None,
                        "size_in_bytes": None,
                    },
                    {
                        "_path": sp_dir + "/" + "six-1.10.0.dist-info/DESCRIPTION.rst",
                        "path_type": "hardlink",
                        "sha256": "QWBtSTT2zzabwJv1NQbTfClSX13m-Qc6tqU4TRL1RLs",
                        "size_in_bytes": 774,
                    },
                    {
                        "_path": sp_dir + "/" + "six-1.10.0.dist-info/INSTALLER",
                        "path_type": "hardlink",
                        "sha256": "zuuue4knoyJ-UwPPXg8fezS7VCrXJQrAP7zeNuwvFQg",
                        "size_in_bytes": 4,
                    },
                    {
                        "_path": sp_dir + "/" + "six-1.10.0.dist-info/METADATA",
                        "path_type": "hardlink",
                        "sha256": "5HceJsUnHof2IRamlCKO2MwNjve1eSP4rLzVQDfwpCQ",
                        "size_in_bytes": 1283,
                    },
                    {
                        "_path": sp_dir + "/" + "six-1.10.0.dist-info/RECORD",
                        "path_type": "hardlink",
                        "sha256": None,
                        "size_in_bytes": None,
                    },
                    {
                        "_path": sp_dir + "/" + "six-1.10.0.dist-info/WHEEL",
                        "path_type": "hardlink",
                        "sha256": "GrqQvamwgBV4nLoJe0vhYRSWzWsx7xjlt74FT0SWYfE",
                        "size_in_bytes": 110,
                    },
                    {
                        "_path": sp_dir + "/" + "six-1.10.0.dist-info/metadata.json",
                        "path_type": "hardlink",
                        "sha256": "jtOeeTBubYDChl_5Ql5ZPlKoHgg6rdqRIjOz1e5Ek2U",
                        "size_in_bytes": 658,
                    },
                    {
                        "_path": sp_dir + "/" + "six-1.10.0.dist-info/top_level.txt",
                        "path_type": "hardlink",
                        "sha256": "_iVH_iYEtEXnD8nYGQYpYFUvkUW9sEO1GYbkeKSAais",
                        "size_in_bytes": 4,
                    },
                    {
                        "_path": sp_dir + "/" + "six.py",
                        "path_type": "hardlink",
                        "sha256": "A6hdJZVjI3t_geebZ9BzUvwRrIXo0lfwzQlM2LcKyas",
                        "size_in_bytes": 30098,
                    },
                ],
                "paths_version": 1,
            },
            "subdir": "pypi",
            "version": "1.10.0",
        }

        stdout, stderr, _ = run_command(
            Commands.INSTALL, prefix, "six", "--satisfied-skip-solve"
        )
        assert not stderr
        assert "All requested packages already installed." in stdout

        stdout, stderr, _ = run_command(
            Commands.INSTALL, prefix, "six", "--repodata-fn", "repodata.json"
        )
        assert not stderr
        assert package_is_installed(prefix, "six>=1.11")
        output, err, _ = run_command(
            Commands.RUN, prefix, "python", "-m", "pip", "freeze"
        )
        pkgs = {ensure_text_type(v.strip()) for v in output.splitlines() if v.strip()}
        six_record = next(PrefixData(prefix).query("six"))
        assert "six==%s" % six_record.version in pkgs

        assert len(glob(join(prefix, "conda-meta", "six-*.json"))) == 1

        output, err, _ = run_command(
            Commands.RUN,
            prefix,
            "python",
            "-m",
            "pip",
            "install",
            "-U",
            "six==1.10",
        )
        print(output)
        assert "Successfully installed six-1.10.0" in ensure_text_type(output)
        PrefixData._cache_.clear()
        assert package_is_installed(prefix, "six=1.10.0")

        stdout, stderr, _ = run_command(Commands.REMOVE, prefix, "six")
        assert not stderr
        assert "six-1.10.0-pypi_0" in stdout
        assert not package_is_installed(prefix, "six")

        assert not glob(join(prefix, sp_dir, "six*"))


@pytest.mark.skipif(
    context.subdir not in ("linux-64", "osx-64", "win-32", "win-64", "linux-32"),
    reason="Skip unsupported platforms",
)
def test_conda_pip_interop_conda_editable_package(clear_package_cache: None, request):
    request.applymarker(
        pytest.mark.xfail(
            context.solver == "libmamba",
            reason="conda-libmamba-solver does not implement pip interoperability",
        )
    )

    with env_vars(
        {
            "CONDA_REPORT_ERRORS": "false",
            "CONDA_RESTORE_FREE_CHANNEL": True,
            "CONDA_CHANNELS": "defaults",
            "CONDA_PIP_INTEROP_ENABLED": "true",
        },
        stack_callback=conda_tests_ctxt_mgmt_def_pol,
    ):
        with make_temp_env(
            "python=2.7", "pip=10", "git", use_restricted_unicode=on_win
        ) as prefix:
            workdir = prefix

            assert package_is_installed(prefix, "python")

            # install an "editable" urllib3 that cannot be managed
            output, err, _ = run_command(
                Commands.RUN,
                prefix,
                "--cwd",
                workdir,
                "python",
                "-m",
                "pip",
                "install",
                "-e",
                "git+https://github.com/urllib3/urllib3.git@1.19.1#egg=urllib3",
            )
            assert isfile(join(workdir, "src", "urllib3", "urllib3", "__init__.py"))
            assert not isfile(join("src", "urllib3", "urllib3", "__init__.py"))
            PrefixData._cache_.clear()
            assert package_is_installed(prefix, "urllib3")
            urllib3_record = next(PrefixData(prefix).query("urllib3"))
            urllib3_record_dump = urllib3_record.dump()
            urllib3_record_dump.pop("files")
            urllib3_record_dump.pop("paths_data")
            print(json_dump(urllib3_record_dump))

            assert json_loads(json_dump(urllib3_record_dump)) == {
                "build": "dev_0",
                "build_number": 0,
                "channel": "https://conda.anaconda.org/<develop>",
                "constrains": [
                    "cryptography >=1.3.4",
                    "idna >=2.0.0",
                    "pyopenssl >=0.14",
                    "pysocks !=1.5.7,<2.0,>=1.5.6",
                ],
                "depends": ["python 2.7.*"],
                "fn": "urllib3-1.19.1-dev_0",
                "name": "urllib3",
                "package_type": "virtual_python_egg_link",
                "subdir": "pypi",
                "version": "1.19.1",
            }

            # the unmanageable urllib3 should prevent a new requests from being installed
            stdout, stderr, _ = run_command(
                Commands.INSTALL,
                prefix,
                "requests",
                "--dry-run",
                "--json",
                use_exception_handler=True,
            )
            assert not stderr
            json_obj = json_loads(stdout)
            assert "UNLINK" not in json_obj["actions"]
            link_dists = json_obj["actions"]["LINK"]
            assert len(link_dists) == 1
            assert link_dists[0]["name"] == "requests"
            assert VersionOrder(link_dists[0]["version"]) < VersionOrder("2.16")

            # should already be satisfied
            stdout, stderr, _ = run_command(Commands.INSTALL, prefix, "urllib3", "-S")
            assert "All requested packages already installed." in stdout

            # should raise an error
            with pytest.raises(PackagesNotFoundError):
                # TODO: This raises PackagesNotFoundError, but the error should really explain
                #       that we can't install urllib3 because it's already installed and
                #       unmanageable. The error should suggest trying to use pip to uninstall it.
                stdout, stderr, _ = run_command(
                    Commands.INSTALL, prefix, "urllib3=1.20", "--dry-run"
                )

            # Now install a manageable urllib3.
            output = check_output(
                PYTHON_BINARY + " -m pip install -U urllib3==1.20",
                cwd=prefix,
                shell=True,
            )
            print(output)
            PrefixData._cache_.clear()
            assert package_is_installed(prefix, "urllib3")
            urllib3_record = next(PrefixData(prefix).query("urllib3"))
            urllib3_record_dump = urllib3_record.dump()
            urllib3_record_dump.pop("files")
            urllib3_record_dump.pop("paths_data")
            print(json_dump(urllib3_record_dump))

            assert json_loads(json_dump(urllib3_record_dump)) == {
                "build": "pypi_0",
                "build_number": 0,
                "channel": "https://conda.anaconda.org/pypi",
                "constrains": ["pysocks >=1.5.6,<2.0,!=1.5.7"],
                "depends": ["python 2.7.*"],
                "fn": "urllib3-1.20.dist-info",
                "name": "urllib3",
                "package_type": "virtual_python_wheel",
                "subdir": "pypi",
                "version": "1.20",
            }

            # we should be able to install an unbundled requests that upgrades urllib3 in the process
            stdout, stderr, _ = run_command(
                Commands.INSTALL, prefix, "requests=2.18", "--json"
            )
            assert package_is_installed(prefix, "requests")
            assert package_is_installed(prefix, "urllib3>=1.21")
            assert not stderr
            json_obj = json_loads(stdout)
            unlink_dists = [
                dist_obj
                for dist_obj in json_obj["actions"]["UNLINK"]
                if dist_obj.get("platform") == "pypi"
            ]  # filter out conda package upgrades like python and libffi
            assert len(unlink_dists) == 1
            assert unlink_dists[0]["name"] == "urllib3"
            assert unlink_dists[0]["channel"] == "pypi"


def test_conda_pip_interop_compatible_release_operator():
    # Regression test for #7776
    # important to start the env with six 1.9.  That version forces an upgrade later in the test
    with make_temp_env(
        "-c",
        "https://repo.anaconda.com/pkgs/free",
        "pip=10",
        "six=1.9",
        "appdirs",
        use_restricted_unicode=on_win,
    ) as prefix:
        run_command(Commands.CONFIG, prefix, "--set", "pip_interop_enabled", "true")
        assert package_is_installed(prefix, "python")
        assert package_is_installed(prefix, "six=1.9")
        assert package_is_installed(prefix, "appdirs>=1.4.3")

        python_binary = join(prefix, PYTHON_BINARY)
        p = Popen(
            [python_binary, "-m", "pip", "install", "fs==2.1.0"],
            stdout=PIPE,
            stderr=PIPE,
            cwd=prefix,
            shell=False,
        )
        stdout, stderr = p.communicate()
        rc = p.returncode
        assert int(rc) != 0
        stderr = (
            stderr.decode("utf-8", errors="replace")
            if hasattr(stderr, "decode")
            else str(stderr)
        )
        assert "Cannot uninstall" in stderr

        run_command(Commands.REMOVE, prefix, "six")
        assert not package_is_installed(prefix, "six")

        output = check_output(
            [python_binary, "-m", "pip", "install", "fs==2.1.0"],
            cwd=prefix,
            shell=False,
        )
        print(output)
        PrefixData._cache_.clear()
        assert package_is_installed(prefix, "fs==2.1.0")
        # six_record = next(PrefixData(prefix).query("six"))
        # print(json_dump(six_record.dump()))
        assert package_is_installed(prefix, "six~=1.10")

        stdout, stderr, _ = run_command(Commands.LIST, prefix)
        assert not stderr
        assert (
            "fs                        2.1.0                    pypi_0    pypi"
            in stdout
        )

        with pytest.raises(DryRunExit):
            run_command(
                Commands.INSTALL,
                prefix,
                "-c",
                "https://repo.anaconda.com/pkgs/free",
                "agate=1.6",
                "--dry-run",
            )


def test_install_freezes_env_by_default():
    """We pass --no-update-deps/--freeze-installed by default, effectively.  This helps speed things
    up by not considering changes to existing stuff unless the solve ends up unsatisfiable.
    """

    # create an initial env
    with make_temp_env(
        "python=2", use_restricted_unicode=on_win, no_capture=True
    ) as prefix:
        assert package_is_installed(prefix, "python=2.7.*")
        # Install a version older than the last one
        run_command(Commands.INSTALL, prefix, "setuptools=40.*")

        stdout, stderr, _ = run_command(Commands.LIST, prefix, "--json")

        pkgs = json.loads(stdout)

        run_command(Commands.INSTALL, prefix, "imagesize", "--freeze-installed")

        stdout, _, _ = run_command(Commands.LIST, prefix, "--json")
        pkgs_after_install = json.loads(stdout)

        # Compare before and after installing package
        for pkg in pkgs:
            for pkg_after in pkgs_after_install:
                if pkg["name"] == pkg_after["name"]:
                    assert pkg["version"] == pkg_after["version"]


@pytest.mark.skipif(on_win, reason="gawk is a windows only package")
def test_search_gawk_not_win_filter():
    with make_temp_env() as prefix:
        stdout, stderr, _ = run_command(
            Commands.SEARCH,
            prefix,
            "*gawk",
            "--platform",
            "win-64",
            "--json",
            "-c",
            "https://repo.anaconda.com/pkgs/msys2",
            "--json",
            use_exception_handler=True,
        )
        json_obj = json_loads(
            stdout.replace("Fetching package metadata ...", "").strip()
        )
        assert "m2-gawk" in json_obj.keys()
        assert len(json_obj.keys()) == 1


@pytest.mark.skipif(not on_win, reason="gawk is a windows only package")
def test_search_gawk_on_win():
    with make_temp_env() as prefix:
        stdout, _, _ = run_command(
            Commands.SEARCH, prefix, "*gawk", "--json", use_exception_handler=True
        )
        json_obj = json_loads(
            stdout.replace("Fetching package metadata ...", "").strip()
        )
        assert "m2-gawk" in json_obj.keys()
        assert len(json_obj.keys()) == 1


@pytest.mark.skipif(not on_win, reason="gawk is a windows only package")
def test_search_gawk_on_win_filter():
    with make_temp_env() as prefix:
        stdout, _, _ = run_command(
            Commands.SEARCH,
            prefix,
            "gawk",
            "--platform",
            "linux-64",
            "--json",
            use_exception_handler=True,
        )
        json_obj = json_loads(
            stdout.replace("Fetching package metadata ...", "").strip()
        )
        assert not len(json_obj.keys()) == 0


def test_bad_anaconda_token_infinite_loop():
    # This test is being changed around 2017-10-17, when the behavior of anaconda.org
    # was changed.  Previously, an expired token would return with a 401 response.
    # Now, a 200 response is always given, with any public packages available on the channel.
    response = requests.get(
        "https://conda.anaconda.org/t/cqgccfm1mfma/data-portal/"
        "%s/repodata.json" % context.subdir
    )
    assert response.status_code == 200

    try:
        prefix = make_temp_prefix(str(uuid4())[:7])
        channel_url = "https://conda.anaconda.org/t/cqgccfm1mfma/data-portal"
        run_command(Commands.CONFIG, prefix, "--add", "channels", channel_url)
        stdout, stderr, _ = run_command(Commands.CONFIG, prefix, "--show")
        yml_obj = yaml_round_trip_load(stdout)
        assert channel_url.replace("cqgccfm1mfma", "<TOKEN>") in yml_obj["channels"]

        with pytest.raises(PackagesNotFoundError):
            # this was supposed to be a package available in private but not
            # public data-portal; boltons was added to defaults in 2023 Jan.
            # --override-channels instead.
            run_command(
                Commands.SEARCH,
                prefix,
                "boltons",
                "-c",
                channel_url,
                "--override-channels",
                "--json",
            )

        stdout, stderr, _ = run_command(
            Commands.SEARCH, prefix, "anaconda-mosaic", "--json"
        )

        json_obj = json.loads(stdout)
        assert "anaconda-mosaic" in json_obj
        assert len(json_obj["anaconda-mosaic"]) > 0

    finally:
        rmtree(prefix, ignore_errors=True)
        reset_context()


@pytest.mark.skipif(
    read_binstar_tokens(),
    reason="binstar token found in global configuration",
)
def test_anaconda_token_with_private_package(
    conda_cli: CondaCLIFixture,
    capsys: CaptureFixture,
):
    # TODO: should also write a test to use binstar_client to set the token,
    # then let conda load the token
    package = "private-package"

    # Step 1. Make sure without the token we don't see the package
    channel_url = "https://conda-web.anaconda.org/conda-test"
    with pytest.raises(PackagesNotFoundError):
        conda_cli("search", "--channel", channel_url, package)
    # flush stdout/stderr
    capsys.readouterr()

    # Step 2. Now with the token make sure we can see the package
    channel_url = "https://conda-web.anaconda.org/t/co-91473e2c-56c1-4e16-b23e-26ab5fa4aed1/conda-test"
    stdout, _, _ = conda_cli(
        "search",
        *("--channel", channel_url),
        package,
        "--json",
    )
    assert package in json_loads(stdout)


def test_use_index_cache():
    from conda.core.subdir_data import SubdirData
    from conda.gateways.connection.session import CondaSession

    SubdirData.clear_cached_local_channel_data(exclude_file=False)

    prefix = make_temp_prefix("_" + str(uuid4())[:7])
    with make_temp_env(prefix=prefix, no_capture=True):
        # First, clear the index cache to make sure we start with an empty cache.
        index_cache_dir = create_cache_dir()
        run_command(Commands.CLEAN, "", "--index-cache", "--yes")
        assert not glob(join(index_cache_dir, "*.json"))

        # Then, populate the index cache.
        orig_get = CondaSession.get
        with patch.object(CondaSession, "get", autospec=True) as mock_method:

            def side_effect(self, url, **kwargs):
                # Make sure that we don't use the cache because of the
                # corresponding HTTP header. This test is supposed to test
                # whether the --use-index-cache causes the cache to be used.
                result = orig_get(self, url, **kwargs)
                for header in ("Etag", "Last-Modified", "Cache-Control"):
                    if header in result.headers:
                        del result.headers[header]
                return result

            SubdirData.clear_cached_local_channel_data(exclude_file=False)
            mock_method.side_effect = side_effect
            stdout, stderr, _ = run_command(
                Commands.SEARCH, prefix, "flask", "--info", "--json"
            )
            assert mock_method.called

        # Next run with --use-index-cache and make sure it actually hits the cache
        # and does not go out fetching index data remotely.
        with patch.object(CondaSession, "get", autospec=True) as mock_method:

            def side_effect(self, url, **kwargs):
                if url.endswith("/repodata.json") or url.endswith("/repodata.json.bz2"):
                    raise AssertionError("Index cache was not hit")
                else:
                    return orig_get(self, url, **kwargs)

            mock_method.side_effect = side_effect
            run_command(
                Commands.INSTALL, prefix, "flask", "--json", "--use-index-cache"
            )


def test_offline_with_empty_index_cache():
    from conda.core.subdir_data import SubdirData

    SubdirData.clear_cached_local_channel_data(exclude_file=False)

    try:
        with make_temp_env(use_restricted_unicode=on_win) as prefix:
            pkgs_dir = join(prefix, "pkgs")
            with env_var(
                "CONDA_PKGS_DIRS",
                pkgs_dir,
                stack_callback=conda_tests_ctxt_mgmt_def_pol,
            ):
                with make_temp_channel(["flask-2.1.3"]) as channel:
                    # Clear the index cache.
                    index_cache_dir = create_cache_dir()
                    run_command(Commands.CLEAN, "", "--index-cache", "--yes")
                    assert not exists(index_cache_dir)

                    # Then attempt to install a package with --offline. The package (flask) is
                    # available in a local channel, however its dependencies are not. Make sure
                    # that a) it fails because the dependencies are not available and b)
                    # we don't try to download the repodata from non-local channels but we do
                    # download repodata from local channels.
                    from conda.gateways.connection.session import CondaSession

                    orig_get = CondaSession.get

                    result_dict = {}

                    def side_effect(self, url, **kwargs):
                        if not url.startswith("file://"):
                            raise AssertionError(f"Attempt to fetch repodata: {url}")
                        if url.startswith(channel):
                            result_dict["local_channel_seen"] = True
                        return orig_get(self, url, **kwargs)

                    with patch.object(
                        CondaSession, "get", autospec=True
                    ) as mock_method:
                        mock_method.side_effect = side_effect

                        SubdirData.clear_cached_local_channel_data(exclude_file=False)

                        assert not package_is_installed(prefix, "flask")
                        command = (
                            Commands.INSTALL,
                            prefix,
                            "-c",
                            channel,
                            "flask",
                            "--offline",
                        )
                        if context.solver == "libmamba":
                            # libmamba solver expects repodata to be loaded into Repo objects
                            # It doesn't use the info from the tarball cache as conda does
                            with pytest.raises((RuntimeError, UnsatisfiableError)):
                                run_command(*command)
                        else:
                            # This first install passes because flask and its dependencies are in the
                            # package cache.
                            run_command(*command)
                            assert package_is_installed(prefix, "flask")

                            # The mock should have been called with our local channel URL though.
                            assert result_dict.get("local_channel_seen")

                        # Fails because pytz cannot be found in available channels.
                        # TODO: conda-libmamba-solver <=23.9.1 raises an ugly RuntimeError
                        # We can remove it when 23.9.2 is out with a fix
                        with pytest.raises((PackagesNotFoundError, RuntimeError)):
                            run_command(
                                Commands.INSTALL,
                                prefix,
                                "-c",
                                channel,
                                "pytz",
                                "--offline",
                            )
                        assert not package_is_installed(prefix, "pytz")
    finally:
        SubdirData.clear_cached_local_channel_data(exclude_file=False)


def test_create_from_extracted():
    with make_temp_package_cache() as pkgs_dir:
        assert context.pkgs_dirs == (pkgs_dir,)

        def pkgs_dir_has_tarball(tarball_prefix):
            return any(
                f.startswith(tarball_prefix)
                and any(f.endswith(ext) for ext in CONDA_PACKAGE_EXTENSIONS)
                for f in os.listdir(pkgs_dir)
            )

        with make_temp_env() as prefix:
            # First, make sure the openssl package is present in the cache,
            # downloading it if needed
            assert not pkgs_dir_has_tarball("openssl-")
            run_command(Commands.INSTALL, prefix, "openssl")
            assert pkgs_dir_has_tarball("openssl-")

            # Then, remove the tarball but keep the extracted directory around
            run_command(Commands.CLEAN, prefix, "--tarballs", "--yes")
            assert not pkgs_dir_has_tarball("openssl-")

        with make_temp_env() as prefix:
            # Finally, install openssl, enforcing the use of the extracted package.
            # We expect that the tarball does not appear again because we simply
            # linked the package from the extracted directory. If the tarball
            # appeared again, we decided to re-download the package for some reason.
            run_command(Commands.INSTALL, prefix, "openssl", "--offline")
            assert not pkgs_dir_has_tarball("openssl-")


def test_install_mkdir():
    try:
        prefix = make_temp_prefix()
        with open(os.path.join(prefix, "tempfile.txt"), "w") as f:
            f.write("test")
        assert isdir(prefix)
        assert isfile(os.path.join(prefix, "tempfile.txt"))
        with pytest.raises(DirectoryNotACondaEnvironmentError):
            run_command(Commands.INSTALL, prefix, "python", "--mkdir")

        run_command(Commands.CREATE, prefix)
        run_command(Commands.INSTALL, prefix, "python", "--mkdir")
        assert package_is_installed(prefix, "python")

        rm_rf(prefix, clean_empty_parents=True)
        assert path_is_clean(prefix)

        # this part also a regression test for #4849
        run_command(
            Commands.INSTALL,
            prefix,
            "python-dateutil",
            "python",
            "--mkdir",
            no_capture=True,
        )
        assert package_is_installed(prefix, "python")
        assert package_is_installed(prefix, "python-dateutil")

    finally:
        rm_rf(prefix, clean_empty_parents=True)


@pytest.mark.skipif(on_win, reason="python doesn't have dependencies on windows")
def test_disallowed_packages():
    with make_temp_env() as prefix:
        with env_var(
            "CONDA_DISALLOWED_PACKAGES",
            "sqlite&flask",
            stack_callback=conda_tests_ctxt_mgmt_def_pol,
        ):
            with pytest.raises(CondaMultiError) as exc:
                run_command(Commands.INSTALL, prefix, "python")
        exc_val = exc.value.errors[0]
        assert isinstance(exc_val, DisallowedPackageError)
        assert exc_val.dump_map()["package_ref"]["name"] == "sqlite"


def test_dont_remove_conda_1():
    pkgs_dirs = context.pkgs_dirs
    prefix = make_temp_prefix()
    with env_vars(
        {"CONDA_ROOT_PREFIX": prefix, "CONDA_PKGS_DIRS": ",".join(pkgs_dirs)},
        stack_callback=conda_tests_ctxt_mgmt_def_pol,
    ):
        with make_temp_env(prefix=prefix):
            _, _, _ = run_command(Commands.INSTALL, prefix, "conda", "conda-build")
            assert package_is_installed(prefix, "conda")
            assert package_is_installed(prefix, "pycosat")
            assert package_is_installed(prefix, "conda-build")

            with pytest.raises(CondaMultiError) as exc:
                run_command(Commands.REMOVE, prefix, "conda")

            assert any(isinstance(e, RemoveError) for e in exc.value.errors)
            assert package_is_installed(prefix, "conda")
            assert package_is_installed(prefix, "pycosat")

            with pytest.raises(CondaMultiError) as exc:
                run_command(Commands.REMOVE, prefix, "pycosat")

            assert any(isinstance(e, RemoveError) for e in exc.value.errors)
            assert package_is_installed(prefix, "conda")
            assert package_is_installed(prefix, "pycosat")
            assert package_is_installed(prefix, "conda-build")


def test_dont_remove_conda_2():
    # regression test for #6904
    pkgs_dirs = context.pkgs_dirs
    prefix = make_temp_prefix()
    with make_temp_env(prefix=prefix):
        with env_vars(
            {"CONDA_ROOT_PREFIX": prefix, "CONDA_PKGS_DIRS": ",".join(pkgs_dirs)},
            stack_callback=conda_tests_ctxt_mgmt_def_pol,
        ):
            _, _, _ = run_command(Commands.INSTALL, prefix, "conda")
            assert package_is_installed(prefix, "conda")
            assert package_is_installed(prefix, "pycosat")

            with pytest.raises(CondaMultiError) as exc:
                run_command(Commands.REMOVE, prefix, "pycosat")

            assert any(isinstance(e, RemoveError) for e in exc.value.errors)
            assert package_is_installed(prefix, "conda")
            assert package_is_installed(prefix, "pycosat")

            with pytest.raises(CondaMultiError) as exc:
                run_command(Commands.REMOVE, prefix, "conda")

            assert any(isinstance(e, RemoveError) for e in exc.value.errors)
            assert package_is_installed(prefix, "conda")
            assert package_is_installed(prefix, "pycosat")


def test_force_remove():
    with make_temp_env() as prefix:
        stdout, stderr, _ = run_command(Commands.INSTALL, prefix, "libarchive")
        assert package_is_installed(prefix, "libarchive")
        assert package_is_installed(prefix, "xz")

        stdout, stderr, _ = run_command(Commands.REMOVE, prefix, "xz", "--force")
        assert not package_is_installed(prefix, "xz")
        assert package_is_installed(prefix, "libarchive")

        stdout, stderr, _ = run_command(Commands.REMOVE, prefix, "libarchive")
        assert not package_is_installed(prefix, "libarchive")

    # regression test for #3489
    # don't raise for remove --all if environment doesn't exist
    rm_rf(prefix, clean_empty_parents=True)
    run_command(Commands.REMOVE, prefix, "--all")


def test_download_only_flag():
    from conda.core.link import UnlinkLinkTransaction

    with patch.object(UnlinkLinkTransaction, "execute") as mock_method:
        with make_temp_env("openssl", "--download-only", use_exception_handler=True):
            assert mock_method.call_count == 0
        with make_temp_env("openssl", use_exception_handler=True):
            assert mock_method.call_count == 1


def test_transactional_rollback_simple():
    from conda.core.path_actions import CreatePrefixRecordAction

    with patch.object(CreatePrefixRecordAction, "execute") as mock_method:
        with make_temp_env() as prefix:
            mock_method.side_effect = KeyError("Bang bang!!")
            with pytest.raises(CondaMultiError):
                run_command(Commands.INSTALL, prefix, "openssl")
            assert not package_is_installed(prefix, "openssl")


def test_transactional_rollback_upgrade_downgrade():
    with make_temp_env("python=3.8", no_capture=True) as prefix:
        assert exists(join(prefix, PYTHON_BINARY))
        assert package_is_installed(prefix, "python=3")

        run_command(Commands.INSTALL, prefix, "flask=2.1.3")
        assert package_is_installed(prefix, "flask=2.1.3")

        from conda.core.path_actions import CreatePrefixRecordAction

        with patch.object(CreatePrefixRecordAction, "execute") as mock_method:
            mock_method.side_effect = KeyError("Bang bang!!")
            with pytest.raises(CondaMultiError):
                run_command(Commands.INSTALL, prefix, "flask=2.0.1")
            assert package_is_installed(prefix, "flask=2.1.3")


def test_directory_not_a_conda_environment():
    prefix = make_temp_prefix(str(uuid4())[:7])
    with open(join(prefix, "tempfile.txt"), "w") as f:
        f.write("weeee")
    try:
        with pytest.raises(DirectoryNotACondaEnvironmentError):
            run_command(Commands.INSTALL, prefix, "sqlite")
    finally:
        rm_rf(prefix)


def test_multiline_run_command():
    with make_temp_env() as prefix:
        env_which_etc, errs_etc, _ = run_command(
            Commands.RUN,
            prefix,
            "--cwd",
            prefix,
            dedent(
                f"""
                {env_or_set}
                {which_or_where} conda
                """
            ),
            dev=True,
        )
    assert env_which_etc
    assert not errs_etc


def _check_create_xz_env_different_platform(prefix, platform):
    assert exists(join(prefix, "bin", "xz"))
    # make sure we read the config from PREFIX/.condarc
    prefix_condarc = Path(prefix, ".condarc")
    reset_context([prefix_condarc])
    config_sources = context.collect_all()
    assert config_sources[prefix_condarc]["subdir"] == platform

    stdout, _, _ = run_command(
        Commands.INSTALL,
        prefix,
        "python",
        "--dry-run",
        "--json",
        use_exception_handler=True,
    )
    result = json.loads(stdout)
    assert result["success"]
    python = next(pkg for pkg in result["actions"]["LINK"] if pkg["name"] == "python")
    assert python["platform"] == platform


def test_create_env_different_platform_cli_flag():
    platform = "linux-64" if on_mac else "osx-64"
    with make_temp_env("xz", "--platform", platform) as prefix:
        _check_create_xz_env_different_platform(prefix, platform)


def test_create_env_different_platform_env_var():
    platform = "linux-64" if on_mac else "osx-64"
    with env_var("CONDA_SUBDIR", platform), make_temp_env("xz") as prefix:
        _check_create_xz_env_different_platform(prefix, platform)


@pytest.mark.skip("Test is flaky")
def test_conda_downgrade():
    # Create an environment with the current conda under test, but include an earlier
    # version of conda and other packages in that environment.
    # Make sure we can flip back and forth.
    with env_vars(
        {
            "CONDA_AUTO_UPDATE_CONDA": "false",
            "CONDA_ALLOW_CONDA_DOWNGRADES": "true",
            "CONDA_DLL_SEARCH_MODIFICATION_ENABLE": "1",
        },
        stack_callback=conda_tests_ctxt_mgmt_def_pol,
    ):
        py_ver = "3"
        with make_temp_env(
            "conda=4.6.14",
            "python=" + py_ver,
            "conda-package-handling",
            use_restricted_unicode=True,
            name="_" + str(uuid4())[:8],
        ) as prefix:  # rev 0
            # See comment in test_init_dev_and_NoBaseEnvironmentError.
            python_exe = (
                join(prefix, "python.exe") if on_win else join(prefix, "bin", "python")
            )
            conda_exe = (
                join(prefix, "Scripts", "conda.exe")
                if on_win
                else join(prefix, "bin", "conda")
            )
            # this is used to run the python interpreter in the env and loads our dev
            #     version of conda
            py_co = [python_exe, "-m", "conda"]
            assert package_is_installed(prefix, "conda=4.6.14")

            # runs our current version of conda to install into the foreign env
            run_command(Commands.INSTALL, prefix, "lockfile")  # rev 1
            assert package_is_installed(prefix, "lockfile")

            # runs the conda in the env to install something new into the env
            subprocess_call_with_clean_env(
                [conda_exe, "install", "-yp", prefix, "itsdangerous"], path=prefix
            )  # rev 2
            PrefixData._cache_.clear()
            assert package_is_installed(prefix, "itsdangerous")

            # downgrade the version of conda in the env, using our dev version of conda
            subprocess_call(
                py_co + ["install", "-yp", prefix, "conda<4.6.14"], path=prefix
            )  # rev 3
            PrefixData._cache_.clear()
            assert not package_is_installed(prefix, "conda=4.6.14")

            # look at the revision history (for your reference, doesn't affect the test)
            stdout, stderr, _ = run_command(Commands.LIST, prefix, "--revisions")
            print(stdout)

            # undo the conda downgrade in the env (using our current outer conda version)
            PrefixData._cache_.clear()
            run_command(Commands.INSTALL, prefix, "--rev", "2")
            PrefixData._cache_.clear()
            assert package_is_installed(prefix, "conda=4.6.14")

            # use the conda in the env to revert to a previous state
            subprocess_call_with_clean_env(
                [conda_exe, "install", "-yp", prefix, "--rev", "1"], path=prefix
            )
            PrefixData._cache_.clear()
            assert not package_is_installed(prefix, "itsdangerous")
            PrefixData._cache_.clear()
            assert package_is_installed(prefix, "conda=4.6.14")
            assert package_is_installed(prefix, "python=" + py_ver)

            result = subprocess_call_with_clean_env(
                [conda_exe, "info", "--json"], path=prefix
            )
            conda_info = json.loads(result.stdout)
            assert conda_info["conda_version"] == "4.6.14"


@pytest.mark.skipif(on_win, reason="openssl only has a postlink script on unix")
def test_run_script_called():
    import conda.core.link

    with patch.object(conda.core.link, "subprocess_call") as rs:
        rs.return_value = Response(None, None, 0)
        with make_temp_env(
            "-c",
            "http://repo.anaconda.com/pkgs/free",
            "openssl=1.0.2j",
            "--no-deps",
        ) as prefix:
            assert package_is_installed(prefix, "openssl")
            assert rs.call_count == 1


@pytest.mark.xfail(on_mac, reason="known broken; see #11127")
def test_post_link_run_in_env():
    test_pkg = "_conda_test_env_activated_when_post_link_executed"
    # a non-unicode name must be provided here as activate.d scripts
    # are not executed on windows, see https://github.com/conda/conda/issues/8241
    with make_temp_env(test_pkg, "-c", "conda-test") as prefix:
        assert package_is_installed(prefix, test_pkg)


def test_conda_info_python():
    output, _, _ = run_command(Commands.INFO, None, "python=3.5")
    assert "python 3.5.4" in output


def test_toolz_cytoolz_package_cache_regression():
    with make_temp_env("python=3.5", use_restricted_unicode=on_win) as prefix:
        pkgs_dir = join(prefix, "pkgs")
        with env_var(
            "CONDA_PKGS_DIRS",
            pkgs_dir,
            stack_callback=conda_tests_ctxt_mgmt_def_pol,
        ):
            assert context.pkgs_dirs == (pkgs_dir,)
            run_command(
                Commands.INSTALL, prefix, "-c", "conda-forge", "toolz", "cytoolz"
            )
            assert package_is_installed(prefix, "toolz")


def test_remove_spellcheck():
    with make_temp_env("numpy=1.12") as prefix:
        assert exists(join(prefix, PYTHON_BINARY))
        assert package_is_installed(prefix, "numpy")

        with pytest.raises(PackagesNotFoundError) as exc:
            run_command(Commands.REMOVE, prefix, "numpi")

        exc_string = "%r" % exc.value
        assert (
            exc_string.strip()
            == dals(
                """
                PackagesNotFoundError: The following packages are missing from the target environment:
                  - numpi
                """
            ).strip()
        )
        assert package_is_installed(prefix, "numpy")


def test_conda_list_json():
    def pkg_info(s):
        # function from nb_conda/envmanager.py
        if isinstance(s, str):
            name, version, build = s.rsplit("-", 2)
            return {"name": name, "version": version, "build": build}
        else:
            return {
                "name": s["name"],
                "version": s["version"],
                "build": s.get("build_string") or s["build"],
            }

    with make_temp_env("python=3") as prefix:
        stdout, stderr, _ = run_command(Commands.LIST, prefix, "--json")
        stdout_json = json.loads(stdout)
        packages = [pkg_info(package) for package in stdout_json]
        python_package = next(p for p in packages if p["name"] == "python")
        assert python_package["version"].startswith("3")


@pytest.mark.skipif(
    context.subdir == "win-32", reason="dependencies not available for win-32"
)
def test_legacy_repodata():
    channel = join(dirname(abspath(__file__)), "data", "legacy_repodata")
    subdir = context.subdir
    if subdir not in ("win-64", "linux-64", "osx-64"):
        # run test even though default subdir doesn't have dependencies
        subdir = "linux-64"
    with env_var("CONDA_SUBDIR", subdir, stack_callback=conda_tests_ctxt_mgmt_def_pol):
        with make_temp_env(
            "python", "moto=1.3.7", "-c", channel, "--no-deps"
        ) as prefix:
            assert exists(join(prefix, PYTHON_BINARY))
            assert package_is_installed(prefix, "moto=1.3.7")


@pytest.mark.skipif(
    context.subdir == "win-32", reason="dependencies not available for win-32"
)
def test_cross_channel_incompatibility():
    # regression test for https://github.com/conda/conda/issues/8772
    # conda-forge puts a run_constrains on libboost, which they don't have on conda-forge.
    #   This is a way of forcing libboost to be removed.  It's a way that they achieve
    #   mutual exclusivity with the boost from defaults that works differently.

    # if this test passes, we'll hit the DryRunExit exception, instead of an UnsatisfiableError
    with pytest.raises(DryRunExit):
        stdout, stderr, _ = run_command(
            Commands.CREATE,
            "dummy_channel_incompat_test",
            "--dry-run",
            "-c",
            "conda-forge",
            "python",
            "boost==1.70.0",
            "boost-cpp==1.70.0",
            no_capture=True,
        )


# https://github.com/conda/conda/issues/9124
@pytest.mark.skipif(
    context.subdir != "linux-64",
    reason="lazy; package constraint here only valid on linux-64",
)
def test_neutering_of_historic_specs():
    with make_temp_env("psutil=5.6.3=py37h7b6447c_0") as prefix:
        stdout, stderr, _ = run_command(Commands.INSTALL, prefix, "python=3.6")
        with open(os.path.join(prefix, "conda-meta", "history")) as f:
            d = f.read()
        assert re.search(r"neutered specs:.*'psutil==5.6.3'\]", d)
        # this would be unsatisfiable if the neutered specs were not being factored in correctly.
        #    If this command runs successfully (does not raise), then all is well.
        stdout, stderr, _ = run_command(Commands.INSTALL, prefix, "imagesize")


# https://github.com/conda/conda/issues/10116
@pytest.mark.skipif(
    not context.subdir.startswith("linux"), reason="__glibc only available on linux"
)
def test_install_bound_virtual_package():
    with make_temp_env("__glibc>0"):
        pass


@pytest.mark.integration
def test_remove_empty_env():
    with make_temp_env() as prefix:
        run_command(Commands.CREATE, prefix)
        run_command(Commands.REMOVE, prefix, "--all")


def test_remove_ignore_nonenv():
    with tempdir() as test_root:
        prefix = join(test_root, "not-an-env")
        filename = join(prefix, "file.dat")

        os.mkdir(prefix)
        with open(filename, "wb"):
            pass

        with pytest.raises(DirectoryNotACondaEnvironmentError):
            run_command(Commands.REMOVE, prefix, "--all")

        assert exists(filename)
        assert exists(prefix)<|MERGE_RESOLUTION|>--- conflicted
+++ resolved
@@ -81,11 +81,7 @@
 from conda.models.match_spec import MatchSpec
 from conda.models.version import VersionOrder
 from conda.resolve import Resolve
-<<<<<<< HEAD
-from conda.testing import CondaCLIFixture, TmpEnvFixture
-=======
 from conda.testing import CondaCLIFixture, PathFactoryFixture, TmpEnvFixture
->>>>>>> 25e4b1f7
 from conda.testing.integration import (
     BIN_DIRECTORY,
     PYTHON_BINARY,
@@ -596,15 +592,7 @@
         assert {} == channel_name_groups
 
 
-<<<<<<< HEAD
-def test_list_with_pip_no_binary(
-    clear_package_cache: None,
-    tmp_env: TmpEnvFixture,
-    conda_cli: CondaCLIFixture,
-):
-=======
-def test_list_with_pip_no_binary():
->>>>>>> 25e4b1f7
+def test_list_with_pip_no_binary(tmp_env: TmpEnvFixture, conda_cli: CondaCLIFixture):
     from conda.exports import rm_rf as _rm_rf
 
     # For this test to work on Windows, you can either pass use_restricted_unicode=on_win
@@ -634,17 +622,7 @@
         _rm_rf(prefix / get_python_site_packages_short_path(py_ver))
         assert prefix not in PrefixData._cache_
 
-<<<<<<< HEAD
-=======
-def test_list_with_pip_wheel():
-    from conda.exports import rm_rf as _rm_rf
->>>>>>> 25e4b1f7
-
-def test_list_with_pip_wheel(
-    clear_package_cache: None,
-    tmp_env: TmpEnvFixture,
-    conda_cli: CondaCLIFixture,
-):
+def test_list_with_pip_wheel(tmp_env: TmpEnvFixture, conda_cli: CondaCLIFixture):
     with tmp_env("python=3.10", "pip") as prefix:
         check_call(
             f"{PYTHON_BINARY} -m pip install flask==1.0.2",
