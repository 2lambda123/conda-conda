--- conflicted
+++ resolved
@@ -107,28 +107,6 @@
 
     assert mocked_warning.call_count == 1
     assert mocked_warning.call_args.args[0] == (
-<<<<<<< HEAD
-        "Could not load conda plugin `conda-test-plugin`:\n\nNo module named 'package_that_does_not_exist'"
-    )
-
-
-def test_disable_external_plugins(plugin_manager):
-    """
-    Run a test to ensure we can successfully disable externally registered plugins
-    with the --no-plugins flag
-    """
-    plugin_names = plugin_manager.load_plugins(this_module)
-    assert plugin_names == [__name__]
-    assert plugin_manager.get_plugins() == {this_module}
-    plugin_manager.disable_external_plugins()
-    assert plugin_manager.get_plugins() == set()
-
-    plugin_names = plugin_manager.load_plugins(VerboseSolverPlugin)
-    assert plugin_names == ["VerboseSolverPlugin"]
-    assert plugin_manager.get_plugins() == {VerboseSolverPlugin}
-    plugin_manager.disable_external_plugins()
-    assert plugin_manager.get_plugins() == set()
-=======
         "Error while loading conda entry point: importerror "
         "(No module named 'package_that_does_not_exist')"
     )
@@ -165,4 +143,21 @@
         rf"{__name__}.VerboseSolverPlugin\[\d+\]",
         canonical_name,
     )
->>>>>>> 3f57f909
+
+
+def test_disable_external_plugins(plugin_manager):
+    """
+    Run a test to ensure we can successfully disable externally registered plugins
+    with the --no-plugins flag
+    """
+    plugin_names = plugin_manager.load_plugins(this_module)
+    assert plugin_names == [__name__]
+    assert plugin_manager.get_plugins() == {this_module}
+    plugin_manager.disable_external_plugins()
+    assert plugin_manager.get_plugins() == set()
+
+    plugin_names = plugin_manager.load_plugins(VerboseSolverPlugin)
+    assert plugin_names == ["VerboseSolverPlugin"]
+    assert plugin_manager.get_plugins() == {VerboseSolverPlugin}
+    plugin_manager.disable_external_plugins()
+    assert plugin_manager.get_plugins() == set()