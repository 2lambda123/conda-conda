# Copyright (C) 2012 Anaconda, Inc
# SPDX-License-Identifier: BSD-3-Clause
import pytest

from conda import plugins
from conda.plugins.types import CondaPreCommand


class PreCommandPlugin:
<<<<<<< HEAD
    def __init__(self):
        self.invoked = False
        self.args = None

    def pre_command_action(self, command, arguments) -> int:
=======
    def pre_command_action(self, command: str) -> int:
>>>>>>> 9c1e2fd2
        pass

    @plugins.hookimpl
    def conda_pre_commands(self):
        yield CondaPreCommand(
            name="custom-pre-command",
            action=self.pre_command_action,
            run_for={"install", "create", "info"},
        )


@pytest.fixture()
def pre_command_plugin(mocker, plugin_manager):
    mocker.patch.object(PreCommandPlugin, "pre_command_action")

    pre_command_plugin = PreCommandPlugin()
    plugin_manager.register(pre_command_plugin)

    return pre_command_plugin


def test_pre_command_invoked(pre_command_plugin, conda_cli):
    """
    Makes sure that we successfully invoked our "pre-command" action.
    """
    conda_cli("info")

    assert len(pre_command_plugin.pre_command_action.mock_calls) == 1


def test_pre_command_not_invoked(pre_command_plugin, conda_cli):
    """
    Makes sure that we successfully did not invoke our "pre-command" action.
    """
    conda_cli("config")

    assert len(pre_command_plugin.pre_command_action.mock_calls) == 0


def test_pre_command_action_raises_exception(pre_command_plugin, conda_cli):
    """
    When the plugin action fails or raises an exception, we want to make sure
    that it bubbles up to the top and isn't caught anywhere. This will ensure that it
    goes through our normal exception catching/reporting mechanism.
    """
    exc_message = "💥"
    pre_command_plugin.pre_command_action.side_effect = [Exception(exc_message)]

    with pytest.raises(Exception, match=exc_message):
        conda_cli("info")

    assert len(pre_command_plugin.pre_command_action.mock_calls) == 1<|MERGE_RESOLUTION|>--- conflicted
+++ resolved
@@ -7,15 +7,7 @@
 
 
 class PreCommandPlugin:
-<<<<<<< HEAD
-    def __init__(self):
-        self.invoked = False
-        self.args = None
-
-    def pre_command_action(self, command, arguments) -> int:
-=======
-    def pre_command_action(self, command: str) -> int:
->>>>>>> 9c1e2fd2
+    def pre_command_action(self, command: str, arguments) -> int:
         pass
 
     @plugins.hookimpl
