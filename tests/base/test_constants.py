--- conflicted
+++ resolved
@@ -16,14 +16,10 @@
     assert ChannelPriority("strict") == ChannelPriority.STRICT
     assert ChannelPriority["STRICT"] == ChannelPriority.STRICT
     assert ChannelPriority(False) == ChannelPriority.DISABLED
-<<<<<<< HEAD
-    assert ChannelPriority('false') == ChannelPriority.DISABLED
+    assert ChannelPriority("false") == ChannelPriority.DISABLED
 
 
 def test_PrereleaseBehavior():
     assert set(pb.value for pb in PrereleaseBehavior) == {'allow', 'limit', 'exclude'}
     for pb in PrereleaseBehavior:
-        assert pb.name == pb.value.upper()
-=======
-    assert ChannelPriority("false") == ChannelPriority.DISABLED
->>>>>>> cd3ee976
+        assert pb.name == pb.value.upper()