--- conflicted
+++ resolved
@@ -1185,13 +1185,6 @@
         )
         import re
 
-<<<<<<< HEAD
-        with env_vars({
-            'CONDA_PREFIX': self.prefix,
-            'CONDA_SHLVL': '1',
-            'PATH': os.pathsep.join((*new_path_parts, os.environ['PATH'])),
-        }):
-=======
         assert activate_data == re.sub(r"\n\n+", "\n", e_activate_data)
 
         with env_vars(
@@ -1201,7 +1194,6 @@
                 "PATH": os.pathsep.join((*new_path_parts, os.environ["PATH"])),
             }
         ):
->>>>>>> 9df40bc2
             activator = PosixActivator()
             with captured() as c:
                 rc = main_sourced("shell.posix", *reactivate_args)
@@ -1308,13 +1300,6 @@
         )
         assert activate_data == e_activate_data
 
-<<<<<<< HEAD
-        with env_vars({
-            'CONDA_PREFIX': self.prefix,
-            'CONDA_SHLVL': '1',
-            'PATH': os.pathsep.join((*new_path_parts, os.environ['PATH'])),
-        }):
-=======
         with env_vars(
             {
                 "CONDA_PREFIX": self.prefix,
@@ -1322,7 +1307,6 @@
                 "PATH": os.pathsep.join((*new_path_parts, os.environ["PATH"])),
             }
         ):
->>>>>>> 9df40bc2
             activator = CmdExeActivator()
             with captured() as c:
                 assert main_sourced("shell.cmd.exe", "reactivate") == 0
@@ -1422,13 +1406,6 @@
         )
         assert activate_data == e_activate_data
 
-<<<<<<< HEAD
-        with env_vars({
-            'CONDA_PREFIX': self.prefix,
-            'CONDA_SHLVL': '1',
-            'PATH': os.pathsep.join((*new_path_parts, os.environ['PATH'])),
-        }):
-=======
         with env_vars(
             {
                 "CONDA_PREFIX": self.prefix,
@@ -1436,7 +1413,6 @@
                 "PATH": os.pathsep.join((*new_path_parts, os.environ["PATH"])),
             }
         ):
->>>>>>> 9df40bc2
             activator = CshActivator()
             with captured() as c:
                 rc = main_sourced("shell.csh", *reactivate_args)
@@ -1537,13 +1513,6 @@
         e_activate_data = e_activate_template % e_activate_info
         assert activate_data == e_activate_data
 
-<<<<<<< HEAD
-        with env_vars({
-            'CONDA_PREFIX': self.prefix,
-            'CONDA_SHLVL': '1',
-            'PATH': os.pathsep.join((*new_path_parts, os.environ['PATH'])),
-        }):
-=======
         with env_vars(
             {
                 "CONDA_PREFIX": self.prefix,
@@ -1551,7 +1520,6 @@
                 "PATH": os.pathsep.join((*new_path_parts, os.environ["PATH"])),
             }
         ):
->>>>>>> 9df40bc2
             activator = XonshActivator()
             with captured() as c:
                 rc = main_sourced("shell.xonsh", *reactivate_args)
@@ -1651,13 +1619,6 @@
         )
         assert activate_data == e_activate_data
 
-<<<<<<< HEAD
-        with env_vars({
-            'CONDA_PREFIX': self.prefix,
-            'CONDA_SHLVL': '1',
-            'PATH': os.pathsep.join((*new_path_parts, os.environ['PATH'])),
-        }):
-=======
         with env_vars(
             {
                 "CONDA_PREFIX": self.prefix,
@@ -1665,7 +1626,6 @@
                 "PATH": os.pathsep.join((*new_path_parts, os.environ["PATH"])),
             }
         ):
->>>>>>> 9df40bc2
             activator = FishActivator()
             with captured() as c:
                 rc = main_sourced("shell.fish", *reactivate_args)
@@ -1754,13 +1714,6 @@
         )
         assert activate_data == e_activate_data
 
-<<<<<<< HEAD
-        with env_vars({
-            'CONDA_PREFIX': self.prefix,
-            'CONDA_SHLVL': '1',
-            'PATH': os.pathsep.join((*new_path_parts, os.environ['PATH'])),
-        }):
-=======
         with env_vars(
             {
                 "CONDA_PREFIX": self.prefix,
@@ -1768,7 +1721,6 @@
                 "PATH": os.pathsep.join((*new_path_parts, os.environ["PATH"])),
             }
         ):
->>>>>>> 9df40bc2
             activator = PowerShellActivator()
             with captured() as c:
                 rc = main_sourced("shell.powershell", *reactivate_args)
@@ -1871,14 +1823,6 @@
         }
         assert json.loads(activate_data) == e_activate_data
 
-<<<<<<< HEAD
-        with env_vars({
-            'CONDA_PREFIX': self.prefix,
-            'CONDA_SHLVL': '1',
-            'PATH': os.pathsep.join((*new_path_parts, os.environ['PATH'])),
-        }):
-            activator = _build_activator_cls('posix+json')()
-=======
         with env_vars(
             {
                 "CONDA_PREFIX": self.prefix,
@@ -1887,7 +1831,6 @@
             }
         ):
             activator = _build_activator_cls("posix+json")()
->>>>>>> 9df40bc2
             with captured() as c:
                 rc = main_sourced("shell.posix+json", *reactivate_args)
             assert not c.stderr
@@ -2085,16 +2028,6 @@
         )
 
         # set state for context
-<<<<<<< HEAD
-        joiner = os.pathsep.join if self.shell_name == 'fish' else self.activator.pathsep_join
-        activator = self.activator
-        assert activator is not None
-        assert joiner is not None
-        PATH = joiner(self.activator.path_conversion(chain(
-            self.activator._get_starting_path_list(),
-            (dirname(which(self.shell_name)),),
-        )))
-=======
         joiner = os.pathsep.join if self.shell_name == "fish" else self.activator.pathsep_join
         PATH = joiner(
             self.activator.path_conversion(
@@ -2104,7 +2037,6 @@
                 )
             )
         )
->>>>>>> 9df40bc2
         self.original_path = PATH
         env = {
             "CONDA_AUTO_ACTIVATE_BASE": "false",
