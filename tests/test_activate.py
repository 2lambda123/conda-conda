--- conflicted
+++ resolved
@@ -6,17 +6,8 @@
 import os
 from contextlib import nullcontext
 from logging import getLogger
-<<<<<<< HEAD
-from os.path import dirname, join
-from pathlib import Path
-from re import escape
-from shutil import which
-from signal import SIGINT
-from subprocess import CalledProcessError, check_output
-=======
 from os.path import join
 from pathlib import Path
->>>>>>> 3dfb6988
 from typing import TYPE_CHECKING
 from uuid import uuid4
 
@@ -45,23 +36,12 @@
 from conda.common.compat import on_win
 from conda.exceptions import EnvironmentLocationNotFound, EnvironmentNameNotFound
 from conda.gateways.disk.delete import rm_rf
-<<<<<<< HEAD
-from conda.gateways.disk.update import touch
-from conda.testing.integration import SPACER_CHARACTER
-from conda.utils import quote_for_shell
-
-if TYPE_CHECKING:
-    from typing import Callable, Iterable, Iterator
-
-    from pytest import MonkeyPatch, TempPathFactory
-=======
 
 if TYPE_CHECKING:
     from typing import Iterable
 
     from pytest import CaptureFixture, MonkeyPatch
     from pytest_mock import MockerFixture
->>>>>>> 3dfb6988
 
     from conda.activate import _Activator
     from conda.testing import PathFactoryFixture, TmpEnvFixture
@@ -244,11 +224,7 @@
     )
 
 
-<<<<<<< HEAD
 def test_activate_environment_not_found(tmp_path: Path):
-=======
-def test_activate_environment_not_found(reset_environ: None, tmp_path: Path):
->>>>>>> 3dfb6988
     activator = PosixActivator()
 
     with pytest.raises(EnvironmentLocationNotFound):
@@ -391,22 +367,13 @@
     assert len(path_elements) == len(old_path.split(";"))
 
 
-<<<<<<< HEAD
 def test_default_env(tmp_path: Path):
-=======
-def test_default_env(reset_environ: None, tmp_path: Path):
->>>>>>> 3dfb6988
     activator = PosixActivator()
     assert ROOT_ENV_NAME == activator._default_env(context.root_prefix)
 
     assert str(tmp_path) == activator._default_env(str(tmp_path))
 
-<<<<<<< HEAD
     (prefix := tmp_path / "envs" / "named-env").mkdir(parents=True)
-=======
-    prefix = tmp_path / "envs" / "named-env"
-    prefix.mkdir(parents=True)
->>>>>>> 3dfb6988
     assert "named-env" == activator._default_env(str(prefix))
 
 
@@ -1915,37 +1882,6 @@
     new_path = activator.pathsep_join(
         activator._remove_prefix_from_path(shell_wrapper_unit)
     )
-<<<<<<< HEAD
-
-    assert deactivate_data == dals(
-        """
-    $Env:PATH = "%(new_path)s"
-    . "%(deactivate1)s"
-    $Env:CONDA_PREFIX = ""
-    $Env:CONDA_DEFAULT_ENV = ""
-    $Env:CONDA_PROMPT_MODIFIER = ""
-    $Env:CONDA_SHLVL = "0"
-    %(conda_exe_export)s
-    """
-    ) % {
-        "new_path": new_path,
-        "deactivate1": join(
-            shell_wrapper_unit,
-            "etc",
-            "conda",
-            "deactivate.d",
-            "deactivate1.ps1",
-        ),
-        "conda_exe_export": conda_exe_export,
-    }
-
-
-def test_unicode(shell_wrapper_unit: str, monkeypatch: MonkeyPatch):
-    monkeypatch.setenv("PS1", "%{\xc2\xbb".encode())
-    monkeypatch.setenv("prompt", "%{\xc2\xbb".encode())
-
-    main_sourced("shell.posix", *activate_args, shell_wrapper_unit)
-=======
     deactivate1 = join(
         shell_wrapper_unit,
         "etc",
@@ -1962,7 +1898,6 @@
         f'$Env:CONDA_SHLVL = "0"\n'
         f"{conda_exe_export}\n"
     )
->>>>>>> 3dfb6988
 
 
 def test_json_basic(
@@ -2170,351 +2105,6 @@
         ),
     ],
 )
-<<<<<<< HEAD
-def test_basic_integration(
-    shell_wrapper_integration: tuple[str, str, str],
-    shell_name: str,
-    script: Callable[[InteractiveShell, str, str, str], None],
-):
-    with InteractiveShell(shell_name) as shell:
-        script(shell, *shell_wrapper_integration)
-
-
-@pytest.mark.skipif(not which("fish"), reason="fish not installed")
-@pytest.mark.xfail(reason="fish and pexpect don't seem to work together?")
-@pytest.mark.integration
-def test_fish_basic_integration(shell_wrapper_integration: tuple[str, str, str]):
-    prefix, _, _ = shell_wrapper_integration
-
-    with InteractiveShell("fish") as shell:
-        shell.sendline("env | sort")
-        # We should be seeing environment variable output to terminal with this line, but
-        # we aren't.  Haven't experienced this problem yet with any other shell...
-
-        shell.assert_env_var("CONDA_SHLVL", "0")
-        shell.sendline("conda activate base")
-        shell.assert_env_var("CONDA_SHLVL", "1")
-        shell.sendline('conda activate "%s"' % prefix)
-        shell.assert_env_var("CONDA_SHLVL", "2")
-        shell.assert_env_var("CONDA_PREFIX", prefix, True)
-        shell.sendline("conda deactivate")
-        shell.assert_env_var("CONDA_SHLVL", "1")
-        shell.sendline("conda deactivate")
-        shell.assert_env_var("CONDA_SHLVL", "0")
-
-        shell.sendline(shell.print_env_var % "PS1")
-        shell.clear()
-        assert "CONDA_PROMPT_MODIFIER" not in str(shell.p.after)
-
-        shell.sendline("conda deactivate")
-        shell.assert_env_var("CONDA_SHLVL", "0")
-
-
-@pytest.mark.skipif(
-    not which_powershell() or platform.machine() == "arm64",
-    reason="PowerShell not installed or not supported on platform",
-)
-@pytest.mark.integration
-def test_powershell_basic_integration(shell_wrapper_integration: tuple[str, str, str]):
-    prefix, charizard, venusaur = shell_wrapper_integration
-
-    posh_kind, posh_path = which_powershell()
-    log.debug(f"## [PowerShell integration] Using {posh_path}.")
-    with InteractiveShell(posh_kind) as shell:
-        log.debug("## [PowerShell integration] Starting test.")
-        shell.sendline("(Get-Command conda).CommandType")
-        shell.expect_exact("Alias")
-        shell.sendline("(Get-Command conda).Definition")
-        shell.expect_exact("Invoke-Conda")
-        shell.sendline("(Get-Command Invoke-Conda).Definition")
-
-        log.debug("## [PowerShell integration] Activating.")
-        shell.sendline('conda activate "%s"' % charizard)
-        shell.assert_env_var("CONDA_SHLVL", "1")
-        PATH = shell.get_env_var("PATH")
-        assert "charizard" in PATH
-        shell.sendline("conda --version")
-        shell.expect_exact("conda " + conda_version)
-        shell.sendline('conda activate "%s"' % prefix)
-        shell.assert_env_var("CONDA_SHLVL", "2")
-        shell.assert_env_var("CONDA_PREFIX", prefix, True)
-
-        shell.sendline("conda deactivate")
-        PATH = shell.get_env_var("PATH")
-        assert "charizard" in PATH
-        shell.sendline('conda activate -stack "%s"' % venusaur)
-        PATH = shell.get_env_var("PATH")
-        assert "venusaur" in PATH
-        assert "charizard" in PATH
-
-        log.debug("## [PowerShell integration] Installing.")
-        shell.sendline(f"conda install -yq hdf5={HDF5_VERSION}")
-        shell.expect(r"Executing transaction: ...working... done.*\n", timeout=100)
-        shell.sendline("$LASTEXITCODE")
-        shell.expect("0")
-        # TODO: assert that reactivate worked correctly
-
-        log.debug("## [PowerShell integration] Checking installed version.")
-        shell.sendline("h5stat --version")
-        shell.expect(rf".*h5stat: Version {HDF5_VERSION}.*")
-
-        # conda run integration test
-        log.debug("## [PowerShell integration] Checking conda run.")
-        shell.sendline(f"conda run {dev_arg} h5stat --version")
-        shell.expect(rf".*h5stat: Version {HDF5_VERSION}.*")
-
-        log.debug("## [PowerShell integration] Deactivating")
-        shell.sendline("conda deactivate")
-        shell.assert_env_var("CONDA_SHLVL", "1")
-        shell.sendline("conda deactivate")
-        shell.assert_env_var("CONDA_SHLVL", "0")
-        shell.sendline("conda deactivate")
-        shell.assert_env_var("CONDA_SHLVL", "0")
-
-
-@pytest.mark.skipif(
-    not which_powershell() or not on_win, reason="Windows, PowerShell specific test"
-)
-@pytest.mark.integration
-def test_powershell_PATH_management(shell_wrapper_integration: tuple[str, str, str]):
-    prefix, _, _ = shell_wrapper_integration
-
-    posh_kind, posh_path = which_powershell()
-    print(f"## [PowerShell activation PATH management] Using {posh_path}.")
-    with InteractiveShell(posh_kind) as shell:
-        prefix = join(prefix, "envs", "test")
-        print("## [PowerShell activation PATH management] Starting test.")
-        shell.sendline("(Get-Command conda).CommandType")
-        shell.expect_exact("Alias")
-        shell.sendline("(Get-Command conda).Definition")
-        shell.expect_exact("Invoke-Conda")
-        shell.sendline("(Get-Command Invoke-Conda).Definition")
-        shell.clear()
-
-        shell.sendline("conda deactivate")
-        shell.sendline("conda deactivate")
-
-        PATH0 = shell.get_env_var("PATH", "")
-        print(f"PATH is {PATH0.split(os.pathsep)}")
-        shell.sendline("(Get-Command conda).CommandType")
-        shell.expect_exact("Alias")
-        shell.sendline(f'conda create -yqp "{prefix}" bzip2')
-        shell.expect(r"Executing transaction: ...working... done.*\n")
-
-
-@pytest.mark.skipif(not which("cmd.exe"), reason="cmd.exe not installed")
-@pytest.mark.integration
-def test_cmd_exe_basic_integration(shell_wrapper_integration: tuple[str, str, str]):
-    prefix, charizard, _ = shell_wrapper_integration
-    conda_bat = str(Path(CONDA_PACKAGE_ROOT, "shell", "condabin", "conda.bat"))
-
-    with InteractiveShell("cmd.exe") as shell:
-        shell.assert_env_var("_CE_CONDA", "conda")
-        shell.assert_env_var("_CE_M", "-m")
-        shell.assert_env_var("CONDA_EXE", escape(sys.executable))
-
-        # We use 'PowerShell' here because 'where conda' returns all of them and
-        # shell.expect_exact does not do what you would think it does given its name.
-        shell.sendline('powershell -NoProfile -c "(Get-Command conda).Source"')
-        shell.expect_exact(conda_bat)
-
-        shell.sendline("chcp")
-        shell.clear()
-
-        PATH0 = shell.get_env_var("PATH", "").split(os.pathsep)
-        log.debug(f"{PATH0=}")
-        shell.sendline(f'conda activate --dev "{charizard}"')
-
-        shell.sendline("chcp")
-        shell.clear()
-        shell.assert_env_var("CONDA_SHLVL", "1")
-
-        PATH1 = shell.get_env_var("PATH", "").split(os.pathsep)
-        log.debug(f"{PATH1=}")
-        shell.sendline('powershell -NoProfile -c "(Get-Command conda).Source"')
-        shell.expect_exact(conda_bat)
-
-        shell.assert_env_var("_CE_CONDA", "conda")
-        shell.assert_env_var("_CE_M", "-m")
-        shell.assert_env_var("CONDA_EXE", escape(sys.executable))
-        shell.assert_env_var("CONDA_PREFIX", charizard, True)
-        PATH2 = shell.get_env_var("PATH", "").split(os.pathsep)
-        log.debug(f"{PATH2=}")
-
-        shell.sendline('powershell -NoProfile -c "(Get-Command conda -All).Source"')
-        shell.expect_exact(conda_bat)
-
-        shell.sendline(f'conda activate --dev "{prefix}"')
-        shell.assert_env_var("_CE_CONDA", "conda")
-        shell.assert_env_var("_CE_M", "-m")
-        shell.assert_env_var("CONDA_EXE", escape(sys.executable))
-        shell.assert_env_var("CONDA_SHLVL", "2")
-        shell.assert_env_var("CONDA_PREFIX", prefix, True)
-
-        # TODO: Make a dummy package and release it (somewhere?)
-        #       should be a relatively light package, but also
-        #       one that has activate.d or deactivate.d scripts.
-        #       More imporant than size or script though, it must
-        #       not require an old or incompatible version of any
-        #       library critical to the correct functioning of
-        #       Python (e.g. OpenSSL).
-        shell.sendline(f"conda install --yes --quiet hdf5={HDF5_VERSION}")
-        shell.expect(r"Executing transaction: ...working... done.*\n", timeout=100)
-        shell.assert_env_var("errorlevel", "0", True)
-        # TODO: assert that reactivate worked correctly
-
-        shell.sendline("h5stat --version")
-        shell.expect(rf".*h5stat: Version {HDF5_VERSION}.*")
-
-        # conda run integration test
-        shell.sendline(f"conda run {dev_arg} h5stat --version")
-        shell.expect(rf".*h5stat: Version {HDF5_VERSION}.*")
-
-        shell.sendline("conda deactivate --dev")
-        shell.assert_env_var("CONDA_SHLVL", "1")
-        shell.sendline("conda deactivate --dev")
-        shell.assert_env_var("CONDA_SHLVL", "0")
-        shell.sendline("conda deactivate --dev")
-        shell.assert_env_var("CONDA_SHLVL", "0")
-
-
-@skip_unsupported_bash
-@pytest.mark.skipif(on_win, reason="Temporary skip, larger refactor necessary")
-@pytest.mark.integration
-def test_bash_activate_error(shell_wrapper_integration: tuple[str, str, str]):
-    context.dev = True
-    with InteractiveShell("bash") as shell:
-        shell.sendline("export CONDA_SHLVL=unaffected")
-        if on_win:
-            shell.sendline("uname -o")
-            shell.expect("(Msys|Cygwin)")
-        shell.sendline("conda activate environment-not-found-doesnt-exist")
-        shell.expect(
-            "Could not find conda environment: environment-not-found-doesnt-exist"
-        )
-        shell.assert_env_var("CONDA_SHLVL", "unaffected")
-
-        shell.sendline("conda activate -h blah blah")
-        shell.expect("usage: conda activate")
-
-
-@pytest.mark.skipif(not which("cmd.exe"), reason="cmd.exe not installed")
-@pytest.mark.integration
-def test_cmd_exe_activate_error(shell_wrapper_integration: tuple[str, str, str]):
-    context.dev = True
-    with InteractiveShell("cmd.exe") as shell:
-        shell.sendline("set")
-        shell.expect(".*")
-        shell.sendline("conda activate --dev environment-not-found-doesnt-exist")
-        shell.expect(
-            "Could not find conda environment: environment-not-found-doesnt-exist"
-        )
-        shell.expect(".*")
-        shell.assert_env_var("errorlevel", "1")
-
-        shell.sendline("conda activate -h blah blah")
-        shell.expect("usage: conda activate")
-
-
-@skip_unsupported_bash
-@pytest.mark.integration
-def test_legacy_activate_deactivate_bash(
-    shell_wrapper_integration: tuple[str, str, str],
-):
-    prefix, prefix2, prefix3 = shell_wrapper_integration
-
-    with InteractiveShell("bash") as shell:
-        CONDA_PACKAGE_ROOT_p = shell.path_conversion(CONDA_PACKAGE_ROOT)
-        prefix2_p = shell.path_conversion(prefix2)
-        prefix3_p = shell.path_conversion(prefix3)
-        shell.sendline("export _CONDA_ROOT='%s/shell'" % CONDA_PACKAGE_ROOT_p)
-        shell.sendline(
-            f'source "${{_CONDA_ROOT}}/bin/activate" {dev_arg} "{prefix2_p}"'
-        )
-        PATH0 = shell.get_env_var("PATH")
-        assert "charizard" in PATH0
-
-        shell.sendline("type conda")
-        shell.expect("conda is a function")
-
-        shell.sendline("conda --version")
-        shell.expect_exact("conda " + conda_version)
-
-        shell.sendline(
-            f'source "${{_CONDA_ROOT}}/bin/activate" {dev_arg} "{prefix3_p}"'
-        )
-
-        PATH1 = shell.get_env_var("PATH")
-        assert "venusaur" in PATH1
-
-        shell.sendline('source "${_CONDA_ROOT}/bin/deactivate"')
-        PATH2 = shell.get_env_var("PATH")
-        assert "charizard" in PATH2
-
-        shell.sendline('source "${_CONDA_ROOT}/bin/deactivate"')
-        shell.assert_env_var("CONDA_SHLVL", "0")
-
-
-@pytest.mark.skipif(not which("cmd.exe"), reason="cmd.exe not installed")
-@pytest.mark.integration
-def test_legacy_activate_deactivate_cmd_exe(
-    shell_wrapper_integration: tuple[str, str, str],
-):
-    prefix, prefix2, prefix3 = shell_wrapper_integration
-
-    with InteractiveShell("cmd.exe") as shell:
-        shell.sendline("echo off")
-
-        conda__ce_conda = shell.get_env_var("_CE_CONDA")
-        assert conda__ce_conda == "conda"
-
-        PATH = "%s\\shell\\Scripts;%%PATH%%" % CONDA_PACKAGE_ROOT
-
-        shell.sendline("SET PATH=" + PATH)
-
-        shell.sendline('activate --dev "%s"' % prefix2)
-        shell.clear()
-
-        conda_shlvl = shell.get_env_var("CONDA_SHLVL")
-        assert conda_shlvl == "1", conda_shlvl
-
-        PATH = shell.get_env_var("PATH")
-        assert "charizard" in PATH
-
-        conda__ce_conda = shell.get_env_var("_CE_CONDA")
-        assert conda__ce_conda == "conda"
-
-        shell.sendline("conda --version")
-        shell.expect_exact("conda " + conda_version)
-
-        shell.sendline('activate.bat --dev "%s"' % prefix3)
-        PATH = shell.get_env_var("PATH")
-        assert "venusaur" in PATH
-
-        shell.sendline("deactivate.bat --dev")
-        PATH = shell.get_env_var("PATH")
-        assert "charizard" in PATH
-
-        shell.sendline("deactivate --dev")
-        conda_shlvl = shell.get_env_var("CONDA_SHLVL")
-        assert conda_shlvl == "0", conda_shlvl
-
-
-@pytest.fixture(scope="module")
-def prefix(tmp_path_factory: TempPathFactory) -> Iterator[Path]:
-    name = f"{uuid4().hex[:4]}{SPACER_CHARACTER}{uuid4().hex[:4]}"
-    root = tmp_path_factory.mktemp(name)
-
-    (root / "conda-meta").mkdir(parents=True)
-    (root / "conda-meta" / "history").touch()
-
-    prefix = root / "envs" / "charizard"
-
-    (prefix / "conda-meta").mkdir(parents=True)
-    (prefix / "conda-meta" / "history").touch()
-
-    yield prefix
-=======
 @pytest.mark.parametrize("activator_cls", [CmdExeActivator, PowerShellActivator])
 def test_MSYS2_PATH(
     tmp_env: TmpEnvFixture,
@@ -2540,7 +2130,6 @@
         for path in unexpected:
             assert activator.path_conversion(str(library / path / "bin")) not in paths
 
->>>>>>> 3dfb6988
 
 @pytest.mark.parametrize("force_uppercase_boolean", [True, False])
 def test_force_uppercase(monkeypatch: MonkeyPatch, force_uppercase_boolean):
