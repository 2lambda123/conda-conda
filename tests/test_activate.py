--- conflicted
+++ resolved
@@ -16,10 +16,7 @@
 from typing import Literal, LiteralString
 from unittest import TestCase
 from uuid import uuid4
-<<<<<<< HEAD
 from typing import Literal
-=======
->>>>>>> 96556163
 
 import pytest
 
@@ -3256,17 +3253,7 @@
         (5, "base,not", "not", "base,sys"),
     ],
 )
-<<<<<<< HEAD
 def test_stacking(create_stackable_envs: tuple[str, dict[str, env.Environment]], auto_stack, stack, run, expected):
-=======
-def test_stacking(
-    create_stackable_envs: tuple[LiteralString, dict[str, env.Environment]],
-    auto_stack,
-    stack,
-    run,
-    expected,
-):
->>>>>>> 96556163
     which, envs = create_stackable_envs
     stack = filter(None, stack.split(","))
     expected = filter(None, expected.split(","))
