--- conflicted
+++ resolved
@@ -1,16 +1,12 @@
 # Copyright (C) 2012 Anaconda, Inc
 # SPDX-License-Identifier: BSD-3-Clause
-<<<<<<< HEAD
+from __future__ import annotations
+
 import copy
 import platform
 from logging import getLogger
 from pathlib import Path
-=======
-from __future__ import annotations
-
-from logging import getLogger
 from typing import TYPE_CHECKING
->>>>>>> 22c416e4
 
 import pytest
 
@@ -32,12 +28,8 @@
     get_index,
     get_reduced_index,
 )
-<<<<<<< HEAD
 from conda.core.prefix_data import PrefixData
-from conda.exceptions import ChannelNotAllowed, OperationNotAllowed
-=======
-from conda.exceptions import ChannelDenied, ChannelNotAllowed
->>>>>>> 22c416e4
+from conda.exceptions import ChannelDenied, ChannelNotAllowed, OperationNotAllowed
 from conda.models.channel import Channel
 from conda.models.enums import PackageType
 from conda.models.match_spec import MatchSpec
@@ -51,7 +43,6 @@
 log = getLogger(__name__)
 
 
-<<<<<<< HEAD
 PLATFORMS = {
     ("Linux", "x86_64"): "linux-64",
     ("Darwin", "x86_64"): "osx-64",
@@ -137,13 +128,10 @@
     mocker.patch("conda.base.context.context.track_features", ("test_feature",))
 
 
-def test_check_allowlist():
-=======
 def test_check_allowlist(monkeypatch: MonkeyPatch):
     # any channel is allowed
     check_allowlist(("conda-canary", "conda-forge"))
 
->>>>>>> 22c416e4
     allowlist = (
         "defaults",
         "conda-forge",
