# Copyright (C) 2012 Anaconda, Inc
# SPDX-License-Identifier: BSD-3-Clause
import codecs
import sys
import warnings
from unittest.mock import patch

import pytest

from conda.base.context import context
from conda.core.subdir_data import cache_fn_url
from conda.misc import explicit, url_pat, walk_prefix
<<<<<<< HEAD
from conda.testing.integration import Commands, make_temp_env, make_temp_prefix, run_command
=======
from conda.testing.integration import Commands, make_temp_env, run_command
>>>>>>> e7260440
from conda.utils import Utf8NamedTemporaryFile


def test_Utf8NamedTemporaryFile():
    test_string = "ōγђ家固한áêñßôç"
    try:
        with Utf8NamedTemporaryFile(delete=False) as tf:
            tf.write(
                test_string.encode("utf-8") if hasattr(test_string, "encode") else test_string
            )
            fname = tf.name
        with codecs.open(fname, mode="rb", encoding="utf-8") as fh:
            value = fh.read()
        assert value == test_string
    except Exception as exc:
        raise exc


def test_cache_fn_url():
    url = "http://repo.continuum.io/pkgs/pro/osx-64/"

    # implicit repodata.json
    assert cache_fn_url(url) == "7618c8b6.json"

    # explicit repodata.json
    assert cache_fn_url(url, "repodata.json") == "7618c8b6.json"

    # explicit current_repodata.json
    assert cache_fn_url(url, "current_repodata.json") == "8be5dc16.json"

    url = "http://repo.anaconda.com/pkgs/pro/osx-64/"
    assert cache_fn_url(url) == "e42afea8.json"


def test_url_pat_1():
    match = url_pat.match(
        "http://test/pkgs/linux-64/foo.tar.bz2" "#d6918b03927360aa1e57c0188dcb781b"
    )
    assert match.group("url_p") == "http://test/pkgs/linux-64"
    assert match.group("fn") == "foo.tar.bz2"
    assert match.group("md5") == "d6918b03927360aa1e57c0188dcb781b"


def test_url_pat_2():
    match = url_pat.match("http://test/pkgs/linux-64/foo.tar.bz2")
    assert match.group("url_p") == "http://test/pkgs/linux-64"
    assert match.group("fn") == "foo.tar.bz2"
    assert match.group("md5") is None


def test_url_pat_3():
    match = url_pat.match("http://test/pkgs/linux-64/foo.tar.bz2#1234")
    assert match is None


# Patching ProgressiveFetchExtract prevents trying to download a package from the url.
# Note that we cannot monkeypatch context.dry_run, because explicit() would exit early with that.
@patch("conda.misc.ProgressiveFetchExtract")
def test_explicit_no_cache(ProgressiveFetchExtract):
    """Test that explicit() raises and notifies if none of the specs were found in the cache."""
    with pytest.raises(AssertionError, match="No package cache records found"):
        explicit(
            [
                "http://test/pkgs/linux-64/foo-1.0.0-py_0.tar.bz2",
                "http://test/pkgs/linux-64/bar-1.0.0-py_0.tar.bz2",
            ],
            "",
        )


def test_explicit_missing_cache_entries(mocker):
    """Test that explicit() raises and notifies if some of the specs were not found in the cache."""
    from conda.core.package_cache_data import PackageCacheData

<<<<<<< HEAD
    if len(PackageCacheData.get_all_extracted_entries()) == 0:
        # Package cache e.g. ./devenv/Darwin/x86_64/envs/devenv-3.9-c/pkgs/ can
        # be empty in certain cases (Noted in OSX with Python 3.9, when
        # Miniconda installs Python 3.10). Install a small package.
        warnings.warn("test_explicit_missing_cache_entries: No packages in cache.")
        prefix = make_temp_prefix()
        run_command(Commands.INSTALL, prefix, "heapdict")

    # Patching ProgressiveFetchExtract prevents trying to download a package from the url.
    # Note that we cannot monkeypatch context.dry_run, because explicit() would exit early with that.
    mocker.patch("conda.misc.ProgressiveFetchExtract")

    with pytest.raises(
        AssertionError, match="Missing package cache records for: pkgs/linux-64::foo==1.0.0=py_0"
    ):
        explicit(
            [
                "http://test/pkgs/linux-64/foo-1.0.0-py_0.tar.bz2",  # does not exist
                PackageCacheData.get_all_extracted_entries()[0].url,  # exists
            ],
            "",
        )
=======
    with make_temp_env() as prefix:  # ensure writable env

        if len(PackageCacheData.get_all_extracted_entries()) == 0:
            # Package cache e.g. ./devenv/Darwin/x86_64/envs/devenv-3.9-c/pkgs/ can
            # be empty in certain cases (Noted in OSX with Python 3.9, when
            # Miniconda installs Python 3.10). Install a small package.
            warnings.warn("test_explicit_missing_cache_entries: No packages in cache.")
            run_command(Commands.INSTALL, prefix, "heapdict")

        # Patching ProgressiveFetchExtract prevents trying to download a package from the url.
        # Note that we cannot monkeypatch context.dry_run, because explicit() would exit early with that.
        mocker.patch("conda.misc.ProgressiveFetchExtract")

        with pytest.raises(
            AssertionError,
            match="Missing package cache records for: pkgs/linux-64::foo==1.0.0=py_0",
        ):
            explicit(
                [
                    "http://test/pkgs/linux-64/foo-1.0.0-py_0.tar.bz2",  # does not exist
                    PackageCacheData.get_all_extracted_entries()[0].url,  # exists
                ],
                prefix,
            )
>>>>>>> e7260440


def make_mock_directory(tmpdir, mock_directory):
    for key, value in mock_directory.items():
        if value is None:
            tmpdir.join(key).write("TEST")
        else:
            make_mock_directory(tmpdir.mkdir(key), value)


def test_walk_prefix(tmpdir):  # tmpdir is a py.test utility
    # Each directory is a dict whose keys are names. If the value is
    # None, then that key represents a file. If it's another dict, that key is
    # a file
    mock_directory = {
        "LICENSE.txt": None,
        "envs": {"ignore1": None, "ignore2": None},
        "python.app": None,
        "bin": {"activate": None, "conda": None, "deactivate": None, "testfile": None},
        "testdir1": {"testfile": None, "testdir2": {"testfile": None}},
        "testfile1": None,
    }

    make_mock_directory(tmpdir, mock_directory)

    # walk_prefix has windows_forward_slahes on by default, so we don't need
    # any special-casing there

    answer = {"testfile1", "bin/testfile", "testdir1/testfile", "testdir1/testdir2/testfile"}
    if sys.platform != "darwin":
        answer.add("python.app")

    assert walk_prefix(tmpdir.strpath) == answer<|MERGE_RESOLUTION|>--- conflicted
+++ resolved
@@ -7,14 +7,9 @@
 
 import pytest
 
-from conda.base.context import context
 from conda.core.subdir_data import cache_fn_url
 from conda.misc import explicit, url_pat, walk_prefix
-<<<<<<< HEAD
-from conda.testing.integration import Commands, make_temp_env, make_temp_prefix, run_command
-=======
 from conda.testing.integration import Commands, make_temp_env, run_command
->>>>>>> e7260440
 from conda.utils import Utf8NamedTemporaryFile
 
 
@@ -89,30 +84,6 @@
     """Test that explicit() raises and notifies if some of the specs were not found in the cache."""
     from conda.core.package_cache_data import PackageCacheData
 
-<<<<<<< HEAD
-    if len(PackageCacheData.get_all_extracted_entries()) == 0:
-        # Package cache e.g. ./devenv/Darwin/x86_64/envs/devenv-3.9-c/pkgs/ can
-        # be empty in certain cases (Noted in OSX with Python 3.9, when
-        # Miniconda installs Python 3.10). Install a small package.
-        warnings.warn("test_explicit_missing_cache_entries: No packages in cache.")
-        prefix = make_temp_prefix()
-        run_command(Commands.INSTALL, prefix, "heapdict")
-
-    # Patching ProgressiveFetchExtract prevents trying to download a package from the url.
-    # Note that we cannot monkeypatch context.dry_run, because explicit() would exit early with that.
-    mocker.patch("conda.misc.ProgressiveFetchExtract")
-
-    with pytest.raises(
-        AssertionError, match="Missing package cache records for: pkgs/linux-64::foo==1.0.0=py_0"
-    ):
-        explicit(
-            [
-                "http://test/pkgs/linux-64/foo-1.0.0-py_0.tar.bz2",  # does not exist
-                PackageCacheData.get_all_extracted_entries()[0].url,  # exists
-            ],
-            "",
-        )
-=======
     with make_temp_env() as prefix:  # ensure writable env
 
         if len(PackageCacheData.get_all_extracted_entries()) == 0:
@@ -137,7 +108,6 @@
                 ],
                 prefix,
             )
->>>>>>> e7260440
 
 
 def make_mock_directory(tmpdir, mock_directory):
