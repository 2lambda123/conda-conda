--- conflicted
+++ resolved
@@ -5,15 +5,8 @@
 
 
 def test_lock_passes(tmpdir):
-<<<<<<< HEAD
-
     file_tmp = "conda_file_1"
     with Locked(tmpdir.strpath, file_tmp) as lock:
-
-=======
-    file_tmp = "conda_file_1"
-    with Locked(tmpdir.strpath, file_tmp) as lock:
->>>>>>> f115f90c
         path = os.path.basename(lock.lock_path)
         assert tmpdir.join(path).exists() and tmpdir.join(path).isfile()
 
@@ -22,15 +15,9 @@
     assert not tmpdir.exists()
 
 def test_lock_locks(tmpdir):
-<<<<<<< HEAD
 
     file_tmp = "conda_file_2"
     with Locked(tmpdir.strpath, file_tmp) as lock1:
-
-=======
-    file_tmp = "conda_file_2"
-    with Locked(tmpdir.strpath, file_tmp) as lock1:
->>>>>>> f115f90c
         path = os.path.basename(lock1.lock_path)
         assert tmpdir.join(path).exists() and tmpdir.join(path).isfile()
 
