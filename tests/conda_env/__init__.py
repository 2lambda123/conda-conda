--- conflicted
+++ resolved
@@ -9,10 +9,6 @@
 
 def support_file(filename, port=None, remote=False):
     if remote:
-<<<<<<< HEAD
-        return f"http://127.0.0.1:8928/{filename}"
-=======
         assert port is not None
         return f"http://127.0.0.1:{port}/{filename}"
->>>>>>> c9aa8ff6
     return join(dirname(__file__), "support", filename)