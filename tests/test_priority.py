# Copyright (C) 2012 Anaconda, Inc
# SPDX-License-Identifier: BSD-3-Clause
import re
from json import loads as json_loads

import pytest

from conda.base.context import conda_tests_ctxt_mgmt_def_pol, context
from conda.common.io import env_var
<<<<<<< HEAD
from conda.testing import TmpEnvFixture
from conda.testing.integration import (
    Commands,
    get_conda_list_tuple,
=======
from conda.core.prefix_data import PrefixData
from conda.testing.integration import (
    Commands,
    make_temp_env,
>>>>>>> 61edfac7
    package_is_installed,
    run_command,
)


@pytest.mark.integration
<<<<<<< HEAD
def test_channel_order_channel_priority_true(tmp_env: TmpEnvFixture):
    # This is broken, tmp_env will reset the context. We get away with it, but really
    # we need a function that does both these at the same time.
    with env_var(
        "CONDA_PINNED_PACKAGES",
        "python=3.8",
        stack_callback=conda_tests_ctxt_mgmt_def_pol,
    ):
        with tmp_env("pycosat=0.6.3") as prefix:
            assert package_is_installed(prefix, "python=3.8")
            assert package_is_installed(prefix, "pycosat")

=======
class PriorityIntegrationTests(TestCase):
    def test_channel_order_channel_priority_true(self):
        # This is broken, make_temp_env will reset the context. We get away with it, but really
        # we need a function that does both these at the same time.
        with env_var(
            "CONDA_PINNED_PACKAGES",
            "python=3.8",
            stack_callback=conda_tests_ctxt_mgmt_def_pol,
        ):
            with make_temp_env("pycosat=0.6.3") as prefix:
                assert package_is_installed(prefix, "python=3.8")
                assert package_is_installed(prefix, "pycosat")

                payload, _, _ = run_command(
                    Commands.CONFIG, prefix, "--get", "channels", "--json"
                )
                default_channels = json_loads(payload)["get"].get("channels")
                if default_channels:
                    run_command(Commands.CONFIG, prefix, "--remove-key", "channels")

                # add conda-forge channel
                o, e, _ = run_command(
                    Commands.CONFIG,
                    prefix,
                    "--prepend",
                    "channels",
                    "conda-forge",
                    "--json",
                )
                assert context.channels == ("conda-forge", "defaults"), o + e
                # update --all
                update_stdout, _, _ = run_command(Commands.UPDATE, prefix, "--all")

                # this assertion works with the pinned_packages config to make sure
                # conda update --all still respects the pinned python version
                assert package_is_installed(prefix, "python=3.8")

                # pycosat should be in the SUPERSEDED list
                # after the 4.4 solver work, looks like it's in the DOWNGRADED list
                # This language needs changed anyway here.
                # For packages that CHANGE because they're being moved to a higher-priority channel
                # the message should be
                #
                # The following packages will be UPDATED to a higher-priority channel:
                #
                installed_str, x = update_stdout.split("UPDATED")
                assert re.search(
                    r"pkgs/main::pycosat-0.6.3-py38h[^\s]+ --> conda-forge::pycosat", x
                )

                # python sys.version should show conda-forge python
                assert PrefixData(prefix).get("python").channel.name == "conda-forge"

                # conda list should show pycosat coming from conda-forge
                assert PrefixData(prefix).get("pycosat").channel.name == "conda-forge"

    def test_channel_priority_update(self):
        """This case will fail now."""
        with make_temp_env("python=3.8", "pycosat") as prefix:
            assert package_is_installed(prefix, "python")

            # clear channels config first to not assume default is defaults
>>>>>>> 61edfac7
            payload, _, _ = run_command(
                Commands.CONFIG, prefix, "--get", "channels", "--json"
            )
            default_channels = json_loads(payload)["get"].get("channels")
            if default_channels:
                run_command(Commands.CONFIG, prefix, "--remove-key", "channels")

            # add conda-forge channel
            o, e, _ = run_command(
                Commands.CONFIG,
                prefix,
                "--prepend",
                "channels",
                "conda-forge",
                "--json",
            )
            assert context.channels == ("conda-forge", "defaults"), o + e
            # update --all
            update_stdout, _, _ = run_command(Commands.UPDATE, prefix, "--all")

            # this assertion works with the pinned_packages config to make sure
            # conda update --all still respects the pinned python version
            assert package_is_installed(prefix, "python=3.8")

            # pycosat should be in the SUPERSEDED list
            # after the 4.4 solver work, looks like it's in the DOWNGRADED list
            # This language needs changed anyway here.
            # For packages that CHANGE because they're being moved to a higher-priority channel
            # the message should be
            #
            # The following packages will be UPDATED to a higher-priority channel:
            #
            installed_str, x = update_stdout.split("UPDATED")
            assert re.search(
                r"pkgs/main::pycosat-0.6.3-py38h[^\s]+ --> conda-forge::pycosat", x
            )

            # python sys.version should show conda-forge python
<<<<<<< HEAD
            python_tuple = get_conda_list_tuple(prefix, "python")
            assert python_tuple[3] == "conda-forge"
            # conda list should show pycosat coming from conda-forge
            pycosat_tuple = get_conda_list_tuple(prefix, "pycosat")
            assert pycosat_tuple[3] == "conda-forge"


@pytest.mark.integration
def test_channel_priority_update(tmp_env: TmpEnvFixture):
    """This case will fail now."""
    with tmp_env("python=3.8", "pycosat") as prefix:
        assert package_is_installed(prefix, "python")

        # clear channels config first to not assume default is defaults
        payload, _, _ = run_command(
            Commands.CONFIG, prefix, "--get", "channels", "--json"
        )
        default_channels = json_loads(payload)["get"].get("channels")
        if default_channels:
            run_command(Commands.CONFIG, prefix, "--remove-key", "channels")

        # add conda-forge channel
        o, e, _ = run_command(
            Commands.CONFIG,
            prefix,
            "--prepend",
            "channels",
            "conda-forge",
            "--json",
        )
        assert context.channels == ("conda-forge", "defaults"), o + e

        # update python
        update_stdout, _, _ = run_command(Commands.UPDATE, prefix, "python")

        # pycosat should be in the SUPERSEDED list
        superceded_split = update_stdout.split("UPDATED")
        assert len(superceded_split) == 2
        assert "conda-forge" in superceded_split[1]

        # python sys.version should show conda-forge python
        python_tuple = get_conda_list_tuple(prefix, "python")
        assert python_tuple[3] == "conda-forge"
=======
            assert PrefixData(prefix).get("python").channel.name == "conda-forge"
>>>>>>> 61edfac7
<|MERGE_RESOLUTION|>--- conflicted
+++ resolved
@@ -2,42 +2,22 @@
 # SPDX-License-Identifier: BSD-3-Clause
 import re
 from json import loads as json_loads
+from unittest import TestCase
 
 import pytest
 
 from conda.base.context import conda_tests_ctxt_mgmt_def_pol, context
 from conda.common.io import env_var
-<<<<<<< HEAD
-from conda.testing import TmpEnvFixture
-from conda.testing.integration import (
-    Commands,
-    get_conda_list_tuple,
-=======
 from conda.core.prefix_data import PrefixData
 from conda.testing.integration import (
     Commands,
     make_temp_env,
->>>>>>> 61edfac7
     package_is_installed,
     run_command,
 )
 
 
 @pytest.mark.integration
-<<<<<<< HEAD
-def test_channel_order_channel_priority_true(tmp_env: TmpEnvFixture):
-    # This is broken, tmp_env will reset the context. We get away with it, but really
-    # we need a function that does both these at the same time.
-    with env_var(
-        "CONDA_PINNED_PACKAGES",
-        "python=3.8",
-        stack_callback=conda_tests_ctxt_mgmt_def_pol,
-    ):
-        with tmp_env("pycosat=0.6.3") as prefix:
-            assert package_is_installed(prefix, "python=3.8")
-            assert package_is_installed(prefix, "pycosat")
-
-=======
 class PriorityIntegrationTests(TestCase):
     def test_channel_order_channel_priority_true(self):
         # This is broken, make_temp_env will reset the context. We get away with it, but really
@@ -100,7 +80,6 @@
             assert package_is_installed(prefix, "python")
 
             # clear channels config first to not assume default is defaults
->>>>>>> 61edfac7
             payload, _, _ = run_command(
                 Commands.CONFIG, prefix, "--get", "channels", "--json"
             )
@@ -118,71 +97,14 @@
                 "--json",
             )
             assert context.channels == ("conda-forge", "defaults"), o + e
-            # update --all
-            update_stdout, _, _ = run_command(Commands.UPDATE, prefix, "--all")
 
-            # this assertion works with the pinned_packages config to make sure
-            # conda update --all still respects the pinned python version
-            assert package_is_installed(prefix, "python=3.8")
+            # update python
+            update_stdout, _, _ = run_command(Commands.UPDATE, prefix, "python")
 
             # pycosat should be in the SUPERSEDED list
-            # after the 4.4 solver work, looks like it's in the DOWNGRADED list
-            # This language needs changed anyway here.
-            # For packages that CHANGE because they're being moved to a higher-priority channel
-            # the message should be
-            #
-            # The following packages will be UPDATED to a higher-priority channel:
-            #
-            installed_str, x = update_stdout.split("UPDATED")
-            assert re.search(
-                r"pkgs/main::pycosat-0.6.3-py38h[^\s]+ --> conda-forge::pycosat", x
-            )
+            superceded_split = update_stdout.split("UPDATED")
+            assert len(superceded_split) == 2
+            assert "conda-forge" in superceded_split[1]
 
             # python sys.version should show conda-forge python
-<<<<<<< HEAD
-            python_tuple = get_conda_list_tuple(prefix, "python")
-            assert python_tuple[3] == "conda-forge"
-            # conda list should show pycosat coming from conda-forge
-            pycosat_tuple = get_conda_list_tuple(prefix, "pycosat")
-            assert pycosat_tuple[3] == "conda-forge"
-
-
-@pytest.mark.integration
-def test_channel_priority_update(tmp_env: TmpEnvFixture):
-    """This case will fail now."""
-    with tmp_env("python=3.8", "pycosat") as prefix:
-        assert package_is_installed(prefix, "python")
-
-        # clear channels config first to not assume default is defaults
-        payload, _, _ = run_command(
-            Commands.CONFIG, prefix, "--get", "channels", "--json"
-        )
-        default_channels = json_loads(payload)["get"].get("channels")
-        if default_channels:
-            run_command(Commands.CONFIG, prefix, "--remove-key", "channels")
-
-        # add conda-forge channel
-        o, e, _ = run_command(
-            Commands.CONFIG,
-            prefix,
-            "--prepend",
-            "channels",
-            "conda-forge",
-            "--json",
-        )
-        assert context.channels == ("conda-forge", "defaults"), o + e
-
-        # update python
-        update_stdout, _, _ = run_command(Commands.UPDATE, prefix, "python")
-
-        # pycosat should be in the SUPERSEDED list
-        superceded_split = update_stdout.split("UPDATED")
-        assert len(superceded_split) == 2
-        assert "conda-forge" in superceded_split[1]
-
-        # python sys.version should show conda-forge python
-        python_tuple = get_conda_list_tuple(prefix, "python")
-        assert python_tuple[3] == "conda-forge"
-=======
-            assert PrefixData(prefix).get("python").channel.name == "conda-forge"
->>>>>>> 61edfac7
+            assert PrefixData(prefix).get("python").channel.name == "conda-forge"