# Copyright (C) 2012 Anaconda, Inc
# SPDX-License-Identifier: BSD-3-Clause
from __future__ import annotations

from unittest import mock
import json
<<<<<<< HEAD
=======
from unittest import mock
>>>>>>> ebcb0971
import os.path
import pathlib
import tempfile

import pytest

from conda.base.context import context, locate_prefix_by_name
from conda.exceptions import CondaError, EnvironmentNameNotFound
from conda.testing.helpers import run_inprocess_conda_command as run, set_active_prefix

TEST_ENV_NAME_1 = "env-1"
TEST_ENV_NAME_2 = "env-2"
TEST_ENV_NAME_RENAME = "renamed-env"

ENV_LIST_COMMAND = "conda env list --json"


@pytest.fixture(scope="module")
def env_one():
    """
    This fixture has been given a module scope to help decrease execution time.
    When using the fixture, please rename the original environment back to what it
    was (i.e. always make sure there is a TEST_ENV_NAME_1 present).
    """
    # Setup
    run(f"conda create -n {TEST_ENV_NAME_1} -y")

    yield

    # Teardown
    run(f"conda remove --all -y -n {TEST_ENV_NAME_1}", disallow_stderr=False)
    run(f"conda remove --all -y -n {TEST_ENV_NAME_RENAME}", disallow_stderr=False)


@pytest.fixture
def env_two():
    # Setup
    run(f"conda create -n {TEST_ENV_NAME_2} -y")

    yield

    # Teardown
    run(f"conda remove --all -y -n {TEST_ENV_NAME_2}", disallow_stderr=False)


@pytest.fixture
def env_prefix_one():
    """Used to get an environment created using -p flag"""
    # Setup
    tmpdir = tempfile.mkdtemp()
    run(f"conda create -p {tmpdir} -y")

    yield tmpdir

    # Teardown
    run(f"conda remove --all -y -p {tmpdir}", disallow_stderr=False)


def list_envs():
    out, err, exit_code = run(ENV_LIST_COMMAND)
    data = json.loads(out)

    return (out, err, exit_code), data


def test_rename_by_name_success(env_one):
    run(f"conda rename -n {TEST_ENV_NAME_1} {TEST_ENV_NAME_RENAME}")

    (out, err, exit_code), data = list_envs()
    result = data.get("envs", [])

    assert locate_prefix_by_name(TEST_ENV_NAME_RENAME)
    with pytest.raises(EnvironmentNameNotFound):
        locate_prefix_by_name(TEST_ENV_NAME_1)
    assert err == ""

    # Clean up
    run(f"conda rename -n {TEST_ENV_NAME_RENAME} {TEST_ENV_NAME_1}")


def test_rename_by_path_success(env_one):
    with tempfile.TemporaryDirectory() as temp_dir:
        new_name = str(pathlib.Path(temp_dir).joinpath("new-env"))
        run(f"conda rename -n {TEST_ENV_NAME_1} {new_name}")

        (out, err, exit_code), data = list_envs()
        result = data.get("envs", [])

        # Clean up
        run(f"conda rename -p {new_name} {TEST_ENV_NAME_1}")

        path_appears_in_env_list = any(new_name == path for path in result)
        original_name_in_envs = any(path.endswith(TEST_ENV_NAME_1) for path in result)

        assert path_appears_in_env_list
        assert not original_name_in_envs
        assert err == ""


def test_rename_by_name_name_already_exists_error(env_one):
    """Test to ensure that we do not rename if the name already exists"""
    out, err, exit_code = run(
        f"conda rename -n {TEST_ENV_NAME_1} {TEST_ENV_NAME_1}", disallow_stderr=False
    )
    assert f"The environment '{TEST_ENV_NAME_1}' already exists. Override with --force" in err


def test_rename_by_path_path_already_exists_error(env_one):
    """Test to ensure that we do not rename if the path already exists"""
    with tempfile.TemporaryDirectory() as tempdir:
        out, err, exit_code = run(
            f"conda rename -n {TEST_ENV_NAME_1} {tempdir}", disallow_stderr=False
        )
        assert (
            f"The environment '{os.path.basename(os.path.normpath(tempdir))}' already exists. Override with --force"
            in err
        )


def test_cannot_rename_base_env_by_name(env_one):
    """Test to ensure that we cannot rename the base env invoked by name"""
    out, err, exit_code = run(
        f"conda rename -n base {TEST_ENV_NAME_RENAME}", disallow_stderr=False
    )
    assert "The 'base' environment cannot be renamed" in err


def test_cannot_rename_base_env_by_path(env_one):
    """Test to ensure that we cannot rename the base env invoked by path"""
    out, err, exit_code = run(
        f"conda rename -p {context.root_prefix} {TEST_ENV_NAME_RENAME}", disallow_stderr=False
    )
    assert "The 'base' environment cannot be renamed" in err


def test_cannot_rename_active_env_by_name(env_one):
    """
    Makes sure that we cannot rename our active environment.
    """
    _, data = list_envs()
    result = data.get("envs", [])

    prefix_list = [res for res in result if res.endswith(TEST_ENV_NAME_1)]

    assert len(prefix_list) > 0

    prefix = prefix_list[0]

    with set_active_prefix(prefix):
        out, err, exit_code = run(
            f"conda rename -n {TEST_ENV_NAME_1} {TEST_ENV_NAME_RENAME}", disallow_stderr=False
        )
        assert "Cannot rename the active environment" in err


def test_rename_with_force(env_one, env_two):
    """
    Runs a test where we specify the --force flag to remove an existing directory.
    Without this flag, it would return with an error message.
    """
    # Do a force rename
    run(f"conda rename -n {TEST_ENV_NAME_1} {TEST_ENV_NAME_2} --force")

    (out, err, exit_code), data = list_envs()
    result = data.get("envs", [])

    assert locate_prefix_by_name(TEST_ENV_NAME_2)
    with pytest.raises(EnvironmentNameNotFound):
        locate_prefix_by_name(TEST_ENV_NAME_1)
    assert err == ""

    # Clean up
    run(f"conda rename -n {TEST_ENV_NAME_2} {TEST_ENV_NAME_1}")


def test_rename_with_force_with_errors(env_one, env_two):
    """
    Runs a test where we specify the --force flag to remove an existing directory.
    Additionally, in this test, we mock an exception to recreate a failure condition.
    """
    error_message = "Error Message"

    # Do a force rename
    with mock.patch("conda.cli.main_rename.install.clone") as clone_mock:
        clone_mock.side_effect = [CondaError(error_message)]
        out, err, exit_code = run(
            f"conda rename -n {TEST_ENV_NAME_1} {TEST_ENV_NAME_2} --force", disallow_stderr=False
        )
        assert error_message in err

    (out, err, exit_code), data = list_envs()
    result = data.get("envs", [])

    # Make sure both environments still exist
    assert locate_prefix_by_name(TEST_ENV_NAME_2)
    assert locate_prefix_by_name(TEST_ENV_NAME_1)
    assert err == ""


def test_rename_with_force_with_errors_prefix(env_prefix_one):
    """
    Runs a test using --force flag while mocking an exception.
    Specifically targets environments created using the -p flag.
    """
    error_message = "Error Message"

    # Do a force rename
    with mock.patch(
        "conda.cli.main_rename.install.clone"
    ) as clone_mock, tempfile.TemporaryDirectory() as tmpdir:

        clone_mock.side_effect = [CondaError(error_message)]
        out, err, exit_code = run(
            f"conda rename -p {env_prefix_one} {tmpdir} --force", disallow_stderr=False
        )
        assert error_message in err

        # Make sure both directories still exist
        assert os.path.isdir(tmpdir)
        assert os.path.isdir(env_prefix_one)


def test_rename_with_dry_run(env_one):
    """
    Runs a test where we specify the --dry-run flag to remove an existing directory.
    Without this flag, it would actually execute all the actions.
    """
    (rename_out, rename_err, rename_exit_code) = run(
        f"conda rename -n {TEST_ENV_NAME_1} {TEST_ENV_NAME_RENAME} --dry-run"
    )

    (out, err, exit_code), data = list_envs()
    result = data.get("envs", [])

    assert locate_prefix_by_name(TEST_ENV_NAME_1)
    with pytest.raises(EnvironmentNameNotFound):
        locate_prefix_by_name(TEST_ENV_NAME_RENAME)
    assert err == ""

    rename_stdout = str(rename_out)
    assert "Dry run action: clone" in rename_stdout
    assert "Dry run action: rm_rf" in rename_stdout
    assert rename_err == ""


def test_rename_with_force_and_dry_run(env_one, env_prefix_one):
    """
    Runs a test where we specify the --force and --dry-run flags to forcefully rename
    an existing directory. We need to ensure that --dry-run is effective and that no
    changes occur.
    """
    (rename_out, rename_err, rename_exit_code) = run(
        f"conda rename -n {TEST_ENV_NAME_1} {TEST_ENV_NAME_RENAME} --force --dry-run"
    )

    (out, err, exit_code), data = list_envs()
    result = data.get("envs", [])

    assert locate_prefix_by_name(TEST_ENV_NAME_1)
    with pytest.raises(EnvironmentNameNotFound):
        locate_prefix_by_name(TEST_ENV_NAME_RENAME)
    assert err == ""

    rename_stdout = str(rename_out)
    assert (
        f"Dry run action: rename_context {os.path.join(context.envs_dirs[0], TEST_ENV_NAME_RENAME)} >"
        in rename_stdout
    )
    assert "Dry run action: clone" in rename_stdout
    assert "Dry run action: rm_rf" in rename_stdout
    assert rename_err == ""<|MERGE_RESOLUTION|>--- conflicted
+++ resolved
@@ -2,12 +2,8 @@
 # SPDX-License-Identifier: BSD-3-Clause
 from __future__ import annotations
 
+import json
 from unittest import mock
-import json
-<<<<<<< HEAD
-=======
-from unittest import mock
->>>>>>> ebcb0971
 import os.path
 import pathlib
 import tempfile
