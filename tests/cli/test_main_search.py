# Copyright (C) 2012 Anaconda, Inc
# SPDX-License-Identifier: BSD-3-Clause
import json
import re

import pytest

from conda.testing import CondaCLIFixture


@pytest.mark.integration
def test_search_0(conda_cli: CondaCLIFixture):
    # searching for everything is quite slow; search without name, few
    # matching packages. py_3 is not a special build tag, but there are just
    # a few of them in defaults.
    stdout, stderr, err = conda_cli(
        "search",
        "*[build=py_3]",
        "--json",
        "--override-channels",
        *("--channel", "defaults"),
    )
    assert not stderr
    assert not err

    parsed = json.loads(stdout.strip())

    # happens to have py_3 build in noarch
    package_name = "pydotplus"

    assert isinstance(parsed, dict)
    assert isinstance(parsed[package_name], list)
    assert isinstance(parsed[package_name][0], dict)
    assert {"build", "channel", "fn", "version"} <= set(parsed[package_name][0])
    assert parsed[package_name][0]["build"] == "py_3"


@pytest.mark.integration
def test_search_1(conda_cli: CondaCLIFixture):
    stdout, stderr, err = conda_cli(
        "search",
        "ipython",
        "--json",
        "--override-channels",
        *("--channel", "defaults"),
    )
    parsed = json.loads(stdout.strip())
    assert isinstance(parsed, dict)
    assert not stderr
    assert not err


@pytest.mark.integration
@pytest.mark.parametrize(
    "package",
    [
        pytest.param("python", id="exact"),
        pytest.param("ython", id="wildcard"),
    ],
)
def test_search_2(conda_cli: CondaCLIFixture, package: str):
    stdout, stderr, err = conda_cli(
        "search",
        package,
        "--override-channels",
        *("--channel", "defaults"),
    )
    # python                        3.8.11      hbdb9e5c_5  pkgs/main
    assert re.search(r"(python)\s+(\d+\.\d+\.\d+)\s+(\w+)\s+(pkgs/main)", stdout)
    assert not stderr
    assert not err


@pytest.mark.integration
def test_search_3(conda_cli: CondaCLIFixture):
    stdout, stderr, err = conda_cli(
        "search",
        "*/linux-64::nose==1.3.7[build=py37_2]",
        "--info",
        "--override-channels",
        *("--channel", "defaults"),
    )
    assert "file name   : nose-1.3.7-py37_2" in stdout
    assert "name        : nose" in stdout
    assert "version     : 1.3.7" in stdout
    assert "build       : py37_2" in stdout
    assert "build number: 2" in stdout
    assert "subdir      : linux-64" in stdout
    assert (
        "url         : https://repo.anaconda.com/pkgs/main/linux-64/nose-1.3.7-py37_2"
        in stdout
    )
    assert not stderr
    assert not err


@pytest.mark.integration
def test_search_4(conda_cli: CondaCLIFixture):
    stdout, stderr, err = conda_cli(
        "search",
        "--json",
        "--override-channels",
        *("--channel", "defaults"),
        "--use-index-cache",
        "python",
    )
    parsed = json.loads(stdout.strip())
    assert isinstance(parsed, dict)
    assert not stderr
    assert not err


@pytest.mark.integration
def test_search_5(conda_cli: CondaCLIFixture):
    stdout, stderr, err = conda_cli(
        "search",
        "--platform",
        "win-32",
        "--json",
        "--override-channels",
        *("--channel", "defaults"),
        "python",
    )
    parsed = json.loads(stdout.strip())
    assert isinstance(parsed, dict)
    assert not stderr
    assert not err


@pytest.mark.integration
def test_search_envs(conda_cli: CondaCLIFixture):
    # search environments for Python (will be present in testing env)
    stdout, _, _ = conda_cli("search", "--envs", "python")
    assert "Searching environments" in stdout
    assert "python" in stdout


@pytest.mark.integration
def test_search_envs_info(conda_cli: CondaCLIFixture):
    # search environments for Python (will be present in testing env)
    stdout, _, _ = conda_cli("search", "--envs", "--info", "python")
    assert "Searching environments" in stdout
    assert "python" in stdout


@pytest.mark.integration
<<<<<<< HEAD
def test_search_envs_json(conda_cli: CondaCLIFixture):
    search_for = "python"
    stdout, _, _ = conda_cli("search", "--envs", "--json", search_for)
=======
def test_search_envs_json(conda_cli: CondaCLIFixture, capsys):
    # search environments for Python (will be present in testing env)
    stdout, _, _ = conda_cli("search", "--envs", "--json", "python")
>>>>>>> e67f5e4a
    assert "Searching environments" not in stdout
    parsed = json.loads(stdout.strip())
    assert isinstance(parsed, list)  # can be [] if package not found
    assert all(entry["package_records"][0]["name"] == search_for for entry in parsed)<|MERGE_RESOLUTION|>--- conflicted
+++ resolved
@@ -144,15 +144,9 @@
 
 
 @pytest.mark.integration
-<<<<<<< HEAD
-def test_search_envs_json(conda_cli: CondaCLIFixture):
-    search_for = "python"
-    stdout, _, _ = conda_cli("search", "--envs", "--json", search_for)
-=======
 def test_search_envs_json(conda_cli: CondaCLIFixture, capsys):
     # search environments for Python (will be present in testing env)
     stdout, _, _ = conda_cli("search", "--envs", "--json", "python")
->>>>>>> e67f5e4a
     assert "Searching environments" not in stdout
     parsed = json.loads(stdout.strip())
     assert isinstance(parsed, list)  # can be [] if package not found
