--- conflicted
+++ resolved
@@ -4,15 +4,8 @@
 
 import json
 from datetime import datetime
-<<<<<<< HEAD
-from os import walk
-from os.path import basename, exists, isdir, join
-from pathlib import Path
-from shutil import copy
-=======
 from pathlib import Path
 from typing import Iterable
->>>>>>> f4ecf07a
 
 import pytest
 from pytest_mock import MockerFixture
@@ -78,13 +71,8 @@
     clear_cache: None,
     conda_cli: CondaCLIFixture,
     tmp_env: TmpEnvFixture,
-<<<<<<< HEAD
-) -> None:
-    pkg = "bzip2"
-=======
-):
-    pkg = "zlib"
->>>>>>> f4ecf07a
+) -> None:
+    pkg = "zlib"
 
     with make_temp_package_cache() as pkgs_dir:
         # pkgs_dir is a directory
@@ -107,13 +95,8 @@
     clear_cache: None,
     conda_cli: CondaCLIFixture,
     tmp_env: TmpEnvFixture,
-<<<<<<< HEAD
-) -> None:
-    pkg = "bzip2"
-=======
-):
-    pkg = "zlib"
->>>>>>> f4ecf07a
+) -> None:
+    pkg = "zlib"
 
     with make_temp_package_cache() as pkgs_dir:
         # pkg doesn't exist ahead of time
@@ -146,13 +129,8 @@
     clear_cache: None,
     conda_cli: CondaCLIFixture,
     tmp_env: TmpEnvFixture,
-<<<<<<< HEAD
-) -> None:
-    pkg = "bzip2"
-=======
-):
-    pkg = "zlib"
->>>>>>> f4ecf07a
+) -> None:
+    pkg = "zlib"
 
     with make_temp_package_cache() as pkgs_dir:
         # tarball doesn't exist ahead of time
@@ -178,13 +156,8 @@
     clear_cache: None,
     conda_cli: CondaCLIFixture,
     tmp_env: TmpEnvFixture,
-<<<<<<< HEAD
-) -> None:
-    pkg = "bzip2"
-=======
-):
-    pkg = "zlib"
->>>>>>> f4ecf07a
+) -> None:
+    pkg = "zlib"
 
     with make_temp_package_cache():
         # index cache doesn't exist ahead of time
@@ -293,15 +266,9 @@
     verbose: bool,
     conda_cli: CondaCLIFixture,
     tmp_env: TmpEnvFixture,
-<<<<<<< HEAD
-) -> None:
-    pkg = "bzip2"
+) -> None:
+    pkg = "zlib"
     args: tuple[str, ...] = ("--yes", "--json")
-=======
-):
-    pkg = "zlib"
-    args = ("--yes", "--json")
->>>>>>> f4ecf07a
     if verbose:
         args = (*args, "--verbose")
 
@@ -361,15 +328,9 @@
     as_json: bool,
     conda_cli: CondaCLIFixture,
     tmp_env: TmpEnvFixture,
-<<<<<<< HEAD
-) -> None:
-    pkg = "bzip2"
+) -> None:
+    pkg = "zlib"
     args: tuple[str, ...] = ("--yes", "--verbose")
-=======
-):
-    pkg = "zlib"
-    args = ("--yes", "--verbose")
->>>>>>> f4ecf07a
     if as_json:
         args = (*args, "--json")
 
@@ -399,11 +360,7 @@
 
 
 # _get_size unittest, valid file
-<<<<<<< HEAD
 def test_get_size(tmp_path: Path) -> None:
-=======
-def test_get_size(tmp_path: Path):
->>>>>>> f4ecf07a
     warnings: list[str] = []
     path = tmp_path / "file"
     path.write_text("hello")
@@ -418,11 +375,7 @@
 
 
 # _get_size unittest, invalid file and collect warnings
-<<<<<<< HEAD
 def test_get_size_list() -> None:
-=======
-def test_get_size_list():
->>>>>>> f4ecf07a
     warnings: list[str] = []
     with pytest.raises(NotImplementedError):
         _get_size("not-a-file", warnings=warnings)
