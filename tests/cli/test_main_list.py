--- conflicted
+++ resolved
@@ -3,17 +3,6 @@
 import json
 from pathlib import Path
 
-<<<<<<< HEAD
-from conda.testing import TmpEnvFixture
-from conda.testing.integration import Commands, run_command
-
-
-# conda list
-def test_list(tmp_env: TmpEnvFixture):
-    pkg = "ca-certificates"  # has no dependencies
-    with tmp_env(pkg) as prefix:
-        stdout, _, _ = run_command(Commands.LIST, str(prefix), "--json")
-=======
 import pytest
 from pytest_mock import MockerFixture
 
@@ -35,21 +24,10 @@
     pkg = "ca-certificates"  # has no dependencies
     with tmp_env(pkg) as prefix:
         stdout, _, _ = conda_cli("list", "--prefix", prefix, "--json")
->>>>>>> cd3ee976
         assert any(item["name"] == pkg for item in json.loads(stdout))
 
 
 # conda list --reverse
-<<<<<<< HEAD
-def test_list_reverse(tmp_env: TmpEnvFixture):
-    pkg = "curl"  # has dependencies
-    with tmp_env(pkg) as prefix:
-        stdout, _, _ = run_command(Commands.LIST, str(prefix), "--json")
-        names = [item["name"] for item in json.loads(stdout)]
-        assert names == sorted(names)
-
-        stdout, _, _ = run_command(Commands.LIST, str(prefix), "--reverse", "--json")
-=======
 def test_list_reverse(tmp_env: TmpEnvFixture, conda_cli: CondaCLIFixture):
     pkg = "curl"  # has dependencies
     with tmp_env(pkg) as prefix:
@@ -58,7 +36,6 @@
         assert names == sorted(names)
 
         stdout, _, _ = conda_cli("list", "--prefix", prefix, "--reverse", "--json")
->>>>>>> cd3ee976
         names = [item["name"] for item in json.loads(stdout)]
         assert names == sorted(names, reverse=True)
 
