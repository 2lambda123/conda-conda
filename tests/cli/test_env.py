--- conflicted
+++ resolved
@@ -246,28 +246,12 @@
 @pytest.mark.integration
 def test_conda_env_create_http(conda_cli: CondaCLIFixture, tmp_path: Path):
     """Test `conda env create --file=https://some-website.com/environment.yml`."""
-<<<<<<< HEAD
-    if "conda-forge" in context.channels and context.solver == "classic":
-        pytest.skip(
-            "This test is too slow with conda-forge as default channel in classic."
-        )
-    try:
-        conda_cli(
-            *("env", "create"),
-            "--file=https://raw.githubusercontent.com/conda/conda/main/tests/env/support/simple.yml",
-        )
-        assert env_is_created("nlp")
-    finally:
-        # manual cleanup
-        conda_cli("remove", "--name=nlp", "--all", "--yes")
-=======
     conda_cli(
         *("env", "create"),
         f"--prefix={tmp_path}",
         "--file=https://raw.githubusercontent.com/conda/conda/main/tests/env/support/simple.yml",
     )
     assert (tmp_path / "conda-meta" / "history").is_file()
->>>>>>> 1b4aebce
 
 
 @pytest.mark.integration
