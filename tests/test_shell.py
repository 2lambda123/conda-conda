--- conflicted
+++ resolved
@@ -29,18 +29,13 @@
 
 if TYPE_CHECKING:
     from typing import Any, Callable, Iterable, Iterator
-
-<<<<<<< HEAD
     from pytest import TempPathFactory
-
-    from conda.testing import CondaCLIFixture, PathFactoryFixture, TmpEnvFixture
-=======
     from conda.testing.fixtures import (
         CondaCLIFixture,
         PathFactoryFixture,
         TmpEnvFixture,
     )
->>>>>>> 4bcf374c
+
 
 pytestmark = pytest.mark.integration
 
