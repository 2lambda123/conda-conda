# Copyright (C) 2012 Anaconda, Inc
# SPDX-License-Identifier: BSD-3-Clause
import os
<<<<<<< HEAD
from os.path import isdir, isfile, join, lexists
=======
from errno import ENOENT
from os.path import isdir, isfile, islink, join, lexists
>>>>>>> 0d62202f

import pytest

from conda.common.compat import on_win
from conda.gateways.disk.create import TemporaryDirectory, create_link, mkdir_p
from conda.gateways.disk.delete import move_to_trash, rm_rf
from conda.gateways.disk.link import islink, symlink
from conda.gateways.disk.test import softlink_supported
from conda.gateways.disk.update import touch
from conda.models.enums import LinkType

from .test_permissions import _make_read_only, _try_open, tempdir


def _write_file(path, content):
    with open(path, "a") as fh:
        fh.write(content)
        fh.close()


def test_remove_file():
    with tempdir() as td:
        test_path = join(td, "test_path")
        touch(test_path)
        assert isfile(test_path)
        _try_open(test_path)
        _make_read_only(test_path)
        pytest.raises((IOError, OSError), _try_open, test_path)
        assert rm_rf(test_path)
        assert not isfile(test_path)


def test_remove_file_to_trash():
    with tempdir() as td:
        test_path = join(td, "test_path")
        touch(test_path)
        assert isfile(test_path)
        _try_open(test_path)
        _make_read_only(test_path)
        pytest.raises((IOError, OSError), _try_open, test_path)
        assert rm_rf(test_path)
        assert not isfile(test_path)


def test_remove_dir():
    with tempdir() as td:
        test_path = join(td, "test_path")
        touch(test_path)
        _try_open(test_path)
        assert isfile(test_path)
        assert isdir(td)
        assert not islink(test_path)
        assert rm_rf(td)
        assert rm_rf(test_path)
        assert not isdir(td)
        assert not isfile(test_path)
        assert not lexists(test_path)


def test_remove_link_to_file():
    with tempdir() as td:
        dst_link = join(td, "test_link")
        src_file = join(td, "test_file")
        _write_file(src_file, "welcome to the ministry of silly walks")
        if not softlink_supported(src_file, td) and on_win:
            pytest.skip("softlink not supported")

        symlink(src_file, dst_link)
        assert isfile(src_file)
        assert not islink(src_file)
        assert islink(dst_link)
        assert rm_rf(dst_link)
        assert isfile(src_file)
        assert rm_rf(src_file)
        assert not isfile(src_file)
        assert not islink(dst_link)
        assert not lexists(dst_link)


@pytest.mark.xfail(on_win, reason="Windows permission errors make a mess here")
def test_remove_link_to_dir():
    with tempdir() as td:
        dst_link = join(td, "test_link")
        src_dir = join(td, "test_dir")
        test_file = join(td, "test_file")
        mkdir_p(src_dir)
        touch(test_file)
        assert isdir(src_dir)
        assert not islink(src_dir)
        assert not islink(dst_link)
        if not softlink_supported(test_file, td) and on_win:
            pytest.skip("softlink not supported")

        symlink(src_dir, dst_link)
        assert islink(dst_link)
        assert rm_rf(dst_link)
        assert not isdir(dst_link)
        assert not islink(dst_link)
        assert not lexists(dst_link)
        assert isdir(src_dir)
        assert rm_rf(src_dir)
        assert not isdir(src_dir)
        assert not islink(src_dir)


def test_rm_rf_does_not_follow_symlinks():
    with TemporaryDirectory() as tmp:
        # make a file in some temp folder
        real_file = os.path.join(tmp, "testfile")
        with open(real_file, "w") as f:
            f.write("weee")
        # make a subfolder
        subdir = os.path.join(tmp, "subfolder")
        os.makedirs(subdir)
        # link to the file in the subfolder
        link_path = join(subdir, "file_link")
        if not softlink_supported(real_file, tmp) and on_win:
            pytest.skip("softlink not supported")

        create_link(real_file, link_path, link_type=LinkType.softlink)
        assert islink(link_path)
        # rm_rf the subfolder
        rm_rf(subdir)
        # assert that the file still exists in the root folder
        assert os.path.isfile(real_file)


def test_move_to_trash():
    with tempdir() as td:
        test_path = join(td, "test_path")
        touch(test_path)
        _try_open(test_path)
        assert isdir(td)
        assert isfile(test_path)
        move_to_trash(td, test_path)
        assert not isfile(test_path)


def test_move_path_to_trash_couldnt():
    from conda.gateways.disk.delete import move_path_to_trash

    with tempdir() as td:
        test_path = join(td, "test_path")
        touch(test_path)
        _try_open(test_path)
        assert isdir(td)
        assert isfile(test_path)
        assert move_path_to_trash(test_path)


def test_backoff_unlink():
    from conda.gateways.disk.delete import backoff_rmdir

    with tempdir() as td:
        test_path = join(td, "test_path")
        touch(test_path)
        _try_open(test_path)
        assert isdir(td)
        backoff_rmdir(td)
        assert not isdir(td)


def test_backoff_unlink_doesnt_exist():
    from conda.gateways.disk.delete import backoff_rmdir

    with tempdir() as td:
        test_path = join(td, "test_path")
        touch(test_path)
        try:
            backoff_rmdir(join(test_path, "some", "path", "in", "utopia"))
        except Exception as e:
            assert e.value.errno == ENOENT


def test_try_rmdir_all_empty_doesnt_exist():
    from conda.gateways.disk.delete import try_rmdir_all_empty

    with tempdir() as td:
        assert isdir(td)
        try_rmdir_all_empty(td)
        assert not isdir(td)<|MERGE_RESOLUTION|>--- conflicted
+++ resolved
@@ -1,12 +1,8 @@
 # Copyright (C) 2012 Anaconda, Inc
 # SPDX-License-Identifier: BSD-3-Clause
 import os
-<<<<<<< HEAD
+from errno import ENOENT
 from os.path import isdir, isfile, join, lexists
-=======
-from errno import ENOENT
-from os.path import isdir, isfile, islink, join, lexists
->>>>>>> 0d62202f
 
 import pytest
 
