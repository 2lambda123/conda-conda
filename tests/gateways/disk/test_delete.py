
# -*- coding: utf-8 -*-
from __future__ import absolute_import, division, print_function, unicode_literals

from errno import ENOENT
import os
from os.path import isdir, isfile, islink, join, lexists, dirname

import pytest

from conda.base.context import reset_context
from conda.common.io import env_var
from conda.compat import TemporaryDirectory
<<<<<<< HEAD
from conda.exports import move_to_trash
from conda.gateways.disk.create import create_link
from conda.gateways.disk.delete import rm_rf_wait, _move_path_to_trash, delete_trash
=======
from conda.common.compat import on_win
from conda.gateways.disk.create import create_link, mkdir_p
from conda.gateways.disk.delete import move_to_trash, rm_rf
>>>>>>> 03e2fad1
from conda.gateways.disk.link import islink, symlink
from conda.gateways.disk.test import softlink_supported
from conda.gateways.disk.update import touch
from conda.models.enums import LinkType
from .test_permissions import _make_read_only, _try_open, tempdir


def _write_file(path, content):
    with open(path, "a") as fh:
        fh.write(content)
        fh.close()


def test_remove_file():
    with tempdir() as td:
        test_path = join(td, 'test_path')
        touch(test_path)
        assert isfile(test_path)
        _try_open(test_path)
        _make_read_only(test_path)
        pytest.raises((IOError, OSError), _try_open, test_path)
        rm_rf_wait(test_path)
        assert not isfile(test_path)


def test_remove_file_to_trash():
    with tempdir() as td:
        test_path = join(td, 'test_path')
        touch(test_path)
        assert isfile(test_path)
        _try_open(test_path)
        _make_read_only(test_path)
        pytest.raises((IOError, OSError), _try_open, test_path)
        rm_rf_wait(test_path)
        assert not isfile(test_path)


def test_remove_dir():
    with tempdir() as td:
        test_path = join(td, 'test_path')
        touch(test_path)
        _try_open(test_path)
        assert isfile(test_path)
        assert isdir(td)
        assert not islink(test_path)
        rm_rf_wait(td)
        rm_rf_wait(test_path)
        assert not isdir(td)
        assert not isfile(test_path)
        assert not lexists(test_path)


def test_remove_link_to_file():
    with tempdir() as td:
        dst_link = join(td, "test_link")
        src_file = join(td, "test_file")
        _write_file(src_file, "welcome to the ministry of silly walks")
        if not softlink_supported(src_file, td) and on_win:
            pytest.skip("softlink not supported")

        symlink(src_file, dst_link)
        assert isfile(src_file)
        assert not islink(src_file)
        assert islink(dst_link)
        rm_rf_wait(dst_link)
        assert isfile(src_file)
        rm_rf_wait(src_file)
        assert not isfile(src_file)
        assert not islink(dst_link)
        assert not lexists(dst_link)


def test_remove_link_to_dir():
    with tempdir() as td:
        dst_link = join(td, "test_link")
        src_dir = join(td, "test_dir")
        test_file = join(td, "test_file")
        mkdir_p(src_dir)
        touch(test_file)
        assert isdir(src_dir)
        assert not islink(src_dir)
        assert not islink(dst_link)
        if not softlink_supported(test_file, td) and on_win:
            pytest.skip("softlink not supported")

        symlink(src_dir, dst_link)
        assert islink(dst_link)
        rm_rf_wait(dst_link)
        assert not isdir(dst_link)
        assert not islink(dst_link)
<<<<<<< HEAD
        rm_rf_wait(src_dir)
=======
        assert not lexists(dst_link)
        assert isdir(src_dir)
        assert rm_rf(src_dir)
>>>>>>> 03e2fad1
        assert not isdir(src_dir)
        assert not islink(src_dir)


def test_rm_rf_does_not_follow_symlinks():
    with TemporaryDirectory() as tmp:
        # make a file in some temp folder
        real_file = os.path.join(tmp, 'testfile')
        with open(real_file, 'w') as f:
            f.write('weee')
        # make a subfolder
        subdir = os.path.join(tmp, 'subfolder')
        os.makedirs(subdir)
        # link to the file in the subfolder
        link_path = join(subdir, 'file_link')
        if not softlink_supported(real_file, tmp) and on_win:
            pytest.skip("softlink not supported")

        create_link(real_file, link_path, link_type=LinkType.softlink)
        assert islink(link_path)
        # rm_rf the subfolder
        rm_rf_wait(subdir)
        # assert that the file still exists in the root folder
        assert os.path.isfile(real_file)


def test_move_to_trash():
    with tempdir() as td:
        test_path = join(td, 'test_path')
        touch(test_path)
        _try_open(test_path)
        assert isdir(td)
        assert isfile(test_path)
        delete_me = move_to_trash(td, test_path)
        assert not isfile(test_path)
        rm_rf_wait(delete_me)
        assert not isfile(delete_me)


def test_move_path_to_trash_file():
    with tempdir() as td:
        with env_var('CONDA_PREFIX', td, reset_context):
            test_file = join(td, 'test_file')
            touch(test_file)
            assert isfile(test_file)
            trash_file = _move_path_to_trash(test_file)
            assert not isfile(test_file)
            assert isfile(trash_file)
            delete_trash()
            assert not isfile(trash_file)
            assert not isdir(dirname(trash_file))


def test_move_path_to_trash_dir():
    with tempdir() as td:
        with env_var('CONDA_PREFIX', td, reset_context):
            test_file = join(td, 'test_dir', 'test_file')
            test_dir = dirname(test_file)
            touch(test_file, mkdir=True)
            assert isdir(test_dir)
            assert isfile(test_file)
            trash_dir = _move_path_to_trash(test_dir)
            assert not isdir(test_dir)
            assert isdir(trash_dir)
            assert isfile(join(trash_dir, 'test_file'))
            delete_trash()
            assert not isdir(trash_dir)
            assert not isdir(dirname(trash_dir))


def test_backoff_unlink():
    with tempdir() as td:
        test_path = join(td, 'test_path')
        touch(test_path)
        _try_open(test_path)
        assert isdir(td)
        rm_rf_wait(td)
        assert not isdir(td)


def test_backoff_unlink_doesnt_exist():
    with tempdir() as td:
        test_path = join(td, 'test_path')
        touch(test_path)
        rm_rf_wait(join(test_path, 'some', 'path', 'in', 'utopia'))


def test_try_rmdir_all_empty_doesnt_exist():
    from conda.gateways.disk.delete import try_rmdir_all_empty
    with tempdir() as td:
        assert isdir(td)
        try_rmdir_all_empty(td)
        assert not isdir(td)<|MERGE_RESOLUTION|>--- conflicted
+++ resolved
@@ -10,16 +10,10 @@
 
 from conda.base.context import reset_context
 from conda.common.io import env_var
-from conda.compat import TemporaryDirectory
-<<<<<<< HEAD
+from conda.compat import TemporaryDirectory, on_win
 from conda.exports import move_to_trash
-from conda.gateways.disk.create import create_link
+from conda.gateways.disk.create import create_link, mkdir_p
 from conda.gateways.disk.delete import rm_rf_wait, _move_path_to_trash, delete_trash
-=======
-from conda.common.compat import on_win
-from conda.gateways.disk.create import create_link, mkdir_p
-from conda.gateways.disk.delete import move_to_trash, rm_rf
->>>>>>> 03e2fad1
 from conda.gateways.disk.link import islink, symlink
 from conda.gateways.disk.test import softlink_supported
 from conda.gateways.disk.update import touch
@@ -110,13 +104,9 @@
         rm_rf_wait(dst_link)
         assert not isdir(dst_link)
         assert not islink(dst_link)
-<<<<<<< HEAD
-        rm_rf_wait(src_dir)
-=======
         assert not lexists(dst_link)
         assert isdir(src_dir)
-        assert rm_rf(src_dir)
->>>>>>> 03e2fad1
+        rm_rf_wait(src_dir)
         assert not isdir(src_dir)
         assert not islink(src_dir)
 
