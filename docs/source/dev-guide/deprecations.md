--- conflicted
+++ resolved
@@ -107,7 +107,6 @@
 <stdin>:1: PendingDeprecationWarning: foo.bar(is_true) is pending deprecation and will be removed in 24.3. Use 'enabled' instead.
 ```
 
-<<<<<<< HEAD
 ## `argparse.Action`
 
 Occasionally there is a need to deprecate CLI arguments. For this we provide a helper function to monkeypatch any `argparse.Action`:
@@ -137,10 +136,7 @@
 foo.py:16: PendingDeprecationWarning: `--force` is pending deprecation and will be removed in 24.3. Use `--yes` instead.
 ```
 
-## Constant
-=======
 ## Constants and Enums
->>>>>>> f624326c
 
 We also offer a way to deprecate global variables or constants:
 
