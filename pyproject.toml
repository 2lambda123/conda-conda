--- conflicted
+++ resolved
@@ -35,13 +35,8 @@
   "platformdirs >=3.10.0",
   "pluggy >=1.0.0",
   "pycosat >=0.6.3",
-<<<<<<< HEAD
-  "requests >=2.27.0,<3",
-  "ruamel.yaml >=0.11.14,<0.18",
-=======
   "requests >=2.28.0,<3",
   "ruamel.yaml >=0.11.14,<0.19",
->>>>>>> 094a8cde
   "setuptools >=60.0.0",
   "tqdm >=4",
   "truststore >=0.8.0; python_version>='3.10'",
@@ -115,11 +110,7 @@
 # see also https://docs.astral.sh/ruff/rules/
 select = ["E", "W", "F", "I", "D1", "UP"]
 # E402 module level import not at top of file
-<<<<<<< HEAD
 # E501 line too long (82 > 79 characters)
-=======
-# E501 line too long
->>>>>>> 094a8cde
 # E722 do not use bare 'except'
 # E731 do not assign a lambda expression, use a def
 # D101 Missing docstring in public class
