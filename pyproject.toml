[build-system]
requires = [
  "hatchling >=1.12.2",
  "hatch-vcs >=0.2.0",
]
build-backend = "hatchling.build"

[project]
name = "conda"
description = "OS-agnostic, system-level binary package manager."
readme = "README.md"
authors = [{name = "Anaconda, Inc.", email = "conda@continuum.io"}]
license = {file = "LICENSE"}
classifiers = [
  "Development Status :: 5 - Production/Stable",
  "Intended Audience :: Developers",
  "Operating System :: OS Independent",
  "License :: OSI Approved :: BSD License",
  "Programming Language :: Python :: 3",
  "Programming Language :: Python :: 3 :: Only",
  "Programming Language :: Python :: 3.8",
  "Programming Language :: Python :: 3.9",
  "Programming Language :: Python :: 3.10",
  "Programming Language :: Python :: Implementation :: CPython",
  "Programming Language :: Python :: Implementation :: PyPy"
]
requires-python = ">=3.8"
dependencies = [
  "conda-package-handling >=1.3.0",
  "menuinst >=1.4.11,<2 ; platform_system=='Windows'",
  "packaging",
  "pycosat >=0.6.3",
  "pyopenssl >=16.2.0",
  "requests >=2.18.4,<3",
  "ruamel.yaml >=0.11.14,<0.18",
  "setuptools >=31.0.1",
  "toolz >=0.8.1",
  "pluggy >=1.0.0",
  "tqdm >=4",
  "boltons >=23.0.0",
  "jsonpatch >=1.32",
]
dynamic = ["version"]

[project.urls]
documentation = "https://docs.conda.io/projects/conda/en/stable/"
repository = "https://github.com/conda/conda"
changelog = "https://github.com/conda/conda/blob/main/CHANGELOG.md"

[project.scripts]
conda = "conda.cli.main_pip:main"

[tool.hatch.version]
source = "vcs"

[tool.hatch.version.raw-options]
version_scheme = "calver-by-date"
local_scheme = "dirty-tag"

[tool.hatch.build]
include = ["conda", "conda_env"]

[tool.hatch.build.hooks.vcs]
version-file = "conda/__version__.py"

[tool.black]
<<<<<<< HEAD
line-length = 99
target-version = ['py37', 'py38', 'py39', 'py310', 'py311']
extend-exclude = '''
^/(
    conda/_vendor
  | devenv
)/
'''
=======
target-version = ['py38', 'py39', 'py310']

[tool.isort]
profile = "black"
>>>>>>> 519e74ee

[tool.vendoring]
destination = "conda/_vendor/"
requirements = "conda/_vendor/vendor.txt"
namespace = "conda._vendor"

protected-files = ["__init__.py", "vendor.txt", "README.md"]
patches-dir = "tools/vendoring/patches"

[tool.vendoring.transformations]
substitute = []
drop = [
  # contains unnecessary scripts
  "bin/",
  # remove unwanted modules
  '^boltons/(cache|debug|depr|dict|easter|eco|exc|file|format|func|gc|io|iter|json|list|math|mbox|named|path|queue|socket|stats|str|table|tb||type|url)utils\.py',
  "boltons/txurl_notes.md",
  "cpuinfo/__main__.py",
  "tlz/",
  '^toolz/(_signatures|functoolz)\.py',
  "toolz/curried",
  "toolz/sandbox",
  "toolz/tests",
  '^tqdm/.*(gui|notebook|pandas)\.py',
  '^tqdm/(_dist_ver|rich|keras|tk|dask)\.py',
  '^tqdm/(completion\.sh|tqdm\.1)',
  "tqdm/contrib",
]

[tool.vendoring.typing-stubs]
# prevent stubs from being generated
boltons = []
toolz = []
tqdm = []
appdirs = []
cpuinfo = []
distro = []
frozendict = []
six = []

[tool.vendoring.license.fallback-urls]
boltons = "https://raw.githubusercontent.com/mahmoud/boltons/master/LICENSE"  # BSD
toolz = "https://raw.githubusercontent.com/pytoolz/toolz/master/LICENSE.txt"  # BSD
tqdm = "https://raw.githubusercontent.com/tqdm/tqdm/master/LICENCE"  # MPL, MIT
appdirs = "https://raw.githubusercontent.com/ActiveState/appdirs/master/LICENSE.txt"  # MIT
cpuinfo = "https://raw.githubusercontent.com/workhorsy/py-cpuinfo/master/LICENSE"  # MIT
distro = "https://raw.githubusercontent.com/python-distro/distro/master/LICENSE"  # Apache
frozendict = "https://raw.githubusercontent.com/Marco-Sulla/python-frozendict/master/LICENSE.txt"  # LGPL
six = "https://raw.githubusercontent.com/benjaminp/six/master/LICENSE"  # MIT<|MERGE_RESOLUTION|>--- conflicted
+++ resolved
@@ -64,21 +64,16 @@
 version-file = "conda/__version__.py"
 
 [tool.black]
-<<<<<<< HEAD
-line-length = 99
-target-version = ['py37', 'py38', 'py39', 'py310', 'py311']
+target-version = ['py38', 'py39', 'py310']
 extend-exclude = '''
 ^/(
     conda/_vendor
   | devenv
 )/
 '''
-=======
-target-version = ['py38', 'py39', 'py310']
 
 [tool.isort]
 profile = "black"
->>>>>>> 519e74ee
 
 [tool.vendoring]
 destination = "conda/_vendor/"
