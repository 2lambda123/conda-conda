name: CLA

on:
  issue_comment:
    types:
      - created
  pull_request_target:
    types:
      - reopened
      - opened
      - synchronize

jobs:
  check:
    if: >-
      !github.event.repository.fork
      && (
        github.event.comment.body == '@conda-bot check'
        || github.event_name == 'pull_request_target'
      )
    runs-on: ubuntu-latest
    steps:
      - name: Check CLA
<<<<<<< HEAD
        uses: conda/actions/check-cla@v22.9.0
=======
        uses: conda/actions/check-cla@v22.10.0
>>>>>>> c920162f
        with:
          # [required]
          # label to add when actor has signed the CLA
          label: cla-signed
          # [required]
          # the GitHub Personal Access Token to comment and label with
          token: "${{ secrets.CLA_ACTION_TOKEN }}"<|MERGE_RESOLUTION|>--- conflicted
+++ resolved
@@ -21,11 +21,7 @@
     runs-on: ubuntu-latest
     steps:
       - name: Check CLA
-<<<<<<< HEAD
-        uses: conda/actions/check-cla@v22.9.0
-=======
         uses: conda/actions/check-cla@v22.10.0
->>>>>>> c920162f
         with:
           # [required]
           # label to add when actor has signed the CLA
