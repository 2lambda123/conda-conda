--- conflicted
+++ resolved
@@ -55,11 +55,7 @@
         channel: [defaults]
         platforms: ['linux/amd64,linux/arm64,linux/ppc64le,linux/s390x']
         include:
-<<<<<<< HEAD
-          - python: '3.12'  # same as miniforge
-=======
           - python: '3.12'
->>>>>>> c3b7241d
             channel: conda-forge
             platforms: 'linux/amd64,linux/arm64,linux/ppc64le'
     steps:
