--- conflicted
+++ resolved
@@ -6,13 +6,10 @@
 TEST_GROUP="${TEST_GROUP:-1}"
 
 sudo su root -c "/opt/conda/bin/conda install -yq conda-build"
-<<<<<<< HEAD
 # TODO:  Remove before merge, temporary:
 sudo su root -c "/opt/conda/bin/conda install -yq jaimergp/label/menuinst_dev::menuinst=2 --no-deps"
-=======
 # make sure all test requirements are installed
 sudo /opt/conda/bin/conda install --quiet -y -c defaults --file tests/requirements.txt
->>>>>>> b10fcfdd
 eval "$(sudo /opt/conda/bin/python -m conda init --dev bash)"
 conda-build tests/test-recipes/activate_deactivate_package tests/test-recipes/pre_link_messages_package
 conda info
