#!/usr/bin/env bash

set -o errtrace -o pipefail -o errexit

### Prevent git safety errors when mounting directories ###
git config --global --add safe.directory /opt/conda-src

TEST_SPLITS="${TEST_SPLITS:-1}"
TEST_GROUP="${TEST_GROUP:-1}"

<<<<<<< HEAD
sudo su root -c "/opt/conda/bin/conda install -yq conda-build"
# TODO:  Remove before merge, temporary:
sudo su root -c "/opt/conda/bin/conda install -yq jaimergp/label/menuinst_dev::menuinst=2 --no-deps"
=======
>>>>>>> 5093abd1
# make sure all test requirements are installed
sudo /opt/conda/bin/conda install --quiet -y --file tests/requirements.txt
eval "$(sudo /opt/conda/bin/python -m conda init --dev bash)"
conda info
# put temporary files on same filesystem
export TMP=$HOME/pytesttmp
mkdir -p $TMP
python -m pytest --cov=conda --store-durations --durations-path=./tools/durations/${OS}.json --splitting-algorithm=least_duration --basetemp=$TMP -m "integration" -v --splits ${TEST_SPLITS} --group=${TEST_GROUP}
python -m conda.common.io<|MERGE_RESOLUTION|>--- conflicted
+++ resolved
@@ -8,14 +8,12 @@
 TEST_SPLITS="${TEST_SPLITS:-1}"
 TEST_GROUP="${TEST_GROUP:-1}"
 
-<<<<<<< HEAD
-sudo su root -c "/opt/conda/bin/conda install -yq conda-build"
-# TODO:  Remove before merge, temporary:
-sudo su root -c "/opt/conda/bin/conda install -yq jaimergp/label/menuinst_dev::menuinst=2 --no-deps"
-=======
->>>>>>> 5093abd1
+
 # make sure all test requirements are installed
 sudo /opt/conda/bin/conda install --quiet -y --file tests/requirements.txt
+# TODO:  Remove before merge, temporary:
+sudo /opt/conda/bin/conda install -yq conda-canary/label/dev::menuinst=2 --no-deps
+# /TODO
 eval "$(sudo /opt/conda/bin/python -m conda init --dev bash)"
 conda info
 # put temporary files on same filesystem
