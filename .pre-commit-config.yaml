--- conflicted
+++ resolved
@@ -47,18 +47,9 @@
         additional_dependencies: [black]
   - repo: https://github.com/charliermarsh/ruff-pre-commit
     # Ruff version.
-    rev: 'v0.0.233'
+    rev: 'v0.0.253'
     hooks:
-<<<<<<< HEAD
       - id: ruff
-=======
-      - id: flake8
-  - repo: https://github.com/PyCQA/pylint
-    rev: v2.16.2
-    hooks:
-      - id: pylint
-        args: [--exit-zero]
->>>>>>> e7260440
   - repo: https://github.com/PyCQA/bandit
     rev: 1.7.4
     hooks:
