package:
  name: conda
  version: {{ GIT_DESCRIBE_TAG }}+{{ GIT_BUILD_STR }}

source:
  # git_url is nice in that it won't capture devenv stuff.  However, it only
  #    captures committed code, so pay attention.
  git_url: ../

build:
  # These are present when the new environment is created
  # so we have to exempt them from the list of initial files
  # for conda-build to realize they should be included.
  always_include_files:
    - bin/conda                    # [unix]
    - bin/activate                 # [unix]
    - bin/deactivate               # [unix]
    - Scripts/activate.bat         # [win]
    - Scripts/activate             # [win]
    - Scripts/deactivate           # [win]

requirements:
  build:
    - m2-filesystem                # [win]
    - m2-bash                      # [win]
    - m2-base                      # [win]

  host:
    - python
    - conda-package-handling >=1.3.0
    - menuinst >=1.4.11,<2         # [win]
    - pip
    - ruamel.yaml >=0.11.14,<0.17
    - setuptools >=31.0.1
    - toolz >=0.8.1
    - pluggy >=1.0.0
  run:
    - python
    - conda-package-handling >=1.3.0
    - menuinst >=1.4.11,<2         # [win]
    - pycosat >=0.6.3
    - pyopenssl >=16.2.0
    - requests >=2.18.4,<3
    - ruamel.yaml >=0.11.14,<0.17
    - setuptools >=31.0.1
    - toolz >=0.8.1
<<<<<<< HEAD
    - tqdm >=4
=======
    - pluggy >=1.0.0
>>>>>>> 9df40bc2
  run_constrained:
    - conda-build >=3
    - conda-env >=2.6
    - conda-content-trust >=0.1.1
    - cytoolz >=0.8.1

test:
  source_files:
    - tests
    - setup.cfg
  requires:
    - pytest
    - pexpect
    - responses
    - conda-build
    - m2-filesystem  # [win]
    - m2-bash        # [win]
    - m2-base        # [win]
  imports:
    - conda
    - conda_env

about:
  home: https://conda.io
  license: BSD-3-Clause
  license_file: LICENSE.txt
  summary: OS-agnostic, system-level binary package and environment manager.
  description: >
    Conda is an open source package management system and environment
    management system for installing multiple versions of software packages
    and their dependencies and switching easily between them. It works on
    Linux, OS X and Windows, and was created for Python programs but can
    package and distribute any software.
  doc_url: https://conda.io/projects/conda/en/latest/
  dev_url: https://github.com/conda/conda

extra:
  recipe-maintainers:
    - jakirkham
    - jjhelmus
    - kalefranz
    - mcg1969
    - mingwandroid
    - msarahan
    - mwcraig
    - ocefpaf
    - patricksnape
    - pelson
    - scopatz
    - chenghlee
    - jezdez
    - kenodegard<|MERGE_RESOLUTION|>--- conflicted
+++ resolved
@@ -44,11 +44,8 @@
     - ruamel.yaml >=0.11.14,<0.17
     - setuptools >=31.0.1
     - toolz >=0.8.1
-<<<<<<< HEAD
+    - pluggy >=1.0.0
     - tqdm >=4
-=======
-    - pluggy >=1.0.0
->>>>>>> 9df40bc2
   run_constrained:
     - conda-build >=3
     - conda-env >=2.6
