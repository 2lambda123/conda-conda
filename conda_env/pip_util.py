# Copyright (C) 2012 Anaconda, Inc
# SPDX-License-Identifier: BSD-3-Clause
"""
Functions related to core conda functionality that relates to pip

NOTE: This modules used to in conda, as conda/pip.py
"""

import json
import os
import re
import sys
from logging import getLogger

<<<<<<< HEAD
from conda.deprecations import deprecated
=======
from conda.base.context import context
>>>>>>> 519e74ee
from conda.exceptions import CondaEnvException
from conda.exports import on_win
from conda.gateways.subprocess import any_subprocess

log = getLogger(__name__)


def pip_subprocess(args, prefix, cwd):
    if on_win:
        python_path = os.path.join(prefix, "python.exe")
    else:
        python_path = os.path.join(prefix, "bin", "python")
    run_args = [python_path, "-m", "pip"] + args
    stdout, stderr, rc = any_subprocess(run_args, prefix, cwd=cwd)
    if not context.quiet and not context.json:
        print("Ran pip subprocess with arguments:")
        print(run_args)
        print("Pip subprocess output:")
        print(stdout)
    if rc != 0:
        print("Pip subprocess error:", file=sys.stderr)
        print(stderr, file=sys.stderr)
        raise CondaEnvException("Pip failed")

    # This will modify (break) Context. We have a context stack but need to verify it works
    # stdout, stderr, rc = run_command(Commands.RUN, *run_args, stdout=None, stderr=None)
    return stdout, stderr


def get_pip_installed_packages(stdout):
    """Return the list of pip packages installed based on the command output"""
    m = re.search(r"Successfully installed\ (.*)", stdout)
    if m:
        return m.group(1).strip().split()
    else:
        return None


@deprecated("23.9", "24.3")
def get_pip_version(prefix):
    stdout, stderr = pip_subprocess(["-V"], prefix)
    pip_version = re.search(r"pip\ (\d+\.\d+\.\d+)", stdout)
    if not pip_version:
        raise CondaEnvException("Failed to find pip version string in output")
    else:
        pip_version = pip_version.group(1)
    return pip_version


@deprecated("23.9", "24.3")
class PipPackage(dict):
    def __str__(self):
        if "path" in self:
            return "{} ({})-{}-<pip>".format(
                self["name"], self["path"], self["version"]
            )
        return "{}-{}-<pip>".format(self["name"], self["version"])


@deprecated("23.9", "24.3")
def installed(prefix, output=True):
    pip_version = get_pip_version(prefix)
    pip_major_version = int(pip_version.split(".", 1)[0])

    env = os.environ.copy()
    args = ["list"]

    if pip_major_version >= 9:
        args += ["--format", "json"]
    else:
        env["PIP_FORMAT"] = "legacy"

    try:
        pip_stdout, stderr = pip_subprocess(args, prefix=prefix, env=env)
    except Exception:
        # Any error should just be ignored
        if output:
            print("# Warning: subprocess call to pip failed", file=sys.stderr)
        return

    if pip_major_version >= 9:
        pkgs = json.loads(pip_stdout)

        # For every package in pipinst that is not already represented
        # in installed append a fake name to installed with 'pip'
        # as the build string
        for kwargs in pkgs:
            kwargs["name"] = kwargs["name"].lower()
            if ", " in kwargs["version"]:
                # Packages installed with setup.py develop will include a path in
                # the version. They should be included here, even if they are
                # installed with conda, as they are preferred over the conda
                # version. We still include the conda version, though, because it
                # is still installed.

                version, path = kwargs["version"].split(", ", 1)
                # We do this because the code below uses rsplit('-', 2)
                version = version.replace("-", " ")
                kwargs["version"] = version
                kwargs["path"] = path
            yield PipPackage(**kwargs)
    else:
        # For every package in pipinst that is not already represented
        # in installed append a fake name to installed with 'pip'
        # as the build string
        pat = re.compile(r"([\w.-]+)\s+\((.+)\)")
        for line in pip_stdout.splitlines():
            line = line.strip()
            if not line:
                continue
            m = pat.match(line)
            if m is None:
                if output:
                    print(
                        "Could not extract name and version from: %r" % line,
                        file=sys.stderr,
                    )
                continue
            name, version = m.groups()
            name = name.lower()
            kwargs = {
                "name": name,
                "version": version,
            }
            if ", " in version:
                # Packages installed with setup.py develop will include a path in
                # the version. They should be included here, even if they are
                # installed with conda, as they are preferred over the conda
                # version. We still include the conda version, though, because it
                # is still installed.

                version, path = version.split(", ")
                # We do this because the code below uses rsplit('-', 2)
                version = version.replace("-", " ")
                kwargs.update(
                    {
                        "path": path,
                        "version": version,
                    }
                )
            yield PipPackage(**kwargs)


# canonicalize_{regex,name} inherited from packaging/utils.py
# Used under BSD license
_canonicalize_regex = re.compile(r"[-_.]+")


@deprecated("23.9", "24.3")
def _canonicalize_name(name):
    # This is taken from PEP 503.
    return _canonicalize_regex.sub("-", name).lower()


@deprecated("23.9", "24.3")
def add_pip_installed(prefix, installed_pkgs, json=None, output=True):
    # Defer to json for backwards compatibility
    if isinstance(json, bool):
        output = not json

    # TODO Refactor so installed is a real list of objects/dicts
    #      instead of strings allowing for direct comparison
    # split :: to get rid of channel info

    # canonicalize names for pip comparison
    # because pip normalizes `foo_bar` to `foo-bar`
    conda_names = {_canonicalize_name(rec.name) for rec in installed_pkgs}
    for pip_pkg in installed(prefix, output=output):
        pip_name = _canonicalize_name(pip_pkg["name"])
        if pip_name in conda_names and "path" not in pip_pkg:
            continue
        installed_pkgs.add(str(pip_pkg))<|MERGE_RESOLUTION|>--- conflicted
+++ resolved
@@ -12,11 +12,8 @@
 import sys
 from logging import getLogger
 
-<<<<<<< HEAD
+from conda.base.context import context
 from conda.deprecations import deprecated
-=======
-from conda.base.context import context
->>>>>>> 519e74ee
 from conda.exceptions import CondaEnvException
 from conda.exports import on_win
 from conda.gateways.subprocess import any_subprocess
