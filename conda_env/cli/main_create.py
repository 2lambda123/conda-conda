# Copyright (C) 2012 Anaconda, Inc
# SPDX-License-Identifier: BSD-3-Clause
"""CLI implementation for `conda-env create`.

Creates new conda environments with the specified packages.
"""
import json
import os
import sys
import textwrap
from argparse import RawDescriptionHelpFormatter, _StoreTrueAction

from conda.base.context import context, determine_target_prefix
from conda.cli import install as cli_install
<<<<<<< HEAD
from conda.cli.conda_argparse import add_parser_default_packages, add_parser_json, \
    add_parser_prefix, add_parser_networking, add_parser_solver, add_parser_create_platform
=======
from conda.cli.conda_argparse import (
    add_output_and_prompt_options,
    add_parser_default_packages,
    add_parser_networking,
    add_parser_prefix,
    add_parser_solver,
)
>>>>>>> 4fa4e4a4
from conda.core.prefix_data import PrefixData
from conda.deprecations import deprecated
from conda.gateways.disk.delete import rm_rf
from conda.misc import touch_nonadmin
from conda.notices import notices

from .. import specs
from ..installers.base import InvalidInstaller, get_installer
from .common import get_filename, print_result

description = """
Create an environment based on an environment definition file.

If using an environment.yml file (the default), you can name the
environment in the first line of the file with 'name: envname' or
you can specify the environment name in the CLI command using the
-n/--name argument. The name specified in the CLI will override
the name specified in the environment.yml file.

Unless you are in the directory containing the environment definition
file, use -f to specify the file path of the environment definition
file you want to use.
"""

example = """
examples:
    conda env create
    conda env create -n envname
    conda env create folder/envname
    conda env create -f /path/to/environment.yml
    conda env create -f /path/to/requirements.txt -n envname
    conda env create -f /path/to/requirements.txt -p /home/user/envname
"""


def configure_parser(sub_parsers):
    p = sub_parsers.add_parser(
        "create",
        formatter_class=RawDescriptionHelpFormatter,
        description=description,
        help=description,
        epilog=example,
    )
    p.add_argument(
        "-f",
        "--file",
        action="store",
        help="Environment definition file (default: environment.yml)",
        default="environment.yml",
    )

    # Add name and prefix args
    add_parser_prefix(p)

    # Add networking args
    add_parser_networking(p)

    p.add_argument(
        "remote_definition",
        help="Remote environment definition / IPython notebook",
        action="store",
        default=None,
        nargs="?",
    )
    p.add_argument(
        "--force",
        dest="yes",
        action=deprecated.action(
            "23.9",
            "24.3",
            _StoreTrueAction,
            addendum="Use `--yes` instead.",
        ),
        default=False,
    )
    add_parser_default_packages(p)
<<<<<<< HEAD
    add_parser_json(p)
    add_parser_create_platform(p)
=======
    add_output_and_prompt_options(p)
>>>>>>> 4fa4e4a4
    add_parser_solver(p)
    p.set_defaults(func=".main_create.execute")


@notices
def execute(args, parser):
    spec = specs.detect(
        name=args.name,
        filename=get_filename(args.file),
        directory=os.getcwd(),
        remote_definition=args.remote_definition,
    )
    env = spec.environment

    # FIXME conda code currently requires args to have a name or prefix
    # don't overwrite name if it's given. gh-254
    if args.prefix is None and args.name is None:
        args.name = env.name

    prefix = determine_target_prefix(context, args)

    if args.yes and prefix != context.root_prefix and os.path.exists(prefix):
        rm_rf(prefix)
    cli_install.check_prefix(prefix, json=args.json)

    # TODO, add capability
    # common.ensure_override_channels_requires_channel(args)
    # channel_urls = args.channel or ()

    result = {"conda": None, "pip": None}

    args_packages = (
        context.create_default_packages if not args.no_default_packages else []
    )

    if args.dry_run:
        installer_type = "conda"
        installer = get_installer(installer_type)

        pkg_specs = env.dependencies.get(installer_type, [])
        pkg_specs.extend(args_packages)

        solved_env = installer.dry_run(pkg_specs, args, env)
        if args.json:
            print(json.dumps(solved_env.to_dict(), indent=2))
        else:
            print(solved_env.to_yaml(), end="")

    else:
        if args_packages:
            installer_type = "conda"
            installer = get_installer(installer_type)
            result[installer_type] = installer.install(prefix, args_packages, args, env)

        if len(env.dependencies.items()) == 0:
            installer_type = "conda"
            pkg_specs = []
            installer = get_installer(installer_type)
            result[installer_type] = installer.install(prefix, pkg_specs, args, env)
        else:
            for installer_type, pkg_specs in env.dependencies.items():
                try:
                    installer = get_installer(installer_type)
                    result[installer_type] = installer.install(
                        prefix, pkg_specs, args, env
                    )
                except InvalidInstaller:
                    sys.stderr.write(
                        textwrap.dedent(
                            """
                        Unable to install package for {0}.

                        Please double check and ensure your dependencies file has
                        the correct spelling.  You might also try installing the
                        conda-env-{0} package to see if provides the required
                        installer.
                        """
                        )
                        .lstrip()
                        .format(installer_type)
                    )
                    return -1

        if env.variables:
            pd = PrefixData(prefix)
            pd.set_environment_env_vars(env.variables)

        touch_nonadmin(prefix)
        print_result(args, prefix, result)<|MERGE_RESOLUTION|>--- conflicted
+++ resolved
@@ -12,18 +12,14 @@
 
 from conda.base.context import context, determine_target_prefix
 from conda.cli import install as cli_install
-<<<<<<< HEAD
-from conda.cli.conda_argparse import add_parser_default_packages, add_parser_json, \
-    add_parser_prefix, add_parser_networking, add_parser_solver, add_parser_create_platform
-=======
 from conda.cli.conda_argparse import (
     add_output_and_prompt_options,
+    add_parser_create_platform,
     add_parser_default_packages,
     add_parser_networking,
     add_parser_prefix,
     add_parser_solver,
 )
->>>>>>> 4fa4e4a4
 from conda.core.prefix_data import PrefixData
 from conda.deprecations import deprecated
 from conda.gateways.disk.delete import rm_rf
@@ -100,12 +96,8 @@
         default=False,
     )
     add_parser_default_packages(p)
-<<<<<<< HEAD
-    add_parser_json(p)
     add_parser_create_platform(p)
-=======
     add_output_and_prompt_options(p)
->>>>>>> 4fa4e4a4
     add_parser_solver(p)
     p.set_defaults(func=".main_create.execute")
 
