# Copyright (C) 2012 Anaconda, Inc
# SPDX-License-Identifier: BSD-3-Clause
<<<<<<< HEAD

from argparse import RawDescriptionHelpFormatter, _StoreTrueAction
=======
>>>>>>> 519e74ee
import json
import os
import sys
import textwrap
from argparse import RawDescriptionHelpFormatter

from conda.base.context import context, determine_target_prefix
from conda.cli import install as cli_install
from conda.cli.conda_argparse import (
    add_parser_default_packages,
<<<<<<< HEAD
    add_output_and_prompt_options,
    add_parser_prefix,
    add_parser_networking,
=======
    add_parser_json,
    add_parser_networking,
    add_parser_prefix,
>>>>>>> 519e74ee
    add_parser_solver,
)
from conda.core.prefix_data import PrefixData
from conda.deprecations import deprecated
from conda.gateways.disk.delete import rm_rf
from conda.misc import touch_nonadmin
from conda.notices import notices

from .. import specs
from ..installers.base import InvalidInstaller, get_installer
from .common import get_filename, print_result

description = """
Create an environment based on an environment definition file.

If using an environment.yml file (the default), you can name the
environment in the first line of the file with 'name: envname' or
you can specify the environment name in the CLI command using the
-n/--name argument. The name specified in the CLI will override
the name specified in the environment.yml file.

Unless you are in the directory containing the environment definition
file, use -f to specify the file path of the environment definition
file you want to use.
"""

example = """
examples:
    conda env create
    conda env create -n envname
    conda env create folder/envname
    conda env create -f /path/to/environment.yml
    conda env create -f /path/to/requirements.txt -n envname
    conda env create -f /path/to/requirements.txt -p /home/user/envname
"""


def configure_parser(sub_parsers):
    p = sub_parsers.add_parser(
        "create",
        formatter_class=RawDescriptionHelpFormatter,
        description=description,
        help=description,
        epilog=example,
    )
    p.add_argument(
        "-f",
        "--file",
        action="store",
        help="Environment definition file (default: environment.yml)",
        default="environment.yml",
    )

    # Add name and prefix args
    add_parser_prefix(p)

    # Add networking args
    add_parser_networking(p)

    p.add_argument(
        "remote_definition",
        help="Remote environment definition / IPython notebook",
        action="store",
        default=None,
        nargs="?",
    )
    p.add_argument(
<<<<<<< HEAD
        '--force',
        dest="yes",
        help="DEPRECATED. Use `--yes` instead.",
        action=deprecated.action(
            "23.9",
            "24.3",
            _StoreTrueAction,
            addendum="Use `--yes` instead.",
        ),
        default=False,
    )
=======
        "--force",
        help=(
            "Force creation of environment (removing a previously-existing "
            "environment of the same name)."
        ),
        action="store_true",
        default=False,
    )
    p.add_argument(
        "-d",
        "--dry-run",
        help="Only display what can be done with the current command, arguments, "
        "and other flags. Remove this flag to actually run the command.",
        action="store_true",
        default=False,
    )
>>>>>>> 519e74ee
    add_parser_default_packages(p)
    add_output_and_prompt_options(p)
    add_parser_solver(p)
    p.set_defaults(func=".main_create.execute")


@notices
def execute(args, parser):
    spec = specs.detect(
        name=args.name,
        filename=get_filename(args.file),
        directory=os.getcwd(),
        remote_definition=args.remote_definition,
    )
    env = spec.environment

    # FIXME conda code currently requires args to have a name or prefix
    # don't overwrite name if it's given. gh-254
    if args.prefix is None and args.name is None:
        args.name = env.name

    prefix = determine_target_prefix(context, args)

    if args.yes and prefix != context.root_prefix and os.path.exists(prefix):
        rm_rf(prefix)
    cli_install.check_prefix(prefix, json=args.json)

    # TODO, add capability
    # common.ensure_override_channels_requires_channel(args)
    # channel_urls = args.channel or ()

    result = {"conda": None, "pip": None}

    args_packages = (
        context.create_default_packages if not args.no_default_packages else []
    )

    if args.dry_run:
        installer_type = "conda"
        installer = get_installer(installer_type)

        pkg_specs = env.dependencies.get(installer_type, [])
        pkg_specs.extend(args_packages)

        solved_env = installer.dry_run(pkg_specs, args, env)
        if args.json:
            print(json.dumps(solved_env.to_dict(), indent=2))
        else:
            print(solved_env.to_yaml(), end="")

    else:
        if args_packages:
            installer_type = "conda"
            installer = get_installer(installer_type)
            result[installer_type] = installer.install(prefix, args_packages, args, env)

        if len(env.dependencies.items()) == 0:
            installer_type = "conda"
            pkg_specs = []
            installer = get_installer(installer_type)
            result[installer_type] = installer.install(prefix, pkg_specs, args, env)
        else:
            for installer_type, pkg_specs in env.dependencies.items():
                try:
                    installer = get_installer(installer_type)
                    result[installer_type] = installer.install(
                        prefix, pkg_specs, args, env
                    )
                except InvalidInstaller:
                    sys.stderr.write(
                        textwrap.dedent(
                            """
                        Unable to install package for {0}.

                        Please double check and ensure your dependencies file has
                        the correct spelling.  You might also try installing the
                        conda-env-{0} package to see if provides the required
                        installer.
                        """
                        )
                        .lstrip()
                        .format(installer_type)
                    )
                    return -1

        if env.variables:
            pd = PrefixData(prefix)
            pd.set_environment_env_vars(env.variables)

        touch_nonadmin(prefix)
        print_result(args, prefix, result)<|MERGE_RESOLUTION|>--- conflicted
+++ resolved
@@ -1,29 +1,18 @@
 # Copyright (C) 2012 Anaconda, Inc
 # SPDX-License-Identifier: BSD-3-Clause
-<<<<<<< HEAD
-
-from argparse import RawDescriptionHelpFormatter, _StoreTrueAction
-=======
->>>>>>> 519e74ee
 import json
 import os
 import sys
 import textwrap
-from argparse import RawDescriptionHelpFormatter
+from argparse import RawDescriptionHelpFormatter, _StoreTrueAction
 
 from conda.base.context import context, determine_target_prefix
 from conda.cli import install as cli_install
 from conda.cli.conda_argparse import (
+    add_output_and_prompt_options,
     add_parser_default_packages,
-<<<<<<< HEAD
-    add_output_and_prompt_options,
-    add_parser_prefix,
-    add_parser_networking,
-=======
-    add_parser_json,
     add_parser_networking,
     add_parser_prefix,
->>>>>>> 519e74ee
     add_parser_solver,
 )
 from conda.core.prefix_data import PrefixData
@@ -91,8 +80,7 @@
         nargs="?",
     )
     p.add_argument(
-<<<<<<< HEAD
-        '--force',
+        "--force",
         dest="yes",
         help="DEPRECATED. Use `--yes` instead.",
         action=deprecated.action(
@@ -103,24 +91,6 @@
         ),
         default=False,
     )
-=======
-        "--force",
-        help=(
-            "Force creation of environment (removing a previously-existing "
-            "environment of the same name)."
-        ),
-        action="store_true",
-        default=False,
-    )
-    p.add_argument(
-        "-d",
-        "--dry-run",
-        help="Only display what can be done with the current command, arguments, "
-        "and other flags. Remove this flag to actually run the command.",
-        action="store_true",
-        default=False,
-    )
->>>>>>> 519e74ee
     add_parser_default_packages(p)
     add_output_and_prompt_options(p)
     add_parser_solver(p)
