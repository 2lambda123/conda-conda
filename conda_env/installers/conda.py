from __future__ import absolute_import

from conda.cli import common
from conda import plan
from conda.exceptions import LockError, CondaSystemExit, CondaRuntimeError
from conda.api import get_index
from conda.compat import text_type


<<<<<<< HEAD
    new_specs = []
    channel_urls = set()
    for elem in specs:
        if "::" in elem:
            channel_urls.add(elem.split("::")[0])
            new_specs.append(elem.split("::")[-1])
        else:
            new_specs.append(elem)
    specs = new_specs
    channel_urls = list(channel_urls)
    # TODO: support all various ways this happens
    # Including 'nodefaults' in the channels list disables the defaults
    index = get_index_trap(channel_urls=channel_urls + [chan for chan in env.channels
                                                     if chan != 'nodefaults'],
                                  prepend='nodefaults' not in env.channels)
=======
def install(prefix, specs, args, env, prune=False):
    # TODO: support all various ways this happens
    # Including 'nodefaults' in the channels list disables the defaults
    index = get_index(channel_urls=[chan for chan in env.channels
                                    if chan != 'nodefaults'],
                      prepend='nodefaults' not in env.channels)
>>>>>>> 3cdd0f36
    actions = plan.install_actions(prefix, index, specs, prune=prune)

    with common.json_progress_bars(json=args.json and not args.quiet):
        try:
            plan.execute_actions(actions, index, verbose=not args.quiet)
        except RuntimeError as e:
            if len(e.args) > 0 and "LOCKERROR" in e.args[0]:
                raise LockError('Already locked: %s' % text_type(e))
            else:
                raise CondaRuntimeError('RuntimeError: %s' % e)
        except SystemExit as e:
            raise CondaSystemExit('Exiting', e)<|MERGE_RESOLUTION|>--- conflicted
+++ resolved
@@ -7,7 +7,9 @@
 from conda.compat import text_type
 
 
-<<<<<<< HEAD
+def install(prefix, specs, args, env, prune=False):
+    # TODO: support all various ways this happens
+    # Including 'nodefaults' in the channels list disables the defaults
     new_specs = []
     channel_urls = set()
     for elem in specs:
@@ -20,17 +22,9 @@
     channel_urls = list(channel_urls)
     # TODO: support all various ways this happens
     # Including 'nodefaults' in the channels list disables the defaults
-    index = get_index_trap(channel_urls=channel_urls + [chan for chan in env.channels
-                                                     if chan != 'nodefaults'],
-                                  prepend='nodefaults' not in env.channels)
-=======
-def install(prefix, specs, args, env, prune=False):
-    # TODO: support all various ways this happens
-    # Including 'nodefaults' in the channels list disables the defaults
-    index = get_index(channel_urls=[chan for chan in env.channels
-                                    if chan != 'nodefaults'],
+    index = get_index(channel_urls=channel_urls + [chan for chan in env.channels
+                                                   if chan != 'nodefaults'],
                       prepend='nodefaults' not in env.channels)
->>>>>>> 3cdd0f36
     actions = plan.install_actions(prefix, index, specs, prune=prune)
 
     with common.json_progress_bars(json=args.json and not args.quiet):
