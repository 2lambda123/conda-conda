--- conflicted
+++ resolved
@@ -28,12 +28,7 @@
         channel_urls.extend(context.channels)
     _channel_priority_map = prioritize_channels(channel_urls)
 
-<<<<<<< HEAD
-    channel_names = IndexedSet(Channel(url).canonical_name for url in _channel_priority_map)
-    channels = IndexedSet(Channel(cn) for cn in channel_names)
-=======
     channels = IndexedSet(Channel(url) for url in _channel_priority_map)
->>>>>>> c23e57df
     subdirs = IndexedSet(basename(url) for url in _channel_priority_map)
 
     solver = Solver(prefix, channels, subdirs, specs_to_add=specs)
